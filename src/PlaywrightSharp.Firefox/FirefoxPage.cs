using System;
using System.Collections.Concurrent;
using System.Collections.Generic;
using System.Drawing;
using System.Linq;
using System.Text.Json;
using System.Threading.Tasks;
using PlaywrightSharp.Firefox.Helper;
using PlaywrightSharp.Firefox.Input;
using PlaywrightSharp.Firefox.Messaging;
using PlaywrightSharp.Firefox.Protocol;
using PlaywrightSharp.Firefox.Protocol.Network;
using PlaywrightSharp.Firefox.Protocol.Page;
using PlaywrightSharp.Firefox.Protocol.Runtime;
using PlaywrightSharp.Helpers;
using PlaywrightSharp.Input;
using PlaywrightSharp.Messaging;
using FirefoxJsonHelper = PlaywrightSharp.Firefox.Helper.JsonHelper;

namespace PlaywrightSharp.Firefox
{
    /// <inheritdoc cref="IPageDelegate"/>
    internal class FirefoxPage : IPageDelegate
    {
        private const string UtilityWorldName = "__playwright_utility_world__";

        private readonly FirefoxSession _session;
        private readonly IBrowserContext _context;
        private readonly Func<Task<Page>> _openerResolver;
        private readonly ConcurrentDictionary<string, WorkerSession> _workers = new ConcurrentDictionary<string, WorkerSession>();

        public FirefoxPage(FirefoxSession session, IBrowserContext context, Func<Task<Page>> openerResolver)
        {
            _session = session;
            _context = context;
            _openerResolver = openerResolver;

            RawKeyboard = new FirefoxRawKeyboard(session);
            RawMouse = new FirefoxRawMouse(session);
            Page = new Page(this, _context);

            session.MessageReceived += OnMessageReceived;
            Page.FrameDetached += RemoveContextsForFrame;
        }

        public IRawKeyboard RawKeyboard { get; }

        public IRawMouse RawMouse { get; }

        public ConcurrentDictionary<object, FrameExecutionContext> ContextIdToContext { get; } = new ConcurrentDictionary<object, FrameExecutionContext>();

        internal Page Page { get; }

        public async Task<ElementHandle> AdoptElementHandleAsync(ElementHandle handle, FrameExecutionContext to)
        {
            var result = await _session.SendAsync(new PageAdoptNodeRequest
            {
                FrameId = handle.Context.Frame.Id,
                ObjectId = handle.RemoteObject.ObjectId,
                ExecutionContextId = ((FirefoxExecutionContext)to.Delegate).ExecutionContextId,
            }).ConfigureAwait(false);
            return to.CreateHandle(result.RemoteObject) as ElementHandle;
        }

        public Task ClosePageAsync(bool runBeforeUnload)
            => _session.SendAsync(new PageCloseRequest { RunBeforeUnload = runBeforeUnload });

        public async Task<Quad[][]> GetContentQuadsAsync(ElementHandle elementHandle)
        {
            var result = await _session.SendAsync(new PageGetContentQuadsRequest
            {
                FrameId = elementHandle.Context.Frame.Id,
                ObjectId = elementHandle.RemoteObject.ObjectId,
            }).ConfigureAwait(false);
            return Array.ConvertAll(result.Quads, quad => (Quad[])quad);
        }

        public Task<LayoutMetric> GetLayoutViewportAsync()
            => Page.EvaluateAsync<LayoutMetric>("() => ({ width: innerWidth, height: innerHeight })");

        public bool CanScreenshotOutsideViewport() => true;

        public Task ResetViewportAsync(Viewport viewport) => throw new NotImplementedException();

        public Task SetBackgroundColorAsync(Color? color = null) => throw new NotImplementedException();

        public async Task<byte[]> TakeScreenshotAsync(ScreenshotFormat format, ScreenshotOptions options, Viewport viewport)
        {
            var response = await _session.SendAsync(new PageScreenshotRequest
            {
                MimeType = format == ScreenshotFormat.Jpeg ? ScreenshotMimeType.ImageJpeg : ScreenshotMimeType.ImagePng,
                FullPage = options.FullPage,
                Clip = options.Clip,
            }).ConfigureAwait(false);
            return Convert.FromBase64String(response.Data);
        }

        public bool IsElementHandle(IRemoteObject remoteObject) => ((RemoteObject)remoteObject).Subtype == RemoteObjectSubtype.Node;

        public async Task<GotoResult> NavigateFrameAsync(IFrame frame, string url, string referrer)
        {
            var response = await _session.SendAsync(new PageNavigateRequest
            {
                Url = url,
                Referer = referrer,
                FrameId = frame.Id,
            }).ConfigureAwait(false);
            return new GotoResult { NewDocumentId = response.NavigationId, IsSameDocument = response.NavigationId == null };
        }

        public Task SetViewportAsync(Viewport viewport) => _session.SendAsync(new PageSetViewportRequest
        {
            Viewport = new Protocol.Page.Viewport
            {
                Width = viewport.Width,
                Height = viewport.Height,
                IsMobile = viewport.IsMobile,
                DeviceScaleFactor = viewport.DeviceScaleFactor,
                HasTouch = viewport.IsMobile,
                IsLandscape = viewport.Width > viewport.Height,
            },
        });

        public async Task<Rect> GetBoundingBoxForScreenshotAsync(ElementHandle handle)
        {
            var response = await _session.SendAsync(new PageGetBoundingBoxRequest
            {
                FrameId = handle.Context.Frame.Id,
                ObjectId = handle.RemoteObject.ObjectId,
            }).ConfigureAwait(false);
            return response.BoundingBox;
        }

<<<<<<< HEAD
        public async Task<Rect> GetBoundingBoxAsync(ElementHandle handle)
        {
            var quads = await GetContentQuadsAsync(handle).ConfigureAwait(false);
            if (quads == null || quads.Length == 0)
            {
                return null;
            }

            double minX = double.PositiveInfinity;
            double maxX = double.NegativeInfinity;
            double minY = double.PositiveInfinity;
            double maxY = double.NegativeInfinity;
            foreach (var quad in quads)
            {
                foreach (var point in quad)
                {
                    minX = Math.Min(minX, point.X);
                    maxX = Math.Max(maxX, point.X);
                    minY = Math.Min(minY, point.Y);
                    maxY = Math.Max(maxY, point.Y);
                }
            }
=======
        public async Task ExposeBindingAsync(string name, string functionString)
        {
            await _session.SendAsync(new PageAddBindingRequest { Name = name }).ConfigureAwait(false);
            await _session.SendAsync(new PageAddScriptToEvaluateOnNewDocumentRequest
            {
                Script = functionString,
            }).ConfigureAwait(false);
            await Task.WhenAll(Array.ConvertAll(Page.Frames, frame => frame.EvaluateAsync(functionString))).ConfigureAwait(false);
        }

        public Task EvaluateOnNewDocumentAsync(string source)
            => _session.SendAsync(new PageAddScriptToEvaluateOnNewDocumentRequest
            {
                Script = source,
            });

        public Task<string> GetOwnerFrameAsync(ElementHandle elementHandle) => throw new NotImplementedException();
>>>>>>> e5b2b72a

            return new Rect
            {
                X = minX,
                Y = minY,
                Width = maxX - minX,
                Height = maxY - minY,
            };
        }

        public async Task<IFrame> GetContentFrameAsync(ElementHandle elementHandle)
        {
            var response = await _session.SendAsync(new PageDescribeNodeRequest
            {
                FrameId = elementHandle.Context.Frame.Id,
                ObjectId = elementHandle.RemoteObject.ObjectId,
            }).ConfigureAwait(false);
            if (string.IsNullOrEmpty(response.ContentFrameId))
            {
                return null;
            }

            return Page.FrameManager.Frames[response.ContentFrameId];
        }

        public Task SetExtraHttpHeadersAsync(IDictionary<string, string> headers) => _session.SendAsync(new NetworkSetExtraHTTPHeadersRequest
        {
            Headers = headers.Select(pair => new HTTPHeader
            {
                Name = pair.Key,
                Value = pair.Value,
            }).ToArray(),
        });

        public Task ExposeBindingAsync(string name, string functionString)
        {
            throw new NotImplementedException();
        }

        public Task EvaluateOnNewDocumentAsync(string source)
        {
            throw new NotImplementedException();
        }

        public Task ReloadAsync() => _session.SendAsync(new PageReloadRequest { FrameId = Page.MainFrame.Id });

        internal async Task InitializeAsync()
        {
            var tasks = new List<Task>
            {
               _session.SendAsync(new RuntimeEnableRequest()),
               _session.SendAsync(new NetworkEnableRequest()),
               _session.SendAsync(new PageEnableRequest()),
            };

            if (_context.Options != null)
            {
                var options = _context.Options;

                if (options.Viewport != null)
                {
                    tasks.Add(SetViewportAsync(options.Viewport));
                }

                if (options.BypassCSP)
                {
                    tasks.Add(_session.SendAsync(new PageSetBypassCSPRequest { Enabled = true }));
                }

                if (!options.JavaScriptEnabled)
                {
                    tasks.Add(_session.SendAsync(new PageSetJavascriptEnabledRequest { Enabled = false }));
                }

                if (options.UserAgent != null)
                {
                    tasks.Add(_session.SendAsync(new PageSetUserAgentRequest { UserAgent = options.UserAgent }));
                }
            }

            await Task.WhenAll(tasks).ConfigureAwait(false);
            await EnsureIsolatedWorldAsync(UtilityWorldName).ConfigureAwait(false);
        }

        internal void DidClose() => Page.DidClose();

        private Task EnsureIsolatedWorldAsync(string name)
            => _session.SendAsync(new PageAddScriptToEvaluateOnNewDocumentRequest
            {
                Script = string.Empty,
                WorldName = name,
            });

        private void OnMessageReceived(object sender, IFirefoxEvent e)
        {
            switch (e)
            {
                case PageEventFiredFirefoxEvent pageEventFired:
                    OnEventFired(pageEventFired);
                    break;
                case PageFrameAttachedFirefoxEvent pageFrameAttached:
                    OnFrameAttached(pageFrameAttached);
                    break;
                case PageFrameDetachedFirefoxEvent pageFrameDetached:
                    OnFrameDetached(pageFrameDetached);
                    break;
                case PageNavigationAbortedFirefoxEvent pageNavigationAborted:
                    break;
                case PageNavigationCommittedFirefoxEvent pageNavigationCommitted:
                    OnNavigationCommitted(pageNavigationCommitted);
                    break;
                case PageNavigationStartedFirefoxEvent pageNavigationStarted:
                    break;
                case PageSameDocumentNavigationFirefoxEvent pageSameDocumentNavigation:
                    OnSameDocumentNavigation(pageSameDocumentNavigation);
                    break;
                case RuntimeExecutionContextCreatedFirefoxEvent runtimeExecutionContextCreated:
                    OnExecutionContextCreated(runtimeExecutionContextCreated);
                    break;
                case RuntimeExecutionContextDestroyedFirefoxEvent runtimeExecutionContextDestroyed:
                    OnExecutionContextDestroyed(runtimeExecutionContextDestroyed);
                    break;
                case PageUncaughtErrorFirefoxEvent pageUncaughtError:
                    break;
                case RuntimeConsoleFirefoxEvent runtimeConsole:
                    OnConsole(runtimeConsole);
                    break;
                case PageDialogOpenedFirefoxEvent pageDialogOpened:
                    break;
                case PageBindingCalledFirefoxEvent pageBindingCalled:
                    OnBindingCalled(pageBindingCalled);
                    break;
                case PageFileChooserOpenedFirefoxEvent pageFileChooserOpened:
                    break;
                case PageWorkerCreatedFirefoxEvent pageWorkerCreated:
                    OnWorkerCreated(pageWorkerCreated);
                    break;
                case PageWorkerDestroyedFirefoxEvent pageWorkerDestroyed:
                    OnWorkerDestroyed(pageWorkerDestroyed);
                    break;
                case PageDispatchMessageFromWorkerFirefoxEvent pageDispatchMessageFromWorker:
                    OnDispatchMessageFromWorker(pageDispatchMessageFromWorker);
                    break;
            }
        }

        private void OnEventFired(PageEventFiredFirefoxEvent pageEventFired)
        {
            if (pageEventFired.Name == EventFiredName.Load)
            {
                Page.FrameManager.FrameLifecycleEvent(pageEventFired.FrameId, "load");
            }

            if (pageEventFired.Name == EventFiredName.DOMContentLoaded)
            {
                Page.FrameManager.FrameLifecycleEvent(pageEventFired.FrameId, "domcontentloaded");
            }
        }

        private void OnFrameAttached(PageFrameAttachedFirefoxEvent pageFrameAttached)
            => Page.FrameManager.FrameAttached(pageFrameAttached.FrameId, pageFrameAttached.ParentFrameId);

        private void OnFrameDetached(PageFrameDetachedFirefoxEvent pageFrameDetached)
            => Page.FrameManager.FrameDetached(pageFrameDetached.FrameId);

        private void OnNavigationCommitted(PageNavigationCommittedFirefoxEvent pageNavigationCommitted)
        {
            foreach (var pair in _workers)
            {
                if (pair.Key == pageNavigationCommitted.FrameId)
                {
                    OnWorkerDestroyed(new PageWorkerDestroyedFirefoxEvent { WorkerId = pair.Key });
                }
            }

            Page.FrameManager.FrameCommittedNewDocumentNavigation(pageNavigationCommitted.FrameId, pageNavigationCommitted.Url, pageNavigationCommitted.Name ?? string.Empty, pageNavigationCommitted.NavigationId ?? string.Empty, false);
        }

        private void OnSameDocumentNavigation(PageSameDocumentNavigationFirefoxEvent pageSameDocumentNavigation)
            => Page.FrameManager.FrameCommittedSameDocumentNavigation(pageSameDocumentNavigation.FrameId, pageSameDocumentNavigation.Url);

        private void OnExecutionContextCreated(RuntimeExecutionContextCreatedFirefoxEvent runtimeExecutionContextCreated)
        {
            var auxData = runtimeExecutionContextCreated.AuxData != null
                ? ((JsonElement)runtimeExecutionContextCreated.AuxData).ToObject<AuxData>()
                : null;
            if (auxData?.FrameId != null && Page.FrameManager.Frames.TryGetValue(auxData.FrameId, out var frame))
            {
                var firefoxDelegate = new FirefoxExecutionContext(_session, runtimeExecutionContextCreated.ExecutionContextId);
                var context = new FrameExecutionContext(firefoxDelegate, frame);
                if (auxData.Name == UtilityWorldName)
                {
                    frame.ContextCreated(ContextType.Utility, context);
                }
                else if (string.IsNullOrEmpty(auxData.Name))
                {
                    frame.ContextCreated(ContextType.Main, context);
                }

                ContextIdToContext[runtimeExecutionContextCreated.ExecutionContextId] = context;
            }
        }

        private void OnExecutionContextDestroyed(RuntimeExecutionContextDestroyedFirefoxEvent runtimeExecutionContextDestroyed)
        {
            if (ContextIdToContext.TryRemove(runtimeExecutionContextDestroyed.ExecutionContextId, out var context))
            {
                context.Frame.ContextDestroyed(context);
            }
        }

<<<<<<< HEAD
        private void OnConsole(RuntimeConsoleFirefoxEvent runtimeConsole)
        {
            var context = ContextIdToContext[runtimeConsole.ExecutionContextId];

            var type = runtimeConsole.GetConsoleType();
            var location = runtimeConsole.ToConsoleMessageLocation();

            Page.AddConsoleMessage(type, Array.ConvertAll(runtimeConsole.Args, arg => context.CreateHandle(arg)), location);
=======
        private void RemoveContextsForFrame(object sender, FrameEventArgs e)
        {
            foreach (var pair in ContextIdToContext)
            {
                if (pair.Value.Frame == e.Frame)
                {
                    ContextIdToContext.TryRemove(pair.Key, out _);
                }
            }
        }

        private void OnBindingCalled(PageBindingCalledFirefoxEvent pageBindingCalled)
        {
            var context = ContextIdToContext[pageBindingCalled.ExecutionContextId];
            _ = Page.OnBindingCalledAsync(pageBindingCalled.Payload.ToString(), context);
>>>>>>> e5b2b72a
        }

        private void OnWorkerCreated(PageWorkerCreatedFirefoxEvent pageWorkerCreated)
        {
            string workerId = pageWorkerCreated.WorkerId;
            var worker = new Worker(pageWorkerCreated.Url);
            FirefoxSession tempWorkerSession = null;
            var workerSession = new FirefoxSession(_session.Connection, "worker", workerId, async (id, request) =>
            {
                try
                {
                    await _session.SendAsync(new PageSendMessageToWorkerRequest
                    {
                        FrameId = pageWorkerCreated.FrameId,
                        WorkerId = workerId,
                        Message = new ConnectionRequest
                        {
                            Id = id,
                            Method = request.Command,
                            Params = request,
                        }.ToJson(FirefoxJsonHelper.DefaultJsonSerializerOptions),
                    }).ConfigureAwait(false);
                }
                catch (Exception e)
                {
                    tempWorkerSession.OnMessage(new ConnectionResponse
                    {
                        Id = id,
                        Method = string.Empty,
                        Error = new ConnectionError
                        {
                            Message = e.Message,
                        },
                    });
                }
            });
            tempWorkerSession = workerSession;

            _workers[workerId] = new WorkerSession(pageWorkerCreated.FrameId, workerSession);
            Page.AddWorker(workerId, worker);
            void HandleRuntimeExecutionContextCreated(object sender, IFirefoxEvent e)
            {
                if (e is RuntimeExecutionContextCreatedFirefoxEvent runtimeExecutionContextCreated)
                {
                    worker.CreateExecutionContext(new FirefoxExecutionContext(workerSession, runtimeExecutionContextCreated.ExecutionContextId));
                    workerSession.MessageReceived -= HandleRuntimeExecutionContextCreated;
                }
            }

            workerSession.MessageReceived += HandleRuntimeExecutionContextCreated;
            workerSession.MessageReceived += (sender, e) =>
            {
                if (e is RuntimeConsoleFirefoxEvent runtimeConsole)
                {
                    var context = worker.ExistingExecutionContext;
                    var type = runtimeConsole.GetConsoleType();
                    var location = runtimeConsole.ToConsoleMessageLocation();

                    Page.AddConsoleMessage(type, Array.ConvertAll(runtimeConsole.Args, arg => context.CreateHandle(arg)), location);
                }
            };
        }

        private void OnWorkerDestroyed(PageWorkerDestroyedFirefoxEvent pageWorkerDestroyed)
        {
            string workerId = pageWorkerDestroyed.WorkerId;
            if (_workers.TryRemove(workerId, out var worker))
            {
                worker.Session.OnClosed(pageWorkerDestroyed.InternalName);
                Page.RemoveWorker(workerId);
            }
        }

        private void OnDispatchMessageFromWorker(PageDispatchMessageFromWorkerFirefoxEvent pageDispatchMessageFromWorker)
        {
            throw new NotImplementedException();
        }

        private class WorkerSession
        {
            public WorkerSession(string frameId, FirefoxSession session) => (FrameId, Session) = (frameId, session);

            public string FrameId { get; }

            public FirefoxSession Session { get; }
        }

        private class AuxData
        {
            public string FrameId { get; set; }

            public string Name { get; set; }
        }
    }
}
<|MERGE_RESOLUTION|>--- conflicted
+++ resolved
@@ -1,507 +1,494 @@
-using System;
-using System.Collections.Concurrent;
-using System.Collections.Generic;
-using System.Drawing;
-using System.Linq;
-using System.Text.Json;
-using System.Threading.Tasks;
-using PlaywrightSharp.Firefox.Helper;
-using PlaywrightSharp.Firefox.Input;
-using PlaywrightSharp.Firefox.Messaging;
-using PlaywrightSharp.Firefox.Protocol;
-using PlaywrightSharp.Firefox.Protocol.Network;
-using PlaywrightSharp.Firefox.Protocol.Page;
-using PlaywrightSharp.Firefox.Protocol.Runtime;
-using PlaywrightSharp.Helpers;
-using PlaywrightSharp.Input;
-using PlaywrightSharp.Messaging;
-using FirefoxJsonHelper = PlaywrightSharp.Firefox.Helper.JsonHelper;
-
-namespace PlaywrightSharp.Firefox
-{
-    /// <inheritdoc cref="IPageDelegate"/>
-    internal class FirefoxPage : IPageDelegate
-    {
-        private const string UtilityWorldName = "__playwright_utility_world__";
-
-        private readonly FirefoxSession _session;
-        private readonly IBrowserContext _context;
-        private readonly Func<Task<Page>> _openerResolver;
-        private readonly ConcurrentDictionary<string, WorkerSession> _workers = new ConcurrentDictionary<string, WorkerSession>();
-
-        public FirefoxPage(FirefoxSession session, IBrowserContext context, Func<Task<Page>> openerResolver)
-        {
-            _session = session;
-            _context = context;
-            _openerResolver = openerResolver;
-
-            RawKeyboard = new FirefoxRawKeyboard(session);
-            RawMouse = new FirefoxRawMouse(session);
-            Page = new Page(this, _context);
-
-            session.MessageReceived += OnMessageReceived;
-            Page.FrameDetached += RemoveContextsForFrame;
-        }
-
-        public IRawKeyboard RawKeyboard { get; }
-
-        public IRawMouse RawMouse { get; }
-
-        public ConcurrentDictionary<object, FrameExecutionContext> ContextIdToContext { get; } = new ConcurrentDictionary<object, FrameExecutionContext>();
-
-        internal Page Page { get; }
-
-        public async Task<ElementHandle> AdoptElementHandleAsync(ElementHandle handle, FrameExecutionContext to)
-        {
-            var result = await _session.SendAsync(new PageAdoptNodeRequest
-            {
-                FrameId = handle.Context.Frame.Id,
-                ObjectId = handle.RemoteObject.ObjectId,
-                ExecutionContextId = ((FirefoxExecutionContext)to.Delegate).ExecutionContextId,
-            }).ConfigureAwait(false);
-            return to.CreateHandle(result.RemoteObject) as ElementHandle;
-        }
-
-        public Task ClosePageAsync(bool runBeforeUnload)
-            => _session.SendAsync(new PageCloseRequest { RunBeforeUnload = runBeforeUnload });
-
-        public async Task<Quad[][]> GetContentQuadsAsync(ElementHandle elementHandle)
-        {
-            var result = await _session.SendAsync(new PageGetContentQuadsRequest
-            {
-                FrameId = elementHandle.Context.Frame.Id,
-                ObjectId = elementHandle.RemoteObject.ObjectId,
-            }).ConfigureAwait(false);
-            return Array.ConvertAll(result.Quads, quad => (Quad[])quad);
-        }
-
-        public Task<LayoutMetric> GetLayoutViewportAsync()
-            => Page.EvaluateAsync<LayoutMetric>("() => ({ width: innerWidth, height: innerHeight })");
-
-        public bool CanScreenshotOutsideViewport() => true;
-
-        public Task ResetViewportAsync(Viewport viewport) => throw new NotImplementedException();
-
-        public Task SetBackgroundColorAsync(Color? color = null) => throw new NotImplementedException();
-
-        public async Task<byte[]> TakeScreenshotAsync(ScreenshotFormat format, ScreenshotOptions options, Viewport viewport)
-        {
-            var response = await _session.SendAsync(new PageScreenshotRequest
-            {
-                MimeType = format == ScreenshotFormat.Jpeg ? ScreenshotMimeType.ImageJpeg : ScreenshotMimeType.ImagePng,
-                FullPage = options.FullPage,
-                Clip = options.Clip,
-            }).ConfigureAwait(false);
-            return Convert.FromBase64String(response.Data);
-        }
-
-        public bool IsElementHandle(IRemoteObject remoteObject) => ((RemoteObject)remoteObject).Subtype == RemoteObjectSubtype.Node;
-
-        public async Task<GotoResult> NavigateFrameAsync(IFrame frame, string url, string referrer)
-        {
-            var response = await _session.SendAsync(new PageNavigateRequest
-            {
-                Url = url,
-                Referer = referrer,
-                FrameId = frame.Id,
-            }).ConfigureAwait(false);
-            return new GotoResult { NewDocumentId = response.NavigationId, IsSameDocument = response.NavigationId == null };
-        }
-
-        public Task SetViewportAsync(Viewport viewport) => _session.SendAsync(new PageSetViewportRequest
-        {
-            Viewport = new Protocol.Page.Viewport
-            {
-                Width = viewport.Width,
-                Height = viewport.Height,
-                IsMobile = viewport.IsMobile,
-                DeviceScaleFactor = viewport.DeviceScaleFactor,
-                HasTouch = viewport.IsMobile,
-                IsLandscape = viewport.Width > viewport.Height,
-            },
-        });
-
-        public async Task<Rect> GetBoundingBoxForScreenshotAsync(ElementHandle handle)
-        {
-            var response = await _session.SendAsync(new PageGetBoundingBoxRequest
-            {
-                FrameId = handle.Context.Frame.Id,
-                ObjectId = handle.RemoteObject.ObjectId,
-            }).ConfigureAwait(false);
-            return response.BoundingBox;
-        }
-
-<<<<<<< HEAD
-        public async Task<Rect> GetBoundingBoxAsync(ElementHandle handle)
-        {
-            var quads = await GetContentQuadsAsync(handle).ConfigureAwait(false);
-            if (quads == null || quads.Length == 0)
-            {
-                return null;
-            }
-
-            double minX = double.PositiveInfinity;
-            double maxX = double.NegativeInfinity;
-            double minY = double.PositiveInfinity;
-            double maxY = double.NegativeInfinity;
-            foreach (var quad in quads)
-            {
-                foreach (var point in quad)
-                {
-                    minX = Math.Min(minX, point.X);
-                    maxX = Math.Max(maxX, point.X);
-                    minY = Math.Min(minY, point.Y);
-                    maxY = Math.Max(maxY, point.Y);
-                }
-            }
-=======
-        public async Task ExposeBindingAsync(string name, string functionString)
-        {
-            await _session.SendAsync(new PageAddBindingRequest { Name = name }).ConfigureAwait(false);
-            await _session.SendAsync(new PageAddScriptToEvaluateOnNewDocumentRequest
-            {
-                Script = functionString,
-            }).ConfigureAwait(false);
-            await Task.WhenAll(Array.ConvertAll(Page.Frames, frame => frame.EvaluateAsync(functionString))).ConfigureAwait(false);
-        }
-
-        public Task EvaluateOnNewDocumentAsync(string source)
-            => _session.SendAsync(new PageAddScriptToEvaluateOnNewDocumentRequest
-            {
-                Script = source,
-            });
-
-        public Task<string> GetOwnerFrameAsync(ElementHandle elementHandle) => throw new NotImplementedException();
->>>>>>> e5b2b72a
-
-            return new Rect
-            {
-                X = minX,
-                Y = minY,
-                Width = maxX - minX,
-                Height = maxY - minY,
-            };
-        }
-
-        public async Task<IFrame> GetContentFrameAsync(ElementHandle elementHandle)
-        {
-            var response = await _session.SendAsync(new PageDescribeNodeRequest
-            {
-                FrameId = elementHandle.Context.Frame.Id,
-                ObjectId = elementHandle.RemoteObject.ObjectId,
-            }).ConfigureAwait(false);
-            if (string.IsNullOrEmpty(response.ContentFrameId))
-            {
-                return null;
-            }
-
-            return Page.FrameManager.Frames[response.ContentFrameId];
-        }
-
-        public Task SetExtraHttpHeadersAsync(IDictionary<string, string> headers) => _session.SendAsync(new NetworkSetExtraHTTPHeadersRequest
-        {
-            Headers = headers.Select(pair => new HTTPHeader
-            {
-                Name = pair.Key,
-                Value = pair.Value,
-            }).ToArray(),
-        });
-
-        public Task ExposeBindingAsync(string name, string functionString)
-        {
-            throw new NotImplementedException();
-        }
-
-        public Task EvaluateOnNewDocumentAsync(string source)
-        {
-            throw new NotImplementedException();
-        }
-
-        public Task ReloadAsync() => _session.SendAsync(new PageReloadRequest { FrameId = Page.MainFrame.Id });
-
-        internal async Task InitializeAsync()
-        {
-            var tasks = new List<Task>
-            {
-               _session.SendAsync(new RuntimeEnableRequest()),
-               _session.SendAsync(new NetworkEnableRequest()),
-               _session.SendAsync(new PageEnableRequest()),
-            };
-
-            if (_context.Options != null)
-            {
-                var options = _context.Options;
-
-                if (options.Viewport != null)
-                {
-                    tasks.Add(SetViewportAsync(options.Viewport));
-                }
-
-                if (options.BypassCSP)
-                {
-                    tasks.Add(_session.SendAsync(new PageSetBypassCSPRequest { Enabled = true }));
-                }
-
-                if (!options.JavaScriptEnabled)
-                {
-                    tasks.Add(_session.SendAsync(new PageSetJavascriptEnabledRequest { Enabled = false }));
-                }
-
-                if (options.UserAgent != null)
-                {
-                    tasks.Add(_session.SendAsync(new PageSetUserAgentRequest { UserAgent = options.UserAgent }));
-                }
-            }
-
-            await Task.WhenAll(tasks).ConfigureAwait(false);
-            await EnsureIsolatedWorldAsync(UtilityWorldName).ConfigureAwait(false);
-        }
-
-        internal void DidClose() => Page.DidClose();
-
-        private Task EnsureIsolatedWorldAsync(string name)
-            => _session.SendAsync(new PageAddScriptToEvaluateOnNewDocumentRequest
-            {
-                Script = string.Empty,
-                WorldName = name,
-            });
-
-        private void OnMessageReceived(object sender, IFirefoxEvent e)
-        {
-            switch (e)
-            {
-                case PageEventFiredFirefoxEvent pageEventFired:
-                    OnEventFired(pageEventFired);
-                    break;
-                case PageFrameAttachedFirefoxEvent pageFrameAttached:
-                    OnFrameAttached(pageFrameAttached);
-                    break;
-                case PageFrameDetachedFirefoxEvent pageFrameDetached:
-                    OnFrameDetached(pageFrameDetached);
-                    break;
-                case PageNavigationAbortedFirefoxEvent pageNavigationAborted:
-                    break;
-                case PageNavigationCommittedFirefoxEvent pageNavigationCommitted:
-                    OnNavigationCommitted(pageNavigationCommitted);
-                    break;
-                case PageNavigationStartedFirefoxEvent pageNavigationStarted:
-                    break;
-                case PageSameDocumentNavigationFirefoxEvent pageSameDocumentNavigation:
-                    OnSameDocumentNavigation(pageSameDocumentNavigation);
-                    break;
-                case RuntimeExecutionContextCreatedFirefoxEvent runtimeExecutionContextCreated:
-                    OnExecutionContextCreated(runtimeExecutionContextCreated);
-                    break;
-                case RuntimeExecutionContextDestroyedFirefoxEvent runtimeExecutionContextDestroyed:
-                    OnExecutionContextDestroyed(runtimeExecutionContextDestroyed);
-                    break;
-                case PageUncaughtErrorFirefoxEvent pageUncaughtError:
-                    break;
-                case RuntimeConsoleFirefoxEvent runtimeConsole:
-                    OnConsole(runtimeConsole);
-                    break;
-                case PageDialogOpenedFirefoxEvent pageDialogOpened:
-                    break;
-                case PageBindingCalledFirefoxEvent pageBindingCalled:
-                    OnBindingCalled(pageBindingCalled);
-                    break;
-                case PageFileChooserOpenedFirefoxEvent pageFileChooserOpened:
-                    break;
-                case PageWorkerCreatedFirefoxEvent pageWorkerCreated:
-                    OnWorkerCreated(pageWorkerCreated);
-                    break;
-                case PageWorkerDestroyedFirefoxEvent pageWorkerDestroyed:
-                    OnWorkerDestroyed(pageWorkerDestroyed);
-                    break;
-                case PageDispatchMessageFromWorkerFirefoxEvent pageDispatchMessageFromWorker:
-                    OnDispatchMessageFromWorker(pageDispatchMessageFromWorker);
-                    break;
-            }
-        }
-
-        private void OnEventFired(PageEventFiredFirefoxEvent pageEventFired)
-        {
-            if (pageEventFired.Name == EventFiredName.Load)
-            {
-                Page.FrameManager.FrameLifecycleEvent(pageEventFired.FrameId, "load");
-            }
-
-            if (pageEventFired.Name == EventFiredName.DOMContentLoaded)
-            {
-                Page.FrameManager.FrameLifecycleEvent(pageEventFired.FrameId, "domcontentloaded");
-            }
-        }
-
-        private void OnFrameAttached(PageFrameAttachedFirefoxEvent pageFrameAttached)
-            => Page.FrameManager.FrameAttached(pageFrameAttached.FrameId, pageFrameAttached.ParentFrameId);
-
-        private void OnFrameDetached(PageFrameDetachedFirefoxEvent pageFrameDetached)
-            => Page.FrameManager.FrameDetached(pageFrameDetached.FrameId);
-
-        private void OnNavigationCommitted(PageNavigationCommittedFirefoxEvent pageNavigationCommitted)
-        {
-            foreach (var pair in _workers)
-            {
-                if (pair.Key == pageNavigationCommitted.FrameId)
-                {
-                    OnWorkerDestroyed(new PageWorkerDestroyedFirefoxEvent { WorkerId = pair.Key });
-                }
-            }
-
-            Page.FrameManager.FrameCommittedNewDocumentNavigation(pageNavigationCommitted.FrameId, pageNavigationCommitted.Url, pageNavigationCommitted.Name ?? string.Empty, pageNavigationCommitted.NavigationId ?? string.Empty, false);
-        }
-
-        private void OnSameDocumentNavigation(PageSameDocumentNavigationFirefoxEvent pageSameDocumentNavigation)
-            => Page.FrameManager.FrameCommittedSameDocumentNavigation(pageSameDocumentNavigation.FrameId, pageSameDocumentNavigation.Url);
-
-        private void OnExecutionContextCreated(RuntimeExecutionContextCreatedFirefoxEvent runtimeExecutionContextCreated)
-        {
-            var auxData = runtimeExecutionContextCreated.AuxData != null
-                ? ((JsonElement)runtimeExecutionContextCreated.AuxData).ToObject<AuxData>()
-                : null;
-            if (auxData?.FrameId != null && Page.FrameManager.Frames.TryGetValue(auxData.FrameId, out var frame))
-            {
-                var firefoxDelegate = new FirefoxExecutionContext(_session, runtimeExecutionContextCreated.ExecutionContextId);
-                var context = new FrameExecutionContext(firefoxDelegate, frame);
-                if (auxData.Name == UtilityWorldName)
-                {
-                    frame.ContextCreated(ContextType.Utility, context);
-                }
-                else if (string.IsNullOrEmpty(auxData.Name))
-                {
-                    frame.ContextCreated(ContextType.Main, context);
-                }
-
-                ContextIdToContext[runtimeExecutionContextCreated.ExecutionContextId] = context;
-            }
-        }
-
-        private void OnExecutionContextDestroyed(RuntimeExecutionContextDestroyedFirefoxEvent runtimeExecutionContextDestroyed)
-        {
-            if (ContextIdToContext.TryRemove(runtimeExecutionContextDestroyed.ExecutionContextId, out var context))
-            {
-                context.Frame.ContextDestroyed(context);
-            }
-        }
-
-<<<<<<< HEAD
-        private void OnConsole(RuntimeConsoleFirefoxEvent runtimeConsole)
-        {
-            var context = ContextIdToContext[runtimeConsole.ExecutionContextId];
-
-            var type = runtimeConsole.GetConsoleType();
-            var location = runtimeConsole.ToConsoleMessageLocation();
-
-            Page.AddConsoleMessage(type, Array.ConvertAll(runtimeConsole.Args, arg => context.CreateHandle(arg)), location);
-=======
-        private void RemoveContextsForFrame(object sender, FrameEventArgs e)
-        {
-            foreach (var pair in ContextIdToContext)
-            {
-                if (pair.Value.Frame == e.Frame)
-                {
-                    ContextIdToContext.TryRemove(pair.Key, out _);
-                }
-            }
-        }
-
-        private void OnBindingCalled(PageBindingCalledFirefoxEvent pageBindingCalled)
-        {
-            var context = ContextIdToContext[pageBindingCalled.ExecutionContextId];
-            _ = Page.OnBindingCalledAsync(pageBindingCalled.Payload.ToString(), context);
->>>>>>> e5b2b72a
-        }
-
-        private void OnWorkerCreated(PageWorkerCreatedFirefoxEvent pageWorkerCreated)
-        {
-            string workerId = pageWorkerCreated.WorkerId;
-            var worker = new Worker(pageWorkerCreated.Url);
-            FirefoxSession tempWorkerSession = null;
-            var workerSession = new FirefoxSession(_session.Connection, "worker", workerId, async (id, request) =>
-            {
-                try
-                {
-                    await _session.SendAsync(new PageSendMessageToWorkerRequest
-                    {
-                        FrameId = pageWorkerCreated.FrameId,
-                        WorkerId = workerId,
-                        Message = new ConnectionRequest
-                        {
-                            Id = id,
-                            Method = request.Command,
-                            Params = request,
-                        }.ToJson(FirefoxJsonHelper.DefaultJsonSerializerOptions),
-                    }).ConfigureAwait(false);
-                }
-                catch (Exception e)
-                {
-                    tempWorkerSession.OnMessage(new ConnectionResponse
-                    {
-                        Id = id,
-                        Method = string.Empty,
-                        Error = new ConnectionError
-                        {
-                            Message = e.Message,
-                        },
-                    });
-                }
-            });
-            tempWorkerSession = workerSession;
-
-            _workers[workerId] = new WorkerSession(pageWorkerCreated.FrameId, workerSession);
-            Page.AddWorker(workerId, worker);
-            void HandleRuntimeExecutionContextCreated(object sender, IFirefoxEvent e)
-            {
-                if (e is RuntimeExecutionContextCreatedFirefoxEvent runtimeExecutionContextCreated)
-                {
-                    worker.CreateExecutionContext(new FirefoxExecutionContext(workerSession, runtimeExecutionContextCreated.ExecutionContextId));
-                    workerSession.MessageReceived -= HandleRuntimeExecutionContextCreated;
-                }
-            }
-
-            workerSession.MessageReceived += HandleRuntimeExecutionContextCreated;
-            workerSession.MessageReceived += (sender, e) =>
-            {
-                if (e is RuntimeConsoleFirefoxEvent runtimeConsole)
-                {
-                    var context = worker.ExistingExecutionContext;
-                    var type = runtimeConsole.GetConsoleType();
-                    var location = runtimeConsole.ToConsoleMessageLocation();
-
-                    Page.AddConsoleMessage(type, Array.ConvertAll(runtimeConsole.Args, arg => context.CreateHandle(arg)), location);
-                }
-            };
-        }
-
-        private void OnWorkerDestroyed(PageWorkerDestroyedFirefoxEvent pageWorkerDestroyed)
-        {
-            string workerId = pageWorkerDestroyed.WorkerId;
-            if (_workers.TryRemove(workerId, out var worker))
-            {
-                worker.Session.OnClosed(pageWorkerDestroyed.InternalName);
-                Page.RemoveWorker(workerId);
-            }
-        }
-
-        private void OnDispatchMessageFromWorker(PageDispatchMessageFromWorkerFirefoxEvent pageDispatchMessageFromWorker)
-        {
-            throw new NotImplementedException();
-        }
-
-        private class WorkerSession
-        {
-            public WorkerSession(string frameId, FirefoxSession session) => (FrameId, Session) = (frameId, session);
-
-            public string FrameId { get; }
-
-            public FirefoxSession Session { get; }
-        }
-
-        private class AuxData
-        {
-            public string FrameId { get; set; }
-
-            public string Name { get; set; }
-        }
-    }
-}
+using System;
+using System.Collections.Concurrent;
+using System.Collections.Generic;
+using System.Drawing;
+using System.Linq;
+using System.Text.Json;
+using System.Threading.Tasks;
+using PlaywrightSharp.Firefox.Helper;
+using PlaywrightSharp.Firefox.Input;
+using PlaywrightSharp.Firefox.Messaging;
+using PlaywrightSharp.Firefox.Protocol;
+using PlaywrightSharp.Firefox.Protocol.Network;
+using PlaywrightSharp.Firefox.Protocol.Page;
+using PlaywrightSharp.Firefox.Protocol.Runtime;
+using PlaywrightSharp.Helpers;
+using PlaywrightSharp.Input;
+using PlaywrightSharp.Messaging;
+using FirefoxJsonHelper = PlaywrightSharp.Firefox.Helper.JsonHelper;
+
+namespace PlaywrightSharp.Firefox
+{
+    /// <inheritdoc cref="IPageDelegate"/>
+    internal class FirefoxPage : IPageDelegate
+    {
+        private const string UtilityWorldName = "__playwright_utility_world__";
+
+        private readonly FirefoxSession _session;
+        private readonly IBrowserContext _context;
+        private readonly Func<Task<Page>> _openerResolver;
+        private readonly ConcurrentDictionary<string, WorkerSession> _workers = new ConcurrentDictionary<string, WorkerSession>();
+
+        public FirefoxPage(FirefoxSession session, IBrowserContext context, Func<Task<Page>> openerResolver)
+        {
+            _session = session;
+            _context = context;
+            _openerResolver = openerResolver;
+
+            RawKeyboard = new FirefoxRawKeyboard(session);
+            RawMouse = new FirefoxRawMouse(session);
+            Page = new Page(this, _context);
+
+            session.MessageReceived += OnMessageReceived;
+            Page.FrameDetached += RemoveContextsForFrame;
+        }
+
+        public IRawKeyboard RawKeyboard { get; }
+
+        public IRawMouse RawMouse { get; }
+
+        public ConcurrentDictionary<object, FrameExecutionContext> ContextIdToContext { get; } = new ConcurrentDictionary<object, FrameExecutionContext>();
+
+        internal Page Page { get; }
+
+        public async Task<ElementHandle> AdoptElementHandleAsync(ElementHandle handle, FrameExecutionContext to)
+        {
+            var result = await _session.SendAsync(new PageAdoptNodeRequest
+            {
+                FrameId = handle.Context.Frame.Id,
+                ObjectId = handle.RemoteObject.ObjectId,
+                ExecutionContextId = ((FirefoxExecutionContext)to.Delegate).ExecutionContextId,
+            }).ConfigureAwait(false);
+            return to.CreateHandle(result.RemoteObject) as ElementHandle;
+        }
+
+        public Task ClosePageAsync(bool runBeforeUnload)
+            => _session.SendAsync(new PageCloseRequest { RunBeforeUnload = runBeforeUnload });
+
+        public async Task<Quad[][]> GetContentQuadsAsync(ElementHandle elementHandle)
+        {
+            var result = await _session.SendAsync(new PageGetContentQuadsRequest
+            {
+                FrameId = elementHandle.Context.Frame.Id,
+                ObjectId = elementHandle.RemoteObject.ObjectId,
+            }).ConfigureAwait(false);
+            return Array.ConvertAll(result.Quads, quad => (Quad[])quad);
+        }
+
+        public Task<LayoutMetric> GetLayoutViewportAsync()
+            => Page.EvaluateAsync<LayoutMetric>("() => ({ width: innerWidth, height: innerHeight })");
+
+        public bool CanScreenshotOutsideViewport() => true;
+
+        public Task ResetViewportAsync(Viewport viewport) => throw new NotImplementedException();
+
+        public Task SetBackgroundColorAsync(Color? color = null) => throw new NotImplementedException();
+
+        public async Task<byte[]> TakeScreenshotAsync(ScreenshotFormat format, ScreenshotOptions options, Viewport viewport)
+        {
+            var response = await _session.SendAsync(new PageScreenshotRequest
+            {
+                MimeType = format == ScreenshotFormat.Jpeg ? ScreenshotMimeType.ImageJpeg : ScreenshotMimeType.ImagePng,
+                FullPage = options.FullPage,
+                Clip = options.Clip,
+            }).ConfigureAwait(false);
+            return Convert.FromBase64String(response.Data);
+        }
+
+        public bool IsElementHandle(IRemoteObject remoteObject) => ((RemoteObject)remoteObject).Subtype == RemoteObjectSubtype.Node;
+
+        public async Task<GotoResult> NavigateFrameAsync(IFrame frame, string url, string referrer)
+        {
+            var response = await _session.SendAsync(new PageNavigateRequest
+            {
+                Url = url,
+                Referer = referrer,
+                FrameId = frame.Id,
+            }).ConfigureAwait(false);
+            return new GotoResult { NewDocumentId = response.NavigationId, IsSameDocument = response.NavigationId == null };
+        }
+
+        public Task SetViewportAsync(Viewport viewport) => _session.SendAsync(new PageSetViewportRequest
+        {
+            Viewport = new Protocol.Page.Viewport
+            {
+                Width = viewport.Width,
+                Height = viewport.Height,
+                IsMobile = viewport.IsMobile,
+                DeviceScaleFactor = viewport.DeviceScaleFactor,
+                HasTouch = viewport.IsMobile,
+                IsLandscape = viewport.Width > viewport.Height,
+            },
+        });
+
+        public async Task<Rect> GetBoundingBoxForScreenshotAsync(ElementHandle handle)
+        {
+            var response = await _session.SendAsync(new PageGetBoundingBoxRequest
+            {
+                FrameId = handle.Context.Frame.Id,
+                ObjectId = handle.RemoteObject.ObjectId,
+            }).ConfigureAwait(false);
+            return response.BoundingBox;
+        }
+
+        public async Task<Rect> GetBoundingBoxAsync(ElementHandle handle)
+        {
+            var quads = await GetContentQuadsAsync(handle).ConfigureAwait(false);
+            if (quads == null || quads.Length == 0)
+            {
+                return null;
+            }
+
+            double minX = double.PositiveInfinity;
+            double maxX = double.NegativeInfinity;
+            double minY = double.PositiveInfinity;
+            double maxY = double.NegativeInfinity;
+            foreach (var quad in quads)
+            {
+                foreach (var point in quad)
+                {
+                    minX = Math.Min(minX, point.X);
+                    maxX = Math.Max(maxX, point.X);
+                    minY = Math.Min(minY, point.Y);
+                    maxY = Math.Max(maxY, point.Y);
+                }
+            }
+
+            return new Rect
+            {
+                X = minX,
+                Y = minY,
+                Width = maxX - minX,
+                Height = maxY - minY,
+            };
+        }
+
+        public async Task ExposeBindingAsync(string name, string functionString)
+        {
+            await _session.SendAsync(new PageAddBindingRequest { Name = name }).ConfigureAwait(false);
+            await _session.SendAsync(new PageAddScriptToEvaluateOnNewDocumentRequest
+            {
+                Script = functionString,
+            }).ConfigureAwait(false);
+            await Task.WhenAll(Array.ConvertAll(Page.Frames, frame => frame.EvaluateAsync(functionString))).ConfigureAwait(false);
+        }
+
+        public Task EvaluateOnNewDocumentAsync(string source)
+            => _session.SendAsync(new PageAddScriptToEvaluateOnNewDocumentRequest
+            {
+                Script = source,
+            });
+
+        public Task<string> GetOwnerFrameAsync(ElementHandle elementHandle) => throw new NotImplementedException();
+
+        public async Task<IFrame> GetContentFrameAsync(ElementHandle elementHandle)
+        {
+            var response = await _session.SendAsync(new PageDescribeNodeRequest
+            {
+                FrameId = elementHandle.Context.Frame.Id,
+                ObjectId = elementHandle.RemoteObject.ObjectId,
+            }).ConfigureAwait(false);
+            if (string.IsNullOrEmpty(response.ContentFrameId))
+            {
+                return null;
+            }
+
+            return Page.FrameManager.Frames[response.ContentFrameId];
+        }
+
+        public Task SetExtraHttpHeadersAsync(IDictionary<string, string> headers) => _session.SendAsync(new NetworkSetExtraHTTPHeadersRequest
+        {
+            Headers = headers.Select(pair => new HTTPHeader
+            {
+                Name = pair.Key,
+                Value = pair.Value,
+            }).ToArray(),
+        });
+
+        public Task ReloadAsync() => _session.SendAsync(new PageReloadRequest { FrameId = Page.MainFrame.Id });
+
+        internal async Task InitializeAsync()
+        {
+            var tasks = new List<Task>
+            {
+               _session.SendAsync(new RuntimeEnableRequest()),
+               _session.SendAsync(new NetworkEnableRequest()),
+               _session.SendAsync(new PageEnableRequest()),
+            };
+
+            if (_context.Options != null)
+            {
+                var options = _context.Options;
+
+                if (options.Viewport != null)
+                {
+                    tasks.Add(SetViewportAsync(options.Viewport));
+                }
+
+                if (options.BypassCSP)
+                {
+                    tasks.Add(_session.SendAsync(new PageSetBypassCSPRequest { Enabled = true }));
+                }
+
+                if (!options.JavaScriptEnabled)
+                {
+                    tasks.Add(_session.SendAsync(new PageSetJavascriptEnabledRequest { Enabled = false }));
+                }
+
+                if (options.UserAgent != null)
+                {
+                    tasks.Add(_session.SendAsync(new PageSetUserAgentRequest { UserAgent = options.UserAgent }));
+                }
+            }
+
+            await Task.WhenAll(tasks).ConfigureAwait(false);
+            await EnsureIsolatedWorldAsync(UtilityWorldName).ConfigureAwait(false);
+        }
+
+        internal void DidClose() => Page.DidClose();
+
+        private Task EnsureIsolatedWorldAsync(string name)
+            => _session.SendAsync(new PageAddScriptToEvaluateOnNewDocumentRequest
+            {
+                Script = string.Empty,
+                WorldName = name,
+            });
+
+        private void OnMessageReceived(object sender, IFirefoxEvent e)
+        {
+            switch (e)
+            {
+                case PageEventFiredFirefoxEvent pageEventFired:
+                    OnEventFired(pageEventFired);
+                    break;
+                case PageFrameAttachedFirefoxEvent pageFrameAttached:
+                    OnFrameAttached(pageFrameAttached);
+                    break;
+                case PageFrameDetachedFirefoxEvent pageFrameDetached:
+                    OnFrameDetached(pageFrameDetached);
+                    break;
+                case PageNavigationAbortedFirefoxEvent pageNavigationAborted:
+                    break;
+                case PageNavigationCommittedFirefoxEvent pageNavigationCommitted:
+                    OnNavigationCommitted(pageNavigationCommitted);
+                    break;
+                case PageNavigationStartedFirefoxEvent pageNavigationStarted:
+                    break;
+                case PageSameDocumentNavigationFirefoxEvent pageSameDocumentNavigation:
+                    OnSameDocumentNavigation(pageSameDocumentNavigation);
+                    break;
+                case RuntimeExecutionContextCreatedFirefoxEvent runtimeExecutionContextCreated:
+                    OnExecutionContextCreated(runtimeExecutionContextCreated);
+                    break;
+                case RuntimeExecutionContextDestroyedFirefoxEvent runtimeExecutionContextDestroyed:
+                    OnExecutionContextDestroyed(runtimeExecutionContextDestroyed);
+                    break;
+                case PageUncaughtErrorFirefoxEvent pageUncaughtError:
+                    break;
+                case RuntimeConsoleFirefoxEvent runtimeConsole:
+                    OnConsole(runtimeConsole);
+                    break;
+                case PageDialogOpenedFirefoxEvent pageDialogOpened:
+                    break;
+                case PageBindingCalledFirefoxEvent pageBindingCalled:
+                    OnBindingCalled(pageBindingCalled);
+                    break;
+                case PageFileChooserOpenedFirefoxEvent pageFileChooserOpened:
+                    break;
+                case PageWorkerCreatedFirefoxEvent pageWorkerCreated:
+                    OnWorkerCreated(pageWorkerCreated);
+                    break;
+                case PageWorkerDestroyedFirefoxEvent pageWorkerDestroyed:
+                    OnWorkerDestroyed(pageWorkerDestroyed);
+                    break;
+                case PageDispatchMessageFromWorkerFirefoxEvent pageDispatchMessageFromWorker:
+                    OnDispatchMessageFromWorker(pageDispatchMessageFromWorker);
+                    break;
+            }
+        }
+
+        private void OnEventFired(PageEventFiredFirefoxEvent pageEventFired)
+        {
+            if (pageEventFired.Name == EventFiredName.Load)
+            {
+                Page.FrameManager.FrameLifecycleEvent(pageEventFired.FrameId, "load");
+            }
+
+            if (pageEventFired.Name == EventFiredName.DOMContentLoaded)
+            {
+                Page.FrameManager.FrameLifecycleEvent(pageEventFired.FrameId, "domcontentloaded");
+            }
+        }
+
+        private void OnFrameAttached(PageFrameAttachedFirefoxEvent pageFrameAttached)
+            => Page.FrameManager.FrameAttached(pageFrameAttached.FrameId, pageFrameAttached.ParentFrameId);
+
+        private void OnFrameDetached(PageFrameDetachedFirefoxEvent pageFrameDetached)
+            => Page.FrameManager.FrameDetached(pageFrameDetached.FrameId);
+
+        private void OnNavigationCommitted(PageNavigationCommittedFirefoxEvent pageNavigationCommitted)
+        {
+            foreach (var pair in _workers)
+            {
+                if (pair.Key == pageNavigationCommitted.FrameId)
+                {
+                    OnWorkerDestroyed(new PageWorkerDestroyedFirefoxEvent { WorkerId = pair.Key });
+                }
+            }
+
+            Page.FrameManager.FrameCommittedNewDocumentNavigation(pageNavigationCommitted.FrameId, pageNavigationCommitted.Url, pageNavigationCommitted.Name ?? string.Empty, pageNavigationCommitted.NavigationId ?? string.Empty, false);
+        }
+
+        private void OnSameDocumentNavigation(PageSameDocumentNavigationFirefoxEvent pageSameDocumentNavigation)
+            => Page.FrameManager.FrameCommittedSameDocumentNavigation(pageSameDocumentNavigation.FrameId, pageSameDocumentNavigation.Url);
+
+        private void OnExecutionContextCreated(RuntimeExecutionContextCreatedFirefoxEvent runtimeExecutionContextCreated)
+        {
+            var auxData = runtimeExecutionContextCreated.AuxData != null
+                ? ((JsonElement)runtimeExecutionContextCreated.AuxData).ToObject<AuxData>()
+                : null;
+            if (auxData?.FrameId != null && Page.FrameManager.Frames.TryGetValue(auxData.FrameId, out var frame))
+            {
+                var firefoxDelegate = new FirefoxExecutionContext(_session, runtimeExecutionContextCreated.ExecutionContextId);
+                var context = new FrameExecutionContext(firefoxDelegate, frame);
+                if (auxData.Name == UtilityWorldName)
+                {
+                    frame.ContextCreated(ContextType.Utility, context);
+                }
+                else if (string.IsNullOrEmpty(auxData.Name))
+                {
+                    frame.ContextCreated(ContextType.Main, context);
+                }
+
+                ContextIdToContext[runtimeExecutionContextCreated.ExecutionContextId] = context;
+            }
+        }
+
+        private void OnExecutionContextDestroyed(RuntimeExecutionContextDestroyedFirefoxEvent runtimeExecutionContextDestroyed)
+        {
+            if (ContextIdToContext.TryRemove(runtimeExecutionContextDestroyed.ExecutionContextId, out var context))
+            {
+                context.Frame.ContextDestroyed(context);
+            }
+        }
+
+        private void RemoveContextsForFrame(object sender, FrameEventArgs e)
+        {
+            foreach (var pair in ContextIdToContext)
+            {
+                if (pair.Value.Frame == e.Frame)
+                {
+                    ContextIdToContext.TryRemove(pair.Key, out _);
+                }
+            }
+        }
+
+        private void OnBindingCalled(PageBindingCalledFirefoxEvent pageBindingCalled)
+        {
+            var context = ContextIdToContext[pageBindingCalled.ExecutionContextId];
+            _ = Page.OnBindingCalledAsync(pageBindingCalled.Payload.ToString(), context);
+        }
+
+        private void OnConsole(RuntimeConsoleFirefoxEvent runtimeConsole)
+        {
+            var context = ContextIdToContext[runtimeConsole.ExecutionContextId];
+
+            var type = runtimeConsole.GetConsoleType();
+            var location = runtimeConsole.ToConsoleMessageLocation();
+
+            Page.AddConsoleMessage(type, Array.ConvertAll(runtimeConsole.Args, arg => context.CreateHandle(arg)), location);
+        }
+
+        private void OnWorkerCreated(PageWorkerCreatedFirefoxEvent pageWorkerCreated)
+        {
+            string workerId = pageWorkerCreated.WorkerId;
+            var worker = new Worker(pageWorkerCreated.Url);
+            FirefoxSession tempWorkerSession = null;
+            var workerSession = new FirefoxSession(_session.Connection, "worker", workerId, async (id, request) =>
+            {
+                try
+                {
+                    await _session.SendAsync(new PageSendMessageToWorkerRequest
+                    {
+                        FrameId = pageWorkerCreated.FrameId,
+                        WorkerId = workerId,
+                        Message = new ConnectionRequest
+                        {
+                            Id = id,
+                            Method = request.Command,
+                            Params = request,
+                        }.ToJson(FirefoxJsonHelper.DefaultJsonSerializerOptions),
+                    }).ConfigureAwait(false);
+                }
+                catch (Exception e)
+                {
+                    tempWorkerSession.OnMessage(new ConnectionResponse
+                    {
+                        Id = id,
+                        Method = string.Empty,
+                        Error = new ConnectionError
+                        {
+                            Message = e.Message,
+                        },
+                    });
+                }
+            });
+            tempWorkerSession = workerSession;
+
+            _workers[workerId] = new WorkerSession(pageWorkerCreated.FrameId, workerSession);
+            Page.AddWorker(workerId, worker);
+            void HandleRuntimeExecutionContextCreated(object sender, IFirefoxEvent e)
+            {
+                if (e is RuntimeExecutionContextCreatedFirefoxEvent runtimeExecutionContextCreated)
+                {
+                    worker.CreateExecutionContext(new FirefoxExecutionContext(workerSession, runtimeExecutionContextCreated.ExecutionContextId));
+                    workerSession.MessageReceived -= HandleRuntimeExecutionContextCreated;
+                }
+            }
+
+            workerSession.MessageReceived += HandleRuntimeExecutionContextCreated;
+            workerSession.MessageReceived += (sender, e) =>
+            {
+                if (e is RuntimeConsoleFirefoxEvent runtimeConsole)
+                {
+                    var context = worker.ExistingExecutionContext;
+                    var type = runtimeConsole.GetConsoleType();
+                    var location = runtimeConsole.ToConsoleMessageLocation();
+
+                    Page.AddConsoleMessage(type, Array.ConvertAll(runtimeConsole.Args, arg => context.CreateHandle(arg)), location);
+                }
+            };
+        }
+
+        private void OnWorkerDestroyed(PageWorkerDestroyedFirefoxEvent pageWorkerDestroyed)
+        {
+            string workerId = pageWorkerDestroyed.WorkerId;
+            if (_workers.TryRemove(workerId, out var worker))
+            {
+                worker.Session.OnClosed(pageWorkerDestroyed.InternalName);
+                Page.RemoveWorker(workerId);
+            }
+        }
+
+        private void OnDispatchMessageFromWorker(PageDispatchMessageFromWorkerFirefoxEvent pageDispatchMessageFromWorker)
+        {
+            throw new NotImplementedException();
+        }
+
+        private class WorkerSession
+        {
+            public WorkerSession(string frameId, FirefoxSession session) => (FrameId, Session) = (frameId, session);
+
+            public string FrameId { get; }
+
+            public FirefoxSession Session { get; }
+        }
+
+        private class AuxData
+        {
+            public string FrameId { get; set; }
+
+            public string Name { get; set; }
+        }
+    }
+}