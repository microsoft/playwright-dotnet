--- conflicted
+++ resolved
@@ -1,289 +1,285 @@
-using System;
-<<<<<<< HEAD
-using System.Drawing;
-=======
-using System.Collections.Concurrent;
-using System.Collections.Generic;
-using System.Text.Json;
->>>>>>> e1cf2775
-using System.Threading.Tasks;
-using PlaywrightSharp.Firefox.Helper;
-using PlaywrightSharp.Firefox.Input;
-using PlaywrightSharp.Firefox.Messaging;
-using PlaywrightSharp.Firefox.Protocol;
-using PlaywrightSharp.Firefox.Protocol.Network;
-using PlaywrightSharp.Firefox.Protocol.Page;
-using PlaywrightSharp.Firefox.Protocol.Runtime;
-using PlaywrightSharp.Helpers;
-using PlaywrightSharp.Input;
-using PlaywrightSharp.Messaging;
-
-namespace PlaywrightSharp.Firefox
-{
-    /// <inheritdoc cref="IPageDelegate"/>
-    internal class FirefoxPage : IPageDelegate
-    {
-        private const string UtilityWorldName = "__playwright_utility_world__";
-
-        private readonly FirefoxSession _session;
-        private readonly IBrowserContext _context;
-        private readonly Func<Task<Page>> _openerResolver;
-        private readonly ConcurrentDictionary<string, WorkerSession> _workers = new ConcurrentDictionary<string, WorkerSession>();
-
-        public FirefoxPage(FirefoxSession session, IBrowserContext context, Func<Task<Page>> openerResolver)
-        {
-            _session = session;
-            _context = context;
-            _openerResolver = openerResolver;
-
-            Page = new Page(this, _context);
-            RawKeyboard = new FirefoxRawKeyboard(session);
-            RawMouse = new FirefoxRawMouse(session);
-
-            session.MessageReceived += OnMessageReceived;
-        }
-
-        public IRawKeyboard RawKeyboard { get; }
-
-        public IRawMouse RawMouse { get; }
-
-        internal Page Page { get; }
-
-        public Task<IElementHandle> AdoptElementHandleAsync(object arg, FrameExecutionContext frameExecutionContext)
-        {
-            throw new System.NotImplementedException();
-        }
-
-        public Task ClosePageAsync(bool runBeforeUnload)
-        {
-            throw new System.NotImplementedException();
-        }
-
-        public Task<Quad[][]> GetContentQuadsAsync(ElementHandle elementHandle)
-        {
-            throw new NotImplementedException();
-        }
-
-        public Task<LayoutMetric> GetLayoutViewportAsync()
-        {
-            throw new NotImplementedException();
-        }
-
-        public bool CanScreenshotOutsideViewport() => throw new NotImplementedException();
-
-        public Task ResetViewportAsync(Size viewportSize) => throw new NotImplementedException();
-
-        public Task SetBackgroundColorAsync(Color? color = null) => throw new NotImplementedException();
-
-        public Task<byte[]> TakeScreenshotAsync(ScreenshotFormat format, ScreenshotOptions options, Viewport viewport) => throw new NotImplementedException();
-
-        public bool IsElementHandle(IRemoteObject remoteObject)
-        {
-            throw new NotImplementedException();
-        }
-
-        public Task<GotoResult> NavigateFrameAsync(IFrame frame, string url, string referrer)
-        {
-            throw new System.NotImplementedException();
-        }
-
-        public Task SetViewportAsync(Viewport viewport)
-        {
-            throw new System.NotImplementedException();
-        }
-
-        internal async Task InitializeAsync()
-        {
-            var tasks = new List<Task>
-            {
-               _session.SendAsync(new RuntimeEnableRequest()),
-               _session.SendAsync(new NetworkEnableRequest()),
-               _session.SendAsync(new PageEnableRequest()),
-            };
-
-            if (_context.Options != null)
-            {
-                var options = _context.Options;
-
-                if (options.Viewport != null)
-                {
-                    tasks.Add(SetViewportAsync(options.Viewport));
-                }
-
-                if (options.BypassCSP)
-                {
-                    tasks.Add(_session.SendAsync(new PageSetBypassCSPRequest { Enabled = true }));
-                }
-
-                if (options.JavaScriptEnabled)
-                {
-                    tasks.Add(_session.SendAsync(new PageSetJavascriptEnabledRequest { Enabled = true }));
-                }
-
-                if (options.UserAgent != null)
-                {
-                    tasks.Add(_session.SendAsync(new PageSetUserAgentRequest { UserAgent = options.UserAgent }));
-                }
-            }
-
-            await Task.WhenAll(tasks).ConfigureAwait(false);
-            await EnsureIsolatedWorldAsync(UtilityWorldName).ConfigureAwait(false);
-        }
-
-        internal void DidClose() => Page.DidClose();
-
-        private Task EnsureIsolatedWorldAsync(string name)
-            => _session.SendAsync(new PageAddScriptToEvaluateOnNewDocumentRequest
-            {
-                Script = string.Empty,
-                WorldName = name,
-            });
-
-        private void OnMessageReceived(object sender, IFirefoxEvent e)
-        {
-            switch (e)
-            {
-                case PageEventFiredFirefoxEvent pageEventFired:
-                    break;
-                case PageFrameAttachedFirefoxEvent pageFrameAttached:
-                    OnFrameAttached(pageFrameAttached);
-                    break;
-                case PageFrameDetachedFirefoxEvent pageFrameDetached:
-                    break;
-                case PageNavigationAbortedFirefoxEvent pageNavigationAborted:
-                    break;
-                case PageNavigationCommittedFirefoxEvent pageNavigationCommitted:
-                    OnNavigationCommitted(pageNavigationCommitted);
-                    break;
-                case PageNavigationStartedFirefoxEvent pageNavigationStarted:
-                    break;
-                case PageSameDocumentNavigationFirefoxEvent pageSameDocumentNavigation:
-                    break;
-                case RuntimeExecutionContextCreatedFirefoxEvent runtimeExecutionContextCreated:
-                    break;
-                case RuntimeExecutionContextDestroyedFirefoxEvent runtimeExecutionContextDestroyed:
-                    break;
-                case PageUncaughtErrorFirefoxEvent pageUncaughtError:
-                    break;
-                case RuntimeConsoleFirefoxEvent runtimeConsole:
-                    break;
-                case PageDialogOpenedFirefoxEvent pageDialogOpened:
-                    break;
-                case PageBindingCalledFirefoxEvent pageBindingCalled:
-                    break;
-                case PageFileChooserOpenedFirefoxEvent pageFileChooserOpened:
-                    break;
-                case PageWorkerCreatedFirefoxEvent pageWorkerCreated:
-                    OnWorkerCreated(pageWorkerCreated);
-                    break;
-                case PageWorkerDestroyedFirefoxEvent pageWorkerDestroyed:
-                    OnWorkerDestroyed(pageWorkerDestroyed);
-                    break;
-                case PageDispatchMessageFromWorkerFirefoxEvent pageDispatchMessageFromWorker:
-                    OnDispatchMessageFromWorker(pageDispatchMessageFromWorker);
-                    break;
-            }
-        }
-
-        private void OnFrameAttached(PageFrameAttachedFirefoxEvent pageFrameAttached)
-            => Page.FrameManager.FrameAttached(pageFrameAttached.FrameId, pageFrameAttached.ParentFrameId);
-
-        private void OnNavigationCommitted(PageNavigationCommittedFirefoxEvent pageNavigationCommitted)
-        {
-            foreach (var pair in _workers)
-            {
-                if (pair.Key == pageNavigationCommitted.FrameId)
-                {
-                    OnWorkerDestroyed(new PageWorkerDestroyedFirefoxEvent { WorkerId = pair.Key });
-                }
-            }
-
-            Page.FrameManager.FrameCommittedNewDocumentNavigation(pageNavigationCommitted.FrameId, pageNavigationCommitted.Url, pageNavigationCommitted.Name ?? string.Empty, pageNavigationCommitted.NavigationId ?? string.Empty, false);
-        }
-
-        private void OnWorkerCreated(PageWorkerCreatedFirefoxEvent pageWorkerCreated)
-        {
-            string workerId = pageWorkerCreated.WorkerId;
-            var worker = new Worker(pageWorkerCreated.Url);
-            FirefoxSession tempWorkerSession = null;
-            var workerSession = new FirefoxSession(_session.Connection, "worker", workerId, async (id, request) =>
-            {
-                try
-                {
-                    await _session.SendAsync(new PageSendMessageToWorkerRequest
-                    {
-                        FrameId = pageWorkerCreated.FrameId,
-                        WorkerId = workerId,
-                        Message = new ConnectionRequest
-                        {
-                            Id = id,
-                            Method = request.Command,
-                            Params = request,
-                        }.ToJson(),
-                    }).ConfigureAwait(false);
-                }
-                catch (Exception e)
-                {
-                    tempWorkerSession.OnMessage(new ConnectionResponse
-                    {
-                        Id = id,
-                        Method = string.Empty,
-                        Error = new ConnectionError
-                        {
-                            Message = e.Message,
-                        },
-                    });
-                }
-            });
-            tempWorkerSession = workerSession;
-
-            _workers[workerId] = new WorkerSession(pageWorkerCreated.FrameId, workerSession);
-            Page.AddWorker(workerId, worker);
-            void HandleRuntimeExecutionContextCreated(object sender, IFirefoxEvent e)
-            {
-                if (e is RuntimeExecutionContextCreatedFirefoxEvent runtimeExecutionContextCreated)
-                {
-                    worker.CreateExecutionContext(new FirefoxExecutionContext(workerSession, runtimeExecutionContextCreated.ExecutionContextId));
-                    workerSession.MessageReceived -= HandleRuntimeExecutionContextCreated;
-                }
-            }
-
-            workerSession.MessageReceived += HandleRuntimeExecutionContextCreated;
-            workerSession.MessageReceived += (sender, e) =>
-            {
-                if (e is RuntimeConsoleFirefoxEvent runtimeConsole)
-                {
-                    var context = worker.ExistingExecutionContext;
-                    var type = runtimeConsole.GetConsoleType();
-                    var location = runtimeConsole.ToConsoleMessageLocation();
-
-                    Page.AddConsoleMessage(type, Array.ConvertAll(runtimeConsole.Args, arg => context.CreateHandle(arg)), location);
-                }
-            };
-        }
-
-        private void OnWorkerDestroyed(PageWorkerDestroyedFirefoxEvent pageWorkerDestroyed)
-        {
-            string workerId = pageWorkerDestroyed.WorkerId;
-            if (_workers.TryRemove(workerId, out var worker))
-            {
-                worker.Session.OnClosed(pageWorkerDestroyed.InternalName);
-                Page.RemoveWorker(workerId);
-            }
-        }
-
-        private void OnDispatchMessageFromWorker(PageDispatchMessageFromWorkerFirefoxEvent pageDispatchMessageFromWorker)
-        {
-            throw new NotImplementedException();
-        }
-
-        private class WorkerSession
-        {
-            public WorkerSession(string frameId, FirefoxSession session) => (FrameId, Session) = (frameId, session);
-
-            public string FrameId { get; }
-
-            public FirefoxSession Session { get; }
-        }
-    }
-}
+using System;
+using System.Collections.Concurrent;
+using System.Collections.Generic;
+using System.Drawing;
+using System.Threading.Tasks;
+using PlaywrightSharp.Firefox.Helper;
+using PlaywrightSharp.Firefox.Input;
+using PlaywrightSharp.Firefox.Messaging;
+using PlaywrightSharp.Firefox.Protocol;
+using PlaywrightSharp.Firefox.Protocol.Network;
+using PlaywrightSharp.Firefox.Protocol.Page;
+using PlaywrightSharp.Firefox.Protocol.Runtime;
+using PlaywrightSharp.Helpers;
+using PlaywrightSharp.Input;
+using PlaywrightSharp.Messaging;
+
+namespace PlaywrightSharp.Firefox
+{
+    /// <inheritdoc cref="IPageDelegate"/>
+    internal class FirefoxPage : IPageDelegate
+    {
+        private const string UtilityWorldName = "__playwright_utility_world__";
+
+        private readonly FirefoxSession _session;
+        private readonly IBrowserContext _context;
+        private readonly Func<Task<Page>> _openerResolver;
+        private readonly ConcurrentDictionary<string, WorkerSession> _workers = new ConcurrentDictionary<string, WorkerSession>();
+
+        public FirefoxPage(FirefoxSession session, IBrowserContext context, Func<Task<Page>> openerResolver)
+        {
+            _session = session;
+            _context = context;
+            _openerResolver = openerResolver;
+
+            Page = new Page(this, _context);
+            RawKeyboard = new FirefoxRawKeyboard(session);
+            RawMouse = new FirefoxRawMouse(session);
+
+            session.MessageReceived += OnMessageReceived;
+        }
+
+        public IRawKeyboard RawKeyboard { get; }
+
+        public IRawMouse RawMouse { get; }
+
+        internal Page Page { get; }
+
+        public Task<IElementHandle> AdoptElementHandleAsync(object arg, FrameExecutionContext frameExecutionContext)
+        {
+            throw new System.NotImplementedException();
+        }
+
+        public Task ClosePageAsync(bool runBeforeUnload)
+        {
+            throw new System.NotImplementedException();
+        }
+
+        public Task<Quad[][]> GetContentQuadsAsync(ElementHandle elementHandle)
+        {
+            throw new NotImplementedException();
+        }
+
+        public Task<LayoutMetric> GetLayoutViewportAsync()
+        {
+            throw new NotImplementedException();
+        }
+
+        public bool CanScreenshotOutsideViewport() => throw new NotImplementedException();
+
+        public Task ResetViewportAsync(Size viewportSize) => throw new NotImplementedException();
+
+        public Task SetBackgroundColorAsync(Color? color = null) => throw new NotImplementedException();
+
+        public Task<byte[]> TakeScreenshotAsync(ScreenshotFormat format, ScreenshotOptions options, Viewport viewport) => throw new NotImplementedException();
+
+        public bool IsElementHandle(IRemoteObject remoteObject)
+        {
+            throw new NotImplementedException();
+        }
+
+        public Task<GotoResult> NavigateFrameAsync(IFrame frame, string url, string referrer)
+        {
+            throw new System.NotImplementedException();
+        }
+
+        public Task SetViewportAsync(Viewport viewport)
+        {
+            throw new System.NotImplementedException();
+        }
+
+        internal async Task InitializeAsync()
+        {
+            var tasks = new List<Task>
+            {
+               _session.SendAsync(new RuntimeEnableRequest()),
+               _session.SendAsync(new NetworkEnableRequest()),
+               _session.SendAsync(new PageEnableRequest()),
+            };
+
+            if (_context.Options != null)
+            {
+                var options = _context.Options;
+
+                if (options.Viewport != null)
+                {
+                    tasks.Add(SetViewportAsync(options.Viewport));
+                }
+
+                if (options.BypassCSP)
+                {
+                    tasks.Add(_session.SendAsync(new PageSetBypassCSPRequest { Enabled = true }));
+                }
+
+                if (options.JavaScriptEnabled)
+                {
+                    tasks.Add(_session.SendAsync(new PageSetJavascriptEnabledRequest { Enabled = true }));
+                }
+
+                if (options.UserAgent != null)
+                {
+                    tasks.Add(_session.SendAsync(new PageSetUserAgentRequest { UserAgent = options.UserAgent }));
+                }
+            }
+
+            await Task.WhenAll(tasks).ConfigureAwait(false);
+            await EnsureIsolatedWorldAsync(UtilityWorldName).ConfigureAwait(false);
+        }
+
+        internal void DidClose() => Page.DidClose();
+
+        private Task EnsureIsolatedWorldAsync(string name)
+            => _session.SendAsync(new PageAddScriptToEvaluateOnNewDocumentRequest
+            {
+                Script = string.Empty,
+                WorldName = name,
+            });
+
+        private void OnMessageReceived(object sender, IFirefoxEvent e)
+        {
+            switch (e)
+            {
+                case PageEventFiredFirefoxEvent pageEventFired:
+                    break;
+                case PageFrameAttachedFirefoxEvent pageFrameAttached:
+                    OnFrameAttached(pageFrameAttached);
+                    break;
+                case PageFrameDetachedFirefoxEvent pageFrameDetached:
+                    break;
+                case PageNavigationAbortedFirefoxEvent pageNavigationAborted:
+                    break;
+                case PageNavigationCommittedFirefoxEvent pageNavigationCommitted:
+                    OnNavigationCommitted(pageNavigationCommitted);
+                    break;
+                case PageNavigationStartedFirefoxEvent pageNavigationStarted:
+                    break;
+                case PageSameDocumentNavigationFirefoxEvent pageSameDocumentNavigation:
+                    break;
+                case RuntimeExecutionContextCreatedFirefoxEvent runtimeExecutionContextCreated:
+                    break;
+                case RuntimeExecutionContextDestroyedFirefoxEvent runtimeExecutionContextDestroyed:
+                    break;
+                case PageUncaughtErrorFirefoxEvent pageUncaughtError:
+                    break;
+                case RuntimeConsoleFirefoxEvent runtimeConsole:
+                    break;
+                case PageDialogOpenedFirefoxEvent pageDialogOpened:
+                    break;
+                case PageBindingCalledFirefoxEvent pageBindingCalled:
+                    break;
+                case PageFileChooserOpenedFirefoxEvent pageFileChooserOpened:
+                    break;
+                case PageWorkerCreatedFirefoxEvent pageWorkerCreated:
+                    OnWorkerCreated(pageWorkerCreated);
+                    break;
+                case PageWorkerDestroyedFirefoxEvent pageWorkerDestroyed:
+                    OnWorkerDestroyed(pageWorkerDestroyed);
+                    break;
+                case PageDispatchMessageFromWorkerFirefoxEvent pageDispatchMessageFromWorker:
+                    OnDispatchMessageFromWorker(pageDispatchMessageFromWorker);
+                    break;
+            }
+        }
+
+        private void OnFrameAttached(PageFrameAttachedFirefoxEvent pageFrameAttached)
+            => Page.FrameManager.FrameAttached(pageFrameAttached.FrameId, pageFrameAttached.ParentFrameId);
+
+        private void OnNavigationCommitted(PageNavigationCommittedFirefoxEvent pageNavigationCommitted)
+        {
+            foreach (var pair in _workers)
+            {
+                if (pair.Key == pageNavigationCommitted.FrameId)
+                {
+                    OnWorkerDestroyed(new PageWorkerDestroyedFirefoxEvent { WorkerId = pair.Key });
+                }
+            }
+
+            Page.FrameManager.FrameCommittedNewDocumentNavigation(pageNavigationCommitted.FrameId, pageNavigationCommitted.Url, pageNavigationCommitted.Name ?? string.Empty, pageNavigationCommitted.NavigationId ?? string.Empty, false);
+        }
+
+        private void OnWorkerCreated(PageWorkerCreatedFirefoxEvent pageWorkerCreated)
+        {
+            string workerId = pageWorkerCreated.WorkerId;
+            var worker = new Worker(pageWorkerCreated.Url);
+            FirefoxSession tempWorkerSession = null;
+            var workerSession = new FirefoxSession(_session.Connection, "worker", workerId, async (id, request) =>
+            {
+                try
+                {
+                    await _session.SendAsync(new PageSendMessageToWorkerRequest
+                    {
+                        FrameId = pageWorkerCreated.FrameId,
+                        WorkerId = workerId,
+                        Message = new ConnectionRequest
+                        {
+                            Id = id,
+                            Method = request.Command,
+                            Params = request,
+                        }.ToJson(),
+                    }).ConfigureAwait(false);
+                }
+                catch (Exception e)
+                {
+                    tempWorkerSession.OnMessage(new ConnectionResponse
+                    {
+                        Id = id,
+                        Method = string.Empty,
+                        Error = new ConnectionError
+                        {
+                            Message = e.Message,
+                        },
+                    });
+                }
+            });
+            tempWorkerSession = workerSession;
+
+            _workers[workerId] = new WorkerSession(pageWorkerCreated.FrameId, workerSession);
+            Page.AddWorker(workerId, worker);
+            void HandleRuntimeExecutionContextCreated(object sender, IFirefoxEvent e)
+            {
+                if (e is RuntimeExecutionContextCreatedFirefoxEvent runtimeExecutionContextCreated)
+                {
+                    worker.CreateExecutionContext(new FirefoxExecutionContext(workerSession, runtimeExecutionContextCreated.ExecutionContextId));
+                    workerSession.MessageReceived -= HandleRuntimeExecutionContextCreated;
+                }
+            }
+
+            workerSession.MessageReceived += HandleRuntimeExecutionContextCreated;
+            workerSession.MessageReceived += (sender, e) =>
+            {
+                if (e is RuntimeConsoleFirefoxEvent runtimeConsole)
+                {
+                    var context = worker.ExistingExecutionContext;
+                    var type = runtimeConsole.GetConsoleType();
+                    var location = runtimeConsole.ToConsoleMessageLocation();
+
+                    Page.AddConsoleMessage(type, Array.ConvertAll(runtimeConsole.Args, arg => context.CreateHandle(arg)), location);
+                }
+            };
+        }
+
+        private void OnWorkerDestroyed(PageWorkerDestroyedFirefoxEvent pageWorkerDestroyed)
+        {
+            string workerId = pageWorkerDestroyed.WorkerId;
+            if (_workers.TryRemove(workerId, out var worker))
+            {
+                worker.Session.OnClosed(pageWorkerDestroyed.InternalName);
+                Page.RemoveWorker(workerId);
+            }
+        }
+
+        private void OnDispatchMessageFromWorker(PageDispatchMessageFromWorkerFirefoxEvent pageDispatchMessageFromWorker)
+        {
+            throw new NotImplementedException();
+        }
+
+        private class WorkerSession
+        {
+            public WorkerSession(string frameId, FirefoxSession session) => (FrameId, Session) = (frameId, session);
+
+            public string FrameId { get; }
+
+            public FirefoxSession Session { get; }
+        }
+    }
+}