--- conflicted
+++ resolved
@@ -1,562 +1,552 @@
-using System;
-using System.Collections.Concurrent;
-using System.Collections.Generic;
-using System.Drawing;
-using System.Linq;
-using System.Text.Json;
-using System.Threading.Tasks;
-using PlaywrightSharp.Firefox.Helper;
-using PlaywrightSharp.Firefox.Input;
-using PlaywrightSharp.Firefox.Messaging;
-using PlaywrightSharp.Firefox.Protocol;
-using PlaywrightSharp.Firefox.Protocol.Network;
-using PlaywrightSharp.Firefox.Protocol.Page;
-using PlaywrightSharp.Firefox.Protocol.Runtime;
-using PlaywrightSharp.Helpers;
-using PlaywrightSharp.Input;
-using PlaywrightSharp.Messaging;
-using FirefoxJsonHelper = PlaywrightSharp.Firefox.Helper.JsonHelper;
-
-namespace PlaywrightSharp.Firefox
-{
-    /// <inheritdoc cref="IPageDelegate"/>
-    internal class FirefoxPage : IPageDelegate
-    {
-        private const string UtilityWorldName = "__playwright_utility_world__";
-
-        private readonly FirefoxSession _session;
-        private readonly IBrowserContext _context;
-        private readonly Func<Task<Page>> _openerResolver;
-        private readonly ConcurrentDictionary<string, WorkerSession> _workers = new ConcurrentDictionary<string, WorkerSession>();
-        private readonly FirefoxNetworkManager _networkManager;
-
-        public FirefoxPage(FirefoxSession session, IBrowserContext context, Func<Task<Page>> openerResolver)
-        {
-            _session = session;
-            _context = context;
-            _openerResolver = openerResolver;
-
-            RawKeyboard = new FirefoxRawKeyboard(session);
-            RawMouse = new FirefoxRawMouse(session);
-            Page = new Page(this, _context);
-            _networkManager = new FirefoxNetworkManager(session, Page);
-
-            session.MessageReceived += OnMessageReceived;
-            Page.FrameDetached += RemoveContextsForFrame;
-        }
-
-        public IRawKeyboard RawKeyboard { get; }
-
-        public IRawMouse RawMouse { get; }
-
-        public ConcurrentDictionary<object, FrameExecutionContext> ContextIdToContext { get; } = new ConcurrentDictionary<object, FrameExecutionContext>();
-
-        internal Page Page { get; }
-
-        public async Task<ElementHandle> AdoptElementHandleAsync(ElementHandle handle, FrameExecutionContext to)
-        {
-            var result = await _session.SendAsync(new PageAdoptNodeRequest
-            {
-                FrameId = handle.Context.Frame.Id,
-                ObjectId = handle.RemoteObject.ObjectId,
-                ExecutionContextId = ((FirefoxExecutionContext)to.Delegate).ExecutionContextId,
-            }).ConfigureAwait(false);
-            return to.CreateHandle(result.RemoteObject) as ElementHandle;
-        }
-
-        public Task ClosePageAsync(bool runBeforeUnload)
-            => _session.SendAsync(new PageCloseRequest { RunBeforeUnload = runBeforeUnload });
-
-        public async Task<Quad[][]> GetContentQuadsAsync(ElementHandle elementHandle)
-        {
-            var result = await _session.SendAsync(new PageGetContentQuadsRequest
-            {
-                FrameId = elementHandle.Context.Frame.Id,
-                ObjectId = elementHandle.RemoteObject.ObjectId,
-            }).ConfigureAwait(false);
-            return Array.ConvertAll(result.Quads, quad => (Quad[])quad);
-        }
-
-        public Task<LayoutMetric> GetLayoutViewportAsync()
-            => Page.EvaluateAsync<LayoutMetric>("() => ({ width: innerWidth, height: innerHeight })");
-
-        public bool CanScreenshotOutsideViewport() => true;
-
-        public Task ResetViewportAsync(Viewport viewport) => throw new NotImplementedException();
-
-        public Task SetBackgroundColorAsync(Color? color = null) => throw new NotImplementedException();
-
-        public async Task<byte[]> TakeScreenshotAsync(ScreenshotFormat format, ScreenshotOptions options, Viewport viewport)
-        {
-            var response = await _session.SendAsync(new PageScreenshotRequest
-            {
-                MimeType = format == ScreenshotFormat.Jpeg ? ScreenshotMimeType.ImageJpeg : ScreenshotMimeType.ImagePng,
-                FullPage = options.FullPage,
-                Clip = options.Clip,
-            }).ConfigureAwait(false);
-            return Convert.FromBase64String(response.Data);
-        }
-
-        public bool IsElementHandle(IRemoteObject remoteObject) => ((RemoteObject)remoteObject).Subtype == RemoteObjectSubtype.Node;
-
-        public async Task<GotoResult> NavigateFrameAsync(IFrame frame, string url, string referrer)
-        {
-            var response = await _session.SendAsync(new PageNavigateRequest
-            {
-                Url = url,
-                Referer = referrer,
-                FrameId = frame.Id,
-            }).ConfigureAwait(false);
-            return new GotoResult { NewDocumentId = response.NavigationId, IsSameDocument = response.NavigationId == null };
-        }
-
-        public Task SetViewportAsync(Viewport viewport) => _session.SendAsync(new PageSetViewportRequest
-        {
-            Viewport = new Protocol.Page.Viewport
-            {
-                Width = viewport.Width,
-                Height = viewport.Height,
-                IsMobile = viewport.IsMobile,
-                DeviceScaleFactor = viewport.DeviceScaleFactor,
-                HasTouch = viewport.IsMobile,
-                IsLandscape = viewport.Width > viewport.Height,
-            },
-        });
-
-        public async Task<Rect> GetBoundingBoxForScreenshotAsync(ElementHandle handle)
-        {
-            var response = await _session.SendAsync(new PageGetBoundingBoxRequest
-            {
-                FrameId = handle.Context.Frame.Id,
-                ObjectId = handle.RemoteObject.ObjectId,
-            }).ConfigureAwait(false);
-            return response.BoundingBox;
-        }
-
-        public async Task<Rect> GetBoundingBoxAsync(ElementHandle handle)
-        {
-            var quads = await GetContentQuadsAsync(handle).ConfigureAwait(false);
-            if (quads == null || quads.Length == 0)
-            {
-                return null;
-            }
-
-            double minX = double.PositiveInfinity;
-            double maxX = double.NegativeInfinity;
-            double minY = double.PositiveInfinity;
-            double maxY = double.NegativeInfinity;
-            foreach (var quad in quads)
-            {
-                foreach (var point in quad)
-                {
-                    minX = Math.Min(minX, point.X);
-                    maxX = Math.Max(maxX, point.X);
-                    minY = Math.Min(minY, point.Y);
-                    maxY = Math.Max(maxY, point.Y);
-                }
-            }
-
-            return new Rect
-            {
-                X = minX,
-                Y = minY,
-                Width = maxX - minX,
-                Height = maxY - minY,
-            };
-        }
-
-        public async Task ExposeBindingAsync(string name, string functionString)
-        {
-            await _session.SendAsync(new PageAddBindingRequest { Name = name }).ConfigureAwait(false);
-            await _session.SendAsync(new PageAddScriptToEvaluateOnNewDocumentRequest
-            {
-                Script = functionString,
-            }).ConfigureAwait(false);
-            await Task.WhenAll(Array.ConvertAll(Page.Frames, frame => frame.EvaluateAsync(functionString))).ConfigureAwait(false);
-        }
-
-        public Task EvaluateOnNewDocumentAsync(string source)
-            => _session.SendAsync(new PageAddScriptToEvaluateOnNewDocumentRequest
-            {
-                Script = source,
-            });
-
-        public async Task<string> GetOwnerFrameAsync(ElementHandle elementHandle)
-        {
-            var result = await _session.SendAsync(new PageDescribeNodeRequest
-            {
-                FrameId = elementHandle.Context.Frame.Id,
-                ObjectId = elementHandle.RemoteObject.ObjectId,
-            }).ConfigureAwait(false);
-            return result.OwnerFrameId;
-        }
-
-        public async Task<IFrame> GetContentFrameAsync(ElementHandle elementHandle)
-        {
-            var response = await _session.SendAsync(new PageDescribeNodeRequest
-            {
-                FrameId = elementHandle.Context.Frame.Id,
-                ObjectId = elementHandle.RemoteObject.ObjectId,
-            }).ConfigureAwait(false);
-            if (string.IsNullOrEmpty(response.ContentFrameId))
-            {
-                return null;
-            }
-
-            return Page.FrameManager.Frames[response.ContentFrameId];
-        }
-
-        public Task SetExtraHttpHeadersAsync(IDictionary<string, string> headers)
-            => _session.SendAsync(new NetworkSetExtraHTTPHeadersRequest
-            {
-                Headers = headers.ToHeadersArray(),
-            });
-
-        /// <inheritdoc cref="IPageDelegate.SetRequestInterceptionAsync(bool)"/>
-        public Task SetRequestInterceptionAsync(bool value)
-            => _networkManager.SetRequestInterception(value);
-
-        /// <inheritdoc cref="IPageDelegate.SetCacheEnabledAsync(bool)"/>
-        public Task SetCacheEnabledAsync(bool enabled)
-            => _session.SendAsync(new PageSetCacheDisabledRequest { CacheDisabled = !enabled });
-
-        public Task ReloadAsync() => _session.SendAsync(new PageReloadRequest { FrameId = Page.MainFrame.Id });
-
-        public async Task<bool> GoBackAsync()
-        {
-            var result = await _session.SendAsync(new PageGoBackRequest { FrameId = Page.MainFrame.Id }).ConfigureAwait(false);
-            return result.NavigationId != null;
-        }
-
-        public async Task<bool> GoForwardAsync()
-        {
-            var result = await _session.SendAsync(new PageGoForwardRequest { FrameId = Page.MainFrame.Id }).ConfigureAwait(false);
-            return result.NavigationId != null;
-        }
-
-        public Task SetInputFilesAsync(ElementHandle handle, IEnumerable<FilePayload> files)
-            => handle.EvaluateAsync(Dom.SetFileInputFunction, files);
-
-        public Task SetFileChooserInterceptedAsync(bool enabled)
-            => _session.SendAsync(new PageSetInterceptFileChooserDialogRequest { Enabled = enabled });
-
-<<<<<<< HEAD
-=======
-        public Task SetCacheEnabledAsync(bool enabled)
-            => _session.SendAsync(new PageSetCacheDisabledRequest { CacheDisabled = !enabled });
-
-        public Task SetRequestInterceptionAsync(bool enabled) => throw new NotImplementedException();
-
-        public Task AuthenticateAsync(Credentials credentials) => throw new NotImplementedException();
-
-        public Task SetOfflineModeAsync(bool enabled) => throw new NotImplementedException();
-
->>>>>>> 03ae23bf
-        internal async Task InitializeAsync()
-        {
-            var tasks = new List<Task>
-            {
-               _session.SendAsync(new RuntimeEnableRequest()),
-               _session.SendAsync(new NetworkEnableRequest()),
-               _session.SendAsync(new PageEnableRequest()),
-            };
-
-            if (_context.Options != null)
-            {
-                var options = _context.Options;
-
-                if (options.Viewport != null)
-                {
-                    tasks.Add(SetViewportAsync(options.Viewport));
-                }
-
-                if (options.BypassCSP)
-                {
-                    tasks.Add(_session.SendAsync(new PageSetBypassCSPRequest { Enabled = true }));
-                }
-
-                if (!options.JavaScriptEnabled)
-                {
-                    tasks.Add(_session.SendAsync(new PageSetJavascriptEnabledRequest { Enabled = false }));
-                }
-
-                if (options.UserAgent != null)
-                {
-                    tasks.Add(_session.SendAsync(new PageSetUserAgentRequest { UserAgent = options.UserAgent }));
-                }
-            }
-
-            await Task.WhenAll(tasks).ConfigureAwait(false);
-            await EnsureIsolatedWorldAsync(UtilityWorldName).ConfigureAwait(false);
-        }
-
-        internal void DidClose() => Page.DidClose();
-
-        private Task EnsureIsolatedWorldAsync(string name)
-            => _session.SendAsync(new PageAddScriptToEvaluateOnNewDocumentRequest
-            {
-                Script = string.Empty,
-                WorldName = name,
-            });
-
-        private void OnMessageReceived(object sender, IFirefoxEvent e)
-        {
-            switch (e)
-            {
-                case PageEventFiredFirefoxEvent pageEventFired:
-                    OnEventFired(pageEventFired);
-                    break;
-                case PageFrameAttachedFirefoxEvent pageFrameAttached:
-                    OnFrameAttached(pageFrameAttached);
-                    break;
-                case PageFrameDetachedFirefoxEvent pageFrameDetached:
-                    OnFrameDetached(pageFrameDetached);
-                    break;
-                case PageNavigationAbortedFirefoxEvent pageNavigationAborted:
-                    OnNavigationAborted(pageNavigationAborted);
-                    break;
-                case PageNavigationCommittedFirefoxEvent pageNavigationCommitted:
-                    OnNavigationCommitted(pageNavigationCommitted);
-                    break;
-                case PageNavigationStartedFirefoxEvent pageNavigationStarted:
-                    OnNavigationStarted(pageNavigationStarted);
-                    break;
-                case PageSameDocumentNavigationFirefoxEvent pageSameDocumentNavigation:
-                    OnSameDocumentNavigation(pageSameDocumentNavigation);
-                    break;
-                case RuntimeExecutionContextCreatedFirefoxEvent runtimeExecutionContextCreated:
-                    OnExecutionContextCreated(runtimeExecutionContextCreated);
-                    break;
-                case RuntimeExecutionContextDestroyedFirefoxEvent runtimeExecutionContextDestroyed:
-                    OnExecutionContextDestroyed(runtimeExecutionContextDestroyed);
-                    break;
-                case PageUncaughtErrorFirefoxEvent pageUncaughtError:
-                    break;
-                case RuntimeConsoleFirefoxEvent runtimeConsole:
-                    OnConsole(runtimeConsole);
-                    break;
-                case PageDialogOpenedFirefoxEvent pageDialogOpened:
-                    break;
-                case PageBindingCalledFirefoxEvent pageBindingCalled:
-                    OnBindingCalled(pageBindingCalled);
-                    break;
-                case PageFileChooserOpenedFirefoxEvent pageFileChooserOpened:
-                    OnFileChooserOpened(pageFileChooserOpened);
-                    break;
-                case PageWorkerCreatedFirefoxEvent pageWorkerCreated:
-                    OnWorkerCreated(pageWorkerCreated);
-                    break;
-                case PageWorkerDestroyedFirefoxEvent pageWorkerDestroyed:
-                    OnWorkerDestroyed(pageWorkerDestroyed);
-                    break;
-                case PageDispatchMessageFromWorkerFirefoxEvent pageDispatchMessageFromWorker:
-                    OnDispatchMessageFromWorker(pageDispatchMessageFromWorker);
-                    break;
-            }
-        }
-
-        private void OnEventFired(PageEventFiredFirefoxEvent e)
-        {
-            if (e.Name == EventFiredName.Load)
-            {
-                Page.FrameManager.FrameLifecycleEvent(e.FrameId, WaitUntilNavigation.Load);
-            }
-
-            if (e.Name == EventFiredName.DOMContentLoaded)
-            {
-                Page.FrameManager.FrameLifecycleEvent(e.FrameId, WaitUntilNavigation.DOMContentLoaded);
-            }
-        }
-
-        private void OnNavigationAborted(PageNavigationAbortedFirefoxEvent e)
-        {
-            var frame = Page.FrameManager.Frames[e.FrameId];
-            foreach (var watcher in Page.FrameManager.LifecycleWatchers.ToArray())
-            {
-                watcher.OnAbortedNewDocumentNavigation(frame, e.NavigationId, e.ErrorText);
-            }
-        }
-
-        private void OnNavigationStarted(PageNavigationStartedFirefoxEvent e)
-        {
-        }
-
-        private void OnFrameAttached(PageFrameAttachedFirefoxEvent e)
-            => Page.FrameManager.FrameAttached(e.FrameId, e.ParentFrameId);
-
-        private void OnFrameDetached(PageFrameDetachedFirefoxEvent e)
-            => Page.FrameManager.FrameDetached(e.FrameId);
-
-        private void OnNavigationCommitted(PageNavigationCommittedFirefoxEvent e)
-        {
-            foreach (var pair in _workers)
-            {
-                if (pair.Key == e.FrameId)
-                {
-                    OnWorkerDestroyed(new PageWorkerDestroyedFirefoxEvent { WorkerId = pair.Key });
-                }
-            }
-
-            Page.FrameManager.FrameCommittedNewDocumentNavigation(e.FrameId, e.Url, e.Name ?? string.Empty, e.NavigationId ?? string.Empty, false);
-        }
-
-        private void OnSameDocumentNavigation(PageSameDocumentNavigationFirefoxEvent e)
-            => Page.FrameManager.FrameCommittedSameDocumentNavigation(e.FrameId, e.Url);
-
-        private void OnExecutionContextCreated(RuntimeExecutionContextCreatedFirefoxEvent e)
-        {
-            var auxData = e.AuxData != null
-                ? ((JsonElement)e.AuxData).ToObject<AuxData>()
-                : null;
-            if (auxData?.FrameId != null && Page.FrameManager.Frames.TryGetValue(auxData.FrameId, out var frame))
-            {
-                var firefoxDelegate = new FirefoxExecutionContext(_session, e.ExecutionContextId);
-                var context = new FrameExecutionContext(firefoxDelegate, frame);
-                if (auxData.Name == UtilityWorldName)
-                {
-                    frame.ContextCreated(ContextType.Utility, context);
-                }
-                else if (string.IsNullOrEmpty(auxData.Name))
-                {
-                    frame.ContextCreated(ContextType.Main, context);
-                }
-
-                ContextIdToContext[e.ExecutionContextId] = context;
-            }
-        }
-
-        private void OnExecutionContextDestroyed(RuntimeExecutionContextDestroyedFirefoxEvent e)
-        {
-            if (ContextIdToContext.TryRemove(e.ExecutionContextId, out var context))
-            {
-                context.Frame.ContextDestroyed(context);
-            }
-        }
-
-        private void RemoveContextsForFrame(object sender, FrameEventArgs e)
-        {
-            foreach (var pair in ContextIdToContext)
-            {
-                if (pair.Value.Frame == e.Frame)
-                {
-                    ContextIdToContext.TryRemove(pair.Key, out _);
-                }
-            }
-        }
-
-        private void OnBindingCalled(PageBindingCalledFirefoxEvent e)
-        {
-            var context = ContextIdToContext[e.ExecutionContextId];
-            _ = Page.OnBindingCalledAsync(e.Payload.ToString(), context);
-        }
-
-        private void OnConsole(RuntimeConsoleFirefoxEvent e)
-        {
-            var context = ContextIdToContext[e.ExecutionContextId];
-
-            var type = e.GetConsoleType();
-            var location = e.ToConsoleMessageLocation();
-
-            Page.AddConsoleMessage(type, Array.ConvertAll(e.Args, arg => context.CreateHandle(arg)), location);
-        }
-
-        private void OnFileChooserOpened(PageFileChooserOpenedFirefoxEvent e)
-        {
-            var context = ContextIdToContext[e.ExecutionContextId];
-            var handle = context.CreateHandle(e.Element) as ElementHandle;
-            _ = Page.OnFileChooserOpenedAsync(handle);
-        }
-
-        private void OnWorkerCreated(PageWorkerCreatedFirefoxEvent e)
-        {
-            string workerId = e.WorkerId;
-            var worker = new Worker(e.Url);
-            FirefoxSession tempWorkerSession = null;
-            var workerSession = new FirefoxSession(_session.Connection, "worker", workerId, async (id, request) =>
-            {
-                try
-                {
-                    await _session.SendAsync(new PageSendMessageToWorkerRequest
-                    {
-                        FrameId = e.FrameId,
-                        WorkerId = workerId,
-                        Message = new ConnectionRequest
-                        {
-                            Id = id,
-                            Method = request.Command,
-                            Params = request,
-                        }.ToJson(FirefoxJsonHelper.DefaultJsonSerializerOptions),
-                    }).ConfigureAwait(false);
-                }
-                catch (Exception e)
-                {
-                    tempWorkerSession.OnMessage(new ConnectionResponse
-                    {
-                        Id = id,
-                        Method = string.Empty,
-                        Error = new ConnectionError
-                        {
-                            Message = e.Message,
-                        },
-                    });
-                }
-            });
-            tempWorkerSession = workerSession;
-
-            _workers[workerId] = new WorkerSession(e.FrameId, workerSession);
-            Page.AddWorker(workerId, worker);
-            void HandleRuntimeExecutionContextCreated(object sender, IFirefoxEvent e)
-            {
-                if (e is RuntimeExecutionContextCreatedFirefoxEvent runtimeExecutionContextCreated)
-                {
-                    worker.CreateExecutionContext(new FirefoxExecutionContext(workerSession, runtimeExecutionContextCreated.ExecutionContextId));
-                    workerSession.MessageReceived -= HandleRuntimeExecutionContextCreated;
-                }
-            }
-
-            workerSession.MessageReceived += HandleRuntimeExecutionContextCreated;
-            workerSession.MessageReceived += (sender, e) =>
-            {
-                if (e is RuntimeConsoleFirefoxEvent runtimeConsole)
-                {
-                    var context = worker.ExistingExecutionContext;
-                    var type = runtimeConsole.GetConsoleType();
-                    var location = runtimeConsole.ToConsoleMessageLocation();
-
-                    Page.AddConsoleMessage(type, Array.ConvertAll(runtimeConsole.Args, arg => context.CreateHandle(arg)), location);
-                }
-            };
-        }
-
-        private void OnWorkerDestroyed(PageWorkerDestroyedFirefoxEvent e)
-        {
-            string workerId = e.WorkerId;
-            if (_workers.TryRemove(workerId, out var worker))
-            {
-                worker.Session.OnClosed(e.InternalName);
-                Page.RemoveWorker(workerId);
-            }
-        }
-
-        private void OnDispatchMessageFromWorker(PageDispatchMessageFromWorkerFirefoxEvent pageDispatchMessageFromWorker)
-        {
-            throw new NotImplementedException();
-        }
-
-        private class WorkerSession
-        {
-            public WorkerSession(string frameId, FirefoxSession session) => (FrameId, Session) = (frameId, session);
-
-            public string FrameId { get; }
-
-            public FirefoxSession Session { get; }
-        }
-
-        private class AuxData
-        {
-            public string FrameId { get; set; }
-
-            public string Name { get; set; }
-        }
-    }
-}
+using System;
+using System.Collections.Concurrent;
+using System.Collections.Generic;
+using System.Drawing;
+using System.Linq;
+using System.Text.Json;
+using System.Threading.Tasks;
+using PlaywrightSharp.Firefox.Helper;
+using PlaywrightSharp.Firefox.Input;
+using PlaywrightSharp.Firefox.Messaging;
+using PlaywrightSharp.Firefox.Protocol;
+using PlaywrightSharp.Firefox.Protocol.Network;
+using PlaywrightSharp.Firefox.Protocol.Page;
+using PlaywrightSharp.Firefox.Protocol.Runtime;
+using PlaywrightSharp.Helpers;
+using PlaywrightSharp.Input;
+using PlaywrightSharp.Messaging;
+using FirefoxJsonHelper = PlaywrightSharp.Firefox.Helper.JsonHelper;
+
+namespace PlaywrightSharp.Firefox
+{
+    /// <inheritdoc cref="IPageDelegate"/>
+    internal class FirefoxPage : IPageDelegate
+    {
+        private const string UtilityWorldName = "__playwright_utility_world__";
+
+        private readonly FirefoxSession _session;
+        private readonly IBrowserContext _context;
+        private readonly Func<Task<Page>> _openerResolver;
+        private readonly ConcurrentDictionary<string, WorkerSession> _workers = new ConcurrentDictionary<string, WorkerSession>();
+        private readonly FirefoxNetworkManager _networkManager;
+
+        public FirefoxPage(FirefoxSession session, IBrowserContext context, Func<Task<Page>> openerResolver)
+        {
+            _session = session;
+            _context = context;
+            _openerResolver = openerResolver;
+
+            RawKeyboard = new FirefoxRawKeyboard(session);
+            RawMouse = new FirefoxRawMouse(session);
+            Page = new Page(this, _context);
+            _networkManager = new FirefoxNetworkManager(session, Page);
+
+            session.MessageReceived += OnMessageReceived;
+            Page.FrameDetached += RemoveContextsForFrame;
+        }
+
+        public IRawKeyboard RawKeyboard { get; }
+
+        public IRawMouse RawMouse { get; }
+
+        public ConcurrentDictionary<object, FrameExecutionContext> ContextIdToContext { get; } = new ConcurrentDictionary<object, FrameExecutionContext>();
+
+        internal Page Page { get; }
+
+        public async Task<ElementHandle> AdoptElementHandleAsync(ElementHandle handle, FrameExecutionContext to)
+        {
+            var result = await _session.SendAsync(new PageAdoptNodeRequest
+            {
+                FrameId = handle.Context.Frame.Id,
+                ObjectId = handle.RemoteObject.ObjectId,
+                ExecutionContextId = ((FirefoxExecutionContext)to.Delegate).ExecutionContextId,
+            }).ConfigureAwait(false);
+            return to.CreateHandle(result.RemoteObject) as ElementHandle;
+        }
+
+        public Task ClosePageAsync(bool runBeforeUnload)
+            => _session.SendAsync(new PageCloseRequest { RunBeforeUnload = runBeforeUnload });
+
+        public async Task<Quad[][]> GetContentQuadsAsync(ElementHandle elementHandle)
+        {
+            var result = await _session.SendAsync(new PageGetContentQuadsRequest
+            {
+                FrameId = elementHandle.Context.Frame.Id,
+                ObjectId = elementHandle.RemoteObject.ObjectId,
+            }).ConfigureAwait(false);
+            return Array.ConvertAll(result.Quads, quad => (Quad[])quad);
+        }
+
+        public Task<LayoutMetric> GetLayoutViewportAsync()
+            => Page.EvaluateAsync<LayoutMetric>("() => ({ width: innerWidth, height: innerHeight })");
+
+        public bool CanScreenshotOutsideViewport() => true;
+
+        public Task ResetViewportAsync(Viewport viewport) => throw new NotImplementedException();
+
+        public Task SetBackgroundColorAsync(Color? color = null) => throw new NotImplementedException();
+
+        public async Task<byte[]> TakeScreenshotAsync(ScreenshotFormat format, ScreenshotOptions options, Viewport viewport)
+        {
+            var response = await _session.SendAsync(new PageScreenshotRequest
+            {
+                MimeType = format == ScreenshotFormat.Jpeg ? ScreenshotMimeType.ImageJpeg : ScreenshotMimeType.ImagePng,
+                FullPage = options.FullPage,
+                Clip = options.Clip,
+            }).ConfigureAwait(false);
+            return Convert.FromBase64String(response.Data);
+        }
+
+        public bool IsElementHandle(IRemoteObject remoteObject) => ((RemoteObject)remoteObject).Subtype == RemoteObjectSubtype.Node;
+
+        public async Task<GotoResult> NavigateFrameAsync(IFrame frame, string url, string referrer)
+        {
+            var response = await _session.SendAsync(new PageNavigateRequest
+            {
+                Url = url,
+                Referer = referrer,
+                FrameId = frame.Id,
+            }).ConfigureAwait(false);
+            return new GotoResult { NewDocumentId = response.NavigationId, IsSameDocument = response.NavigationId == null };
+        }
+
+        public Task SetViewportAsync(Viewport viewport) => _session.SendAsync(new PageSetViewportRequest
+        {
+            Viewport = new Protocol.Page.Viewport
+            {
+                Width = viewport.Width,
+                Height = viewport.Height,
+                IsMobile = viewport.IsMobile,
+                DeviceScaleFactor = viewport.DeviceScaleFactor,
+                HasTouch = viewport.IsMobile,
+                IsLandscape = viewport.Width > viewport.Height,
+            },
+        });
+
+        public async Task<Rect> GetBoundingBoxForScreenshotAsync(ElementHandle handle)
+        {
+            var response = await _session.SendAsync(new PageGetBoundingBoxRequest
+            {
+                FrameId = handle.Context.Frame.Id,
+                ObjectId = handle.RemoteObject.ObjectId,
+            }).ConfigureAwait(false);
+            return response.BoundingBox;
+        }
+
+        public async Task<Rect> GetBoundingBoxAsync(ElementHandle handle)
+        {
+            var quads = await GetContentQuadsAsync(handle).ConfigureAwait(false);
+            if (quads == null || quads.Length == 0)
+            {
+                return null;
+            }
+
+            double minX = double.PositiveInfinity;
+            double maxX = double.NegativeInfinity;
+            double minY = double.PositiveInfinity;
+            double maxY = double.NegativeInfinity;
+            foreach (var quad in quads)
+            {
+                foreach (var point in quad)
+                {
+                    minX = Math.Min(minX, point.X);
+                    maxX = Math.Max(maxX, point.X);
+                    minY = Math.Min(minY, point.Y);
+                    maxY = Math.Max(maxY, point.Y);
+                }
+            }
+
+            return new Rect
+            {
+                X = minX,
+                Y = minY,
+                Width = maxX - minX,
+                Height = maxY - minY,
+            };
+        }
+
+        public async Task ExposeBindingAsync(string name, string functionString)
+        {
+            await _session.SendAsync(new PageAddBindingRequest { Name = name }).ConfigureAwait(false);
+            await _session.SendAsync(new PageAddScriptToEvaluateOnNewDocumentRequest
+            {
+                Script = functionString,
+            }).ConfigureAwait(false);
+            await Task.WhenAll(Array.ConvertAll(Page.Frames, frame => frame.EvaluateAsync(functionString))).ConfigureAwait(false);
+        }
+
+        public Task EvaluateOnNewDocumentAsync(string source)
+            => _session.SendAsync(new PageAddScriptToEvaluateOnNewDocumentRequest
+            {
+                Script = source,
+            });
+
+        public async Task<string> GetOwnerFrameAsync(ElementHandle elementHandle)
+        {
+            var result = await _session.SendAsync(new PageDescribeNodeRequest
+            {
+                FrameId = elementHandle.Context.Frame.Id,
+                ObjectId = elementHandle.RemoteObject.ObjectId,
+            }).ConfigureAwait(false);
+            return result.OwnerFrameId;
+        }
+
+        public async Task<IFrame> GetContentFrameAsync(ElementHandle elementHandle)
+        {
+            var response = await _session.SendAsync(new PageDescribeNodeRequest
+            {
+                FrameId = elementHandle.Context.Frame.Id,
+                ObjectId = elementHandle.RemoteObject.ObjectId,
+            }).ConfigureAwait(false);
+            if (string.IsNullOrEmpty(response.ContentFrameId))
+            {
+                return null;
+            }
+
+            return Page.FrameManager.Frames[response.ContentFrameId];
+        }
+
+        public Task SetExtraHttpHeadersAsync(IDictionary<string, string> headers)
+            => _session.SendAsync(new NetworkSetExtraHTTPHeadersRequest
+            {
+                Headers = headers.ToHeadersArray(),
+            });
+
+        public Task SetRequestInterceptionAsync(bool value)
+            => _networkManager.SetRequestInterception(value);
+
+        public Task ReloadAsync() => _session.SendAsync(new PageReloadRequest { FrameId = Page.MainFrame.Id });
+
+        public async Task<bool> GoBackAsync()
+        {
+            var result = await _session.SendAsync(new PageGoBackRequest { FrameId = Page.MainFrame.Id }).ConfigureAwait(false);
+            return result.NavigationId != null;
+        }
+
+        public async Task<bool> GoForwardAsync()
+        {
+            var result = await _session.SendAsync(new PageGoForwardRequest { FrameId = Page.MainFrame.Id }).ConfigureAwait(false);
+            return result.NavigationId != null;
+        }
+
+        public Task SetInputFilesAsync(ElementHandle handle, IEnumerable<FilePayload> files)
+            => handle.EvaluateAsync(Dom.SetFileInputFunction, files);
+
+        public Task SetFileChooserInterceptedAsync(bool enabled)
+            => _session.SendAsync(new PageSetInterceptFileChooserDialogRequest { Enabled = enabled });
+
+        public Task SetCacheEnabledAsync(bool enabled)
+            => _session.SendAsync(new PageSetCacheDisabledRequest { CacheDisabled = !enabled });
+
+        public Task AuthenticateAsync(Credentials credentials) => throw new NotImplementedException();
+
+        public Task SetOfflineModeAsync(bool enabled) => throw new NotImplementedException();
+
+        internal async Task InitializeAsync()
+        {
+            var tasks = new List<Task>
+            {
+               _session.SendAsync(new RuntimeEnableRequest()),
+               _session.SendAsync(new NetworkEnableRequest()),
+               _session.SendAsync(new PageEnableRequest()),
+            };
+
+            if (_context.Options != null)
+            {
+                var options = _context.Options;
+
+                if (options.Viewport != null)
+                {
+                    tasks.Add(SetViewportAsync(options.Viewport));
+                }
+
+                if (options.BypassCSP)
+                {
+                    tasks.Add(_session.SendAsync(new PageSetBypassCSPRequest { Enabled = true }));
+                }
+
+                if (!options.JavaScriptEnabled)
+                {
+                    tasks.Add(_session.SendAsync(new PageSetJavascriptEnabledRequest { Enabled = false }));
+                }
+
+                if (options.UserAgent != null)
+                {
+                    tasks.Add(_session.SendAsync(new PageSetUserAgentRequest { UserAgent = options.UserAgent }));
+                }
+            }
+
+            await Task.WhenAll(tasks).ConfigureAwait(false);
+            await EnsureIsolatedWorldAsync(UtilityWorldName).ConfigureAwait(false);
+        }
+
+        internal void DidClose() => Page.DidClose();
+
+        private Task EnsureIsolatedWorldAsync(string name)
+            => _session.SendAsync(new PageAddScriptToEvaluateOnNewDocumentRequest
+            {
+                Script = string.Empty,
+                WorldName = name,
+            });
+
+        private void OnMessageReceived(object sender, IFirefoxEvent e)
+        {
+            switch (e)
+            {
+                case PageEventFiredFirefoxEvent pageEventFired:
+                    OnEventFired(pageEventFired);
+                    break;
+                case PageFrameAttachedFirefoxEvent pageFrameAttached:
+                    OnFrameAttached(pageFrameAttached);
+                    break;
+                case PageFrameDetachedFirefoxEvent pageFrameDetached:
+                    OnFrameDetached(pageFrameDetached);
+                    break;
+                case PageNavigationAbortedFirefoxEvent pageNavigationAborted:
+                    OnNavigationAborted(pageNavigationAborted);
+                    break;
+                case PageNavigationCommittedFirefoxEvent pageNavigationCommitted:
+                    OnNavigationCommitted(pageNavigationCommitted);
+                    break;
+                case PageNavigationStartedFirefoxEvent pageNavigationStarted:
+                    OnNavigationStarted(pageNavigationStarted);
+                    break;
+                case PageSameDocumentNavigationFirefoxEvent pageSameDocumentNavigation:
+                    OnSameDocumentNavigation(pageSameDocumentNavigation);
+                    break;
+                case RuntimeExecutionContextCreatedFirefoxEvent runtimeExecutionContextCreated:
+                    OnExecutionContextCreated(runtimeExecutionContextCreated);
+                    break;
+                case RuntimeExecutionContextDestroyedFirefoxEvent runtimeExecutionContextDestroyed:
+                    OnExecutionContextDestroyed(runtimeExecutionContextDestroyed);
+                    break;
+                case PageUncaughtErrorFirefoxEvent pageUncaughtError:
+                    break;
+                case RuntimeConsoleFirefoxEvent runtimeConsole:
+                    OnConsole(runtimeConsole);
+                    break;
+                case PageDialogOpenedFirefoxEvent pageDialogOpened:
+                    break;
+                case PageBindingCalledFirefoxEvent pageBindingCalled:
+                    OnBindingCalled(pageBindingCalled);
+                    break;
+                case PageFileChooserOpenedFirefoxEvent pageFileChooserOpened:
+                    OnFileChooserOpened(pageFileChooserOpened);
+                    break;
+                case PageWorkerCreatedFirefoxEvent pageWorkerCreated:
+                    OnWorkerCreated(pageWorkerCreated);
+                    break;
+                case PageWorkerDestroyedFirefoxEvent pageWorkerDestroyed:
+                    OnWorkerDestroyed(pageWorkerDestroyed);
+                    break;
+                case PageDispatchMessageFromWorkerFirefoxEvent pageDispatchMessageFromWorker:
+                    OnDispatchMessageFromWorker(pageDispatchMessageFromWorker);
+                    break;
+            }
+        }
+
+        private void OnEventFired(PageEventFiredFirefoxEvent e)
+        {
+            if (e.Name == EventFiredName.Load)
+            {
+                Page.FrameManager.FrameLifecycleEvent(e.FrameId, WaitUntilNavigation.Load);
+            }
+
+            if (e.Name == EventFiredName.DOMContentLoaded)
+            {
+                Page.FrameManager.FrameLifecycleEvent(e.FrameId, WaitUntilNavigation.DOMContentLoaded);
+            }
+        }
+
+        private void OnNavigationAborted(PageNavigationAbortedFirefoxEvent e)
+        {
+            var frame = Page.FrameManager.Frames[e.FrameId];
+            foreach (var watcher in Page.FrameManager.LifecycleWatchers.ToArray())
+            {
+                watcher.OnAbortedNewDocumentNavigation(frame, e.NavigationId, e.ErrorText);
+            }
+        }
+
+        private void OnNavigationStarted(PageNavigationStartedFirefoxEvent e)
+        {
+        }
+
+        private void OnFrameAttached(PageFrameAttachedFirefoxEvent e)
+            => Page.FrameManager.FrameAttached(e.FrameId, e.ParentFrameId);
+
+        private void OnFrameDetached(PageFrameDetachedFirefoxEvent e)
+            => Page.FrameManager.FrameDetached(e.FrameId);
+
+        private void OnNavigationCommitted(PageNavigationCommittedFirefoxEvent e)
+        {
+            foreach (var pair in _workers)
+            {
+                if (pair.Key == e.FrameId)
+                {
+                    OnWorkerDestroyed(new PageWorkerDestroyedFirefoxEvent { WorkerId = pair.Key });
+                }
+            }
+
+            Page.FrameManager.FrameCommittedNewDocumentNavigation(e.FrameId, e.Url, e.Name ?? string.Empty, e.NavigationId ?? string.Empty, false);
+        }
+
+        private void OnSameDocumentNavigation(PageSameDocumentNavigationFirefoxEvent e)
+            => Page.FrameManager.FrameCommittedSameDocumentNavigation(e.FrameId, e.Url);
+
+        private void OnExecutionContextCreated(RuntimeExecutionContextCreatedFirefoxEvent e)
+        {
+            var auxData = e.AuxData != null
+                ? ((JsonElement)e.AuxData).ToObject<AuxData>()
+                : null;
+            if (auxData?.FrameId != null && Page.FrameManager.Frames.TryGetValue(auxData.FrameId, out var frame))
+            {
+                var firefoxDelegate = new FirefoxExecutionContext(_session, e.ExecutionContextId);
+                var context = new FrameExecutionContext(firefoxDelegate, frame);
+                if (auxData.Name == UtilityWorldName)
+                {
+                    frame.ContextCreated(ContextType.Utility, context);
+                }
+                else if (string.IsNullOrEmpty(auxData.Name))
+                {
+                    frame.ContextCreated(ContextType.Main, context);
+                }
+
+                ContextIdToContext[e.ExecutionContextId] = context;
+            }
+        }
+
+        private void OnExecutionContextDestroyed(RuntimeExecutionContextDestroyedFirefoxEvent e)
+        {
+            if (ContextIdToContext.TryRemove(e.ExecutionContextId, out var context))
+            {
+                context.Frame.ContextDestroyed(context);
+            }
+        }
+
+        private void RemoveContextsForFrame(object sender, FrameEventArgs e)
+        {
+            foreach (var pair in ContextIdToContext)
+            {
+                if (pair.Value.Frame == e.Frame)
+                {
+                    ContextIdToContext.TryRemove(pair.Key, out _);
+                }
+            }
+        }
+
+        private void OnBindingCalled(PageBindingCalledFirefoxEvent e)
+        {
+            var context = ContextIdToContext[e.ExecutionContextId];
+            _ = Page.OnBindingCalledAsync(e.Payload.ToString(), context);
+        }
+
+        private void OnConsole(RuntimeConsoleFirefoxEvent e)
+        {
+            var context = ContextIdToContext[e.ExecutionContextId];
+
+            var type = e.GetConsoleType();
+            var location = e.ToConsoleMessageLocation();
+
+            Page.AddConsoleMessage(type, Array.ConvertAll(e.Args, arg => context.CreateHandle(arg)), location);
+        }
+
+        private void OnFileChooserOpened(PageFileChooserOpenedFirefoxEvent e)
+        {
+            var context = ContextIdToContext[e.ExecutionContextId];
+            var handle = context.CreateHandle(e.Element) as ElementHandle;
+            _ = Page.OnFileChooserOpenedAsync(handle);
+        }
+
+        private void OnWorkerCreated(PageWorkerCreatedFirefoxEvent e)
+        {
+            string workerId = e.WorkerId;
+            var worker = new Worker(e.Url);
+            FirefoxSession tempWorkerSession = null;
+            var workerSession = new FirefoxSession(_session.Connection, "worker", workerId, async (id, request) =>
+            {
+                try
+                {
+                    await _session.SendAsync(new PageSendMessageToWorkerRequest
+                    {
+                        FrameId = e.FrameId,
+                        WorkerId = workerId,
+                        Message = new ConnectionRequest
+                        {
+                            Id = id,
+                            Method = request.Command,
+                            Params = request,
+                        }.ToJson(FirefoxJsonHelper.DefaultJsonSerializerOptions),
+                    }).ConfigureAwait(false);
+                }
+                catch (Exception e)
+                {
+                    tempWorkerSession.OnMessage(new ConnectionResponse
+                    {
+                        Id = id,
+                        Method = string.Empty,
+                        Error = new ConnectionError
+                        {
+                            Message = e.Message,
+                        },
+                    });
+                }
+            });
+            tempWorkerSession = workerSession;
+
+            _workers[workerId] = new WorkerSession(e.FrameId, workerSession);
+            Page.AddWorker(workerId, worker);
+            void HandleRuntimeExecutionContextCreated(object sender, IFirefoxEvent e)
+            {
+                if (e is RuntimeExecutionContextCreatedFirefoxEvent runtimeExecutionContextCreated)
+                {
+                    worker.CreateExecutionContext(new FirefoxExecutionContext(workerSession, runtimeExecutionContextCreated.ExecutionContextId));
+                    workerSession.MessageReceived -= HandleRuntimeExecutionContextCreated;
+                }
+            }
+
+            workerSession.MessageReceived += HandleRuntimeExecutionContextCreated;
+            workerSession.MessageReceived += (sender, e) =>
+            {
+                if (e is RuntimeConsoleFirefoxEvent runtimeConsole)
+                {
+                    var context = worker.ExistingExecutionContext;
+                    var type = runtimeConsole.GetConsoleType();
+                    var location = runtimeConsole.ToConsoleMessageLocation();
+
+                    Page.AddConsoleMessage(type, Array.ConvertAll(runtimeConsole.Args, arg => context.CreateHandle(arg)), location);
+                }
+            };
+        }
+
+        private void OnWorkerDestroyed(PageWorkerDestroyedFirefoxEvent e)
+        {
+            string workerId = e.WorkerId;
+            if (_workers.TryRemove(workerId, out var worker))
+            {
+                worker.Session.OnClosed(e.InternalName);
+                Page.RemoveWorker(workerId);
+            }
+        }
+
+        private void OnDispatchMessageFromWorker(PageDispatchMessageFromWorkerFirefoxEvent pageDispatchMessageFromWorker)
+        {
+            throw new NotImplementedException();
+        }
+
+        private class WorkerSession
+        {
+            public WorkerSession(string frameId, FirefoxSession session) => (FrameId, Session) = (frameId, session);
+
+            public string FrameId { get; }
+
+            public FirefoxSession Session { get; }
+        }
+
+        private class AuxData
+        {
+            public string FrameId { get; set; }
+
+            public string Name { get; set; }
+        }
+    }
+}