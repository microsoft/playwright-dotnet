--- conflicted
+++ resolved
@@ -1,29 +1,25 @@
-using System;
-using PlaywrightSharp.Firefox.Helper;
-
-namespace PlaywrightSharp.Firefox.Protocol.Runtime
-{
-    internal partial class RemoteObject : IRemoteObject
-    {
-        string IRemoteObject.Type => Type.ToString();
-
-        string IRemoteObject.Subtype => Subtype.ToString();
-
-        string IRemoteObject.UnserializableValue => UnserializableValue?.ToStringValue();
-
-        internal static RemoteObjectUnserializableValue? GetUnserializableValueFromRaw(string value)
-            => value switch
-            {
-                "Infinity" => RemoteObjectUnserializableValue.Infinity,
-                "-Infinity" => RemoteObjectUnserializableValue.NegativeInfinity,
-                "-0" => RemoteObjectUnserializableValue.NegativeZero,
-                "NaN" => RemoteObjectUnserializableValue.NaN,
-<<<<<<< HEAD
-                _ => null
-=======
-                null => null,
-                _ => throw new ArgumentOutOfRangeException(nameof(value))
->>>>>>> 6443494c
-            };
-    }
-}
+using System;
+using PlaywrightSharp.Firefox.Helper;
+
+namespace PlaywrightSharp.Firefox.Protocol.Runtime
+{
+    internal partial class RemoteObject : IRemoteObject
+    {
+        string IRemoteObject.Type => Type.ToString();
+
+        string IRemoteObject.Subtype => Subtype.ToString();
+
+        string IRemoteObject.UnserializableValue => UnserializableValue?.ToStringValue();
+
+        internal static RemoteObjectUnserializableValue? GetUnserializableValueFromRaw(string value)
+            => value switch
+            {
+                "Infinity" => RemoteObjectUnserializableValue.Infinity,
+                "-Infinity" => RemoteObjectUnserializableValue.NegativeInfinity,
+                "-0" => RemoteObjectUnserializableValue.NegativeZero,
+                "NaN" => RemoteObjectUnserializableValue.NaN,
+                null => null,
+                _ => throw new ArgumentOutOfRangeException(nameof(value))
+            };
+    }
+}