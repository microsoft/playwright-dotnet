--- conflicted
+++ resolved
@@ -1,257 +1,201 @@
-using System;
-using System.Numerics;
-using System.Text.Json;
-using System.Threading.Tasks;
-using PlaywrightSharp.Firefox.Protocol.Runtime;
-using PlaywrightSharp.Helpers;
-
-namespace PlaywrightSharp.Firefox
-{
-    internal class FirefoxExecutionContext : IExecutionContextDelegate
-    {
-        private readonly FirefoxSession _session;
-
-        public FirefoxExecutionContext(FirefoxSession workerSession, string executionContextId)
-        {
-            _session = workerSession;
-            ExecutionContextId = executionContextId;
-        }
-
-        internal string ExecutionContextId { get; }
-
-<<<<<<< HEAD
-        public async Task<T> EvaluateAsync<T>(ExecutionContext context, bool returnByValue, string pageFunction, object[] args)
-=======
-        public async Task<T> EvaluateAsync<T>(FrameExecutionContext frameExecutionContext, bool returnByValue, string pageFunction, object[] args)
->>>>>>> 6443494c
-        {
-            if (!StringExtensions.IsJavascriptFunction(ref pageFunction))
-            {
-                var result = await _session.SendAsync(new RuntimeEvaluateRequest
-                {
-                    Expression = pageFunction.Trim(),
-                    ReturnByValue = returnByValue,
-                    ExecutionContextId = ExecutionContextId,
-                }).ConfigureAwait(false);
-<<<<<<< HEAD
-
-                // TODO: rewriteError
-                return ExtractResult<T>(payload.ExceptionDetails, payload.Result, returnByValue, context);
-=======
-                return ExtractResult<T>(result.ExceptionDetails, result.Result, returnByValue, frameExecutionContext);
->>>>>>> 6443494c
-            }
-
-            RuntimeCallFunctionResponse payload = null;
-
-            try
-            {
-<<<<<<< HEAD
-                FunctionDeclaration = functionText,
-                Args = Array.ConvertAll(args, arg => FormatArgument(arg, context)),
-                ReturnByValue = returnByValue,
-                ExecutionContextId = ExecutionContextId,
-            });
-
-            // TODO: validate request
-            {
-                var payload = await callFunctionTask.ConfigureAwait(false);
-                return ExtractResult<T>(payload.ExceptionDetails, payload.Result, returnByValue, context);
-=======
-                string functionText = pageFunction;
-                payload = await _session.SendAsync(new RuntimeCallFunctionRequest
-                {
-                    FunctionDeclaration = functionText,
-                    Args = Array.ConvertAll(args, arg => FormatArgument(arg, frameExecutionContext)),
-                    ReturnByValue = returnByValue,
-                    ExecutionContextId = ExecutionContextId,
-                }).ConfigureAwait(false);
-            }
-            catch (Exception ex)
-            {
-                payload = RewriteError(ex);
->>>>>>> 6443494c
-            }
-
-            return ExtractResult<T>(payload.ExceptionDetails, payload.Result, returnByValue, frameExecutionContext);
-        }
-
-<<<<<<< HEAD
-        public async Task ReleaseHandleAsync(JSHandle handle)
-        {
-            if (handle.RemoteObject?.ObjectId == null)
-            {
-                return;
-            }
-
-            try
-            {
-                await _session.SendAsync(new RuntimeDisposeObjectRequest
-                {
-                    ExecutionContextId = ExecutionContextId,
-                    ObjectId = handle.RemoteObject.ObjectId,
-                }).ConfigureAwait(false);
-            }
-            catch (PlaywrightSharpException e)
-            {
-                System.Diagnostics.Debug.WriteLine(e);
-            }
-        }
-
-        public string HandleToString(IJSHandle handle, bool includeType)
-        {
-            var payload = ((JSHandle)handle).RemoteObject;
-            if (payload.ObjectId != null)
-            {
-                return "JSHandle@" + (payload.Subtype ?? payload.Type);
-            }
-
-            return (includeType ? "JSHandle:" : string.Empty) + DeserializeValue<string>((RemoteObject)payload);
-=======
-        public string HandleToString(IJSHandle handle, bool includeType)
-        {
-            var payload = ((JSHandle)handle).RemoteObject;
-            if (!string.IsNullOrEmpty(payload.ObjectId))
-            {
-                return "JSHandle@" + (string.IsNullOrEmpty(payload.Subtype) ? payload.Type : payload.Subtype);
-            }
-
-            return (includeType ? "JSHandle:" : string.Empty) + DeserializeValue<object>((RemoteObject)payload);
-        }
-
-        public Task<T> HandleJSONValueAsync<T>(IJSHandle jsHandle) => throw new NotImplementedException();
-
-        public Task ReleaseHandleAsync(JSHandle handle)
-        {
-            if (string.IsNullOrEmpty(handle?.RemoteObject.ObjectId))
-            {
-                return Task.CompletedTask;
-            }
-
-            return _session.SendAsync(new RuntimeDisposeObjectRequest
-            {
-                ExecutionContextId = ExecutionContextId,
-                ObjectId = handle.RemoteObject.ObjectId,
-            });
-        }
-
-        private RuntimeCallFunctionResponse RewriteError(Exception error)
-        {
-            if (error.Message.Contains("Cyclic object value") || error.Message.Contains("Object is not serializable"))
-            {
-                return new RuntimeCallFunctionResponse { Result = new RemoteObject { Type = RemoteObjectType.Undefined, Value = null } };
-            }
-
-            if (error.Message.Contains("Failed to find execution context with id") || error.Message.Contains("Execution context was destroyed!"))
-            {
-                throw new PlaywrightSharpException("Execution context was destroyed, most likely because of a navigation.");
-            }
-
-            throw error;
->>>>>>> 6443494c
-        }
-
-        private T ExtractResult<T>(ExceptionDetails exceptionDetails, RemoteObject remoteObject, bool returnByValue, ExecutionContext context)
-        {
-            CheckException(exceptionDetails);
-            if (returnByValue)
-            {
-                return DeserializeValue<T>(remoteObject);
-            }
-
-            return (T)context.CreateHandle(remoteObject);
-        }
-
-        private void CheckException(ExceptionDetails exceptionDetails)
-        {
-            if (exceptionDetails != null)
-            {
-                if (exceptionDetails.Value != null)
-                {
-                    throw new PlaywrightSharpException("Evaluation failed: " + exceptionDetails.Value?.ToJson());
-                }
-                else
-                {
-                    throw new PlaywrightSharpException("Evaluation failed: " + exceptionDetails.Text + '\n' + exceptionDetails.Stack);
-                }
-            }
-        }
-
-        private CallFunctionArgument FormatArgument(object arg, ExecutionContext context)
-        {
-            switch (arg)
-            {
-                case int integer when integer == -0:
-                    return new CallFunctionArgument { UnserializableValue = RemoteObjectUnserializableValue.NegativeZero };
-                case double d when double.IsPositiveInfinity(d):
-                    return new CallFunctionArgument { UnserializableValue = RemoteObjectUnserializableValue.Infinity };
-                case double d when double.IsNegativeInfinity(d):
-                    return new CallFunctionArgument { UnserializableValue = RemoteObjectUnserializableValue.NegativeZero };
-                case double d when double.IsNaN(d):
-                    return new CallFunctionArgument { UnserializableValue = RemoteObjectUnserializableValue.NaN };
-                case JSHandle objectHandle:
-                    if (objectHandle.Context != context)
-                    {
-                        throw new PlaywrightSharpException("JSHandles can be evaluated only in the context they were created!");
-                    }
-
-                    if (objectHandle.Disposed)
-                    {
-                        throw new PlaywrightSharpException("JSHandle is disposed!");
-                    }
-
-                    return ToCallArgument(objectHandle.RemoteObject);
-            }
-
-            return new CallFunctionArgument
-            {
-                Value = arg,
-            };
-        }
-
-        private CallFunctionArgument ToCallArgument(IRemoteObject remoteObject)
-            => new CallFunctionArgument
-            {
-                Value = remoteObject.Value,
-                UnserializableValue = RemoteObject.GetUnserializableValueFromRaw(remoteObject.UnserializableValue),
-                ObjectId = remoteObject.ObjectId,
-            };
-
-        private T DeserializeValue<T>(RemoteObject remoteObject)
-        {
-            var unserializableValue = remoteObject.UnserializableValue;
-            if (unserializableValue != null)
-            {
-                return (T)ValueFromUnserializableValue(unserializableValue.Value);
-            }
-
-            if (remoteObject.Value == null)
-            {
-                return default;
-            }
-
-            return typeof(T) == typeof(JsonElement) ? (T)remoteObject.Value : (T)ValueFromType<T>((JsonElement)remoteObject.Value, remoteObject.Type ?? RemoteObjectType.Object);
-        }
-
-        private object ValueFromUnserializableValue(RemoteObjectUnserializableValue unserializableValue)
-            => unserializableValue switch
-            {
-                RemoteObjectUnserializableValue.NegativeZero => -0,
-                RemoteObjectUnserializableValue.NaN => double.NaN,
-                RemoteObjectUnserializableValue.Infinity => double.PositiveInfinity,
-                RemoteObjectUnserializableValue.NegativeInfinity => double.NegativeInfinity,
-                _ => throw new Exception("Unsupported unserializable value: " + unserializableValue),
-            };
-
-        private object ValueFromType<T>(JsonElement value, RemoteObjectType objectType)
-            => objectType switch
-            {
-                RemoteObjectType.Object => value.ToObject<T>(),
-                RemoteObjectType.Undefined => null,
-                RemoteObjectType.Number => value.GetDouble(),
-                RemoteObjectType.Bigint => value.GetDouble(),
-                RemoteObjectType.Boolean => value.GetBoolean(),
-                _ => value.ToObject<T>()
-            };
-    }
-}
+using System;
+using System.Numerics;
+using System.Text.Json;
+using System.Threading.Tasks;
+using PlaywrightSharp.Firefox.Protocol.Runtime;
+using PlaywrightSharp.Helpers;
+
+namespace PlaywrightSharp.Firefox
+{
+    internal class FirefoxExecutionContext : IExecutionContextDelegate
+    {
+        private readonly FirefoxSession _session;
+
+        public FirefoxExecutionContext(FirefoxSession workerSession, string executionContextId)
+        {
+            _session = workerSession;
+            ExecutionContextId = executionContextId;
+        }
+
+        internal string ExecutionContextId { get; }
+
+        public async Task<T> EvaluateAsync<T>(ExecutionContext context, bool returnByValue, string pageFunction, object[] args)
+        {
+            if (!StringExtensions.IsJavascriptFunction(ref pageFunction))
+            {
+                var result = await _session.SendAsync(new RuntimeEvaluateRequest
+                {
+                    Expression = pageFunction.Trim(),
+                    ReturnByValue = returnByValue,
+                    ExecutionContextId = ExecutionContextId,
+                }).ConfigureAwait(false);
+                return ExtractResult<T>(result.ExceptionDetails, result.Result, returnByValue, context);
+            }
+
+            RuntimeCallFunctionResponse payload = null;
+
+            try
+            {
+                string functionText = pageFunction;
+                payload = await _session.SendAsync(new RuntimeCallFunctionRequest
+                {
+                    FunctionDeclaration = functionText,
+                    Args = Array.ConvertAll(args, arg => FormatArgument(arg, context)),
+                    ReturnByValue = returnByValue,
+                    ExecutionContextId = ExecutionContextId,
+                }).ConfigureAwait(false);
+            }
+            catch (Exception ex)
+            {
+                payload = RewriteError(ex);
+            }
+
+            return ExtractResult<T>(payload.ExceptionDetails, payload.Result, returnByValue, context);
+        }
+
+        public string HandleToString(IJSHandle handle, bool includeType)
+        {
+            var payload = ((JSHandle)handle).RemoteObject;
+            if (payload.ObjectId != null)
+            {
+                return "JSHandle@" + (payload.Subtype ?? payload.Type);
+            }
+
+            return (includeType ? "JSHandle:" : string.Empty) + DeserializeValue<string>((RemoteObject)payload);
+        }
+
+        public Task<T> HandleJSONValueAsync<T>(IJSHandle jsHandle) => throw new NotImplementedException();
+
+        public Task ReleaseHandleAsync(JSHandle handle)
+        {
+            if (string.IsNullOrEmpty(handle?.RemoteObject.ObjectId))
+            {
+                return Task.CompletedTask;
+            }
+
+            return _session.SendAsync(new RuntimeDisposeObjectRequest
+            {
+                ExecutionContextId = ExecutionContextId,
+                ObjectId = handle.RemoteObject.ObjectId,
+            });
+        }
+
+        private RuntimeCallFunctionResponse RewriteError(Exception error)
+        {
+            if (error.Message.Contains("Cyclic object value") || error.Message.Contains("Object is not serializable"))
+            {
+                return new RuntimeCallFunctionResponse { Result = new RemoteObject { Type = RemoteObjectType.Undefined, Value = null } };
+            }
+
+            if (error.Message.Contains("Failed to find execution context with id") || error.Message.Contains("Execution context was destroyed!"))
+            {
+                throw new PlaywrightSharpException("Execution context was destroyed, most likely because of a navigation.");
+            }
+
+            throw error;
+        }
+
+        private T ExtractResult<T>(ExceptionDetails exceptionDetails, RemoteObject remoteObject, bool returnByValue, ExecutionContext context)
+        {
+            CheckException(exceptionDetails);
+            if (returnByValue)
+            {
+                return DeserializeValue<T>(remoteObject);
+            }
+
+            return (T)context.CreateHandle(remoteObject);
+        }
+
+        private void CheckException(ExceptionDetails exceptionDetails)
+        {
+            if (exceptionDetails != null)
+            {
+                if (exceptionDetails.Value != null)
+                {
+                    throw new PlaywrightSharpException("Evaluation failed: " + exceptionDetails.Value?.ToJson());
+                }
+                else
+                {
+                    throw new PlaywrightSharpException("Evaluation failed: " + exceptionDetails.Text + '\n' + exceptionDetails.Stack);
+                }
+            }
+        }
+
+        private CallFunctionArgument FormatArgument(object arg, ExecutionContext context)
+        {
+            switch (arg)
+            {
+                case int integer when integer == -0:
+                    return new CallFunctionArgument { UnserializableValue = RemoteObjectUnserializableValue.NegativeZero };
+                case double d when double.IsPositiveInfinity(d):
+                    return new CallFunctionArgument { UnserializableValue = RemoteObjectUnserializableValue.Infinity };
+                case double d when double.IsNegativeInfinity(d):
+                    return new CallFunctionArgument { UnserializableValue = RemoteObjectUnserializableValue.NegativeZero };
+                case double d when double.IsNaN(d):
+                    return new CallFunctionArgument { UnserializableValue = RemoteObjectUnserializableValue.NaN };
+                case JSHandle objectHandle:
+                    if (objectHandle.Context != context)
+                    {
+                        throw new PlaywrightSharpException("JSHandles can be evaluated only in the context they were created!");
+                    }
+
+                    if (objectHandle.Disposed)
+                    {
+                        throw new PlaywrightSharpException("JSHandle is disposed!");
+                    }
+
+                    return ToCallArgument(objectHandle.RemoteObject);
+            }
+
+            return new CallFunctionArgument
+            {
+                Value = arg,
+            };
+        }
+
+        private CallFunctionArgument ToCallArgument(IRemoteObject remoteObject)
+            => new CallFunctionArgument
+            {
+                Value = remoteObject.Value,
+                UnserializableValue = RemoteObject.GetUnserializableValueFromRaw(remoteObject.UnserializableValue),
+                ObjectId = remoteObject.ObjectId,
+            };
+
+        private T DeserializeValue<T>(RemoteObject remoteObject)
+        {
+            var unserializableValue = remoteObject.UnserializableValue;
+            if (unserializableValue != null)
+            {
+                return (T)ValueFromUnserializableValue(unserializableValue.Value);
+            }
+
+            if (remoteObject.Value == null)
+            {
+                return default;
+            }
+
+            return typeof(T) == typeof(JsonElement) ? (T)remoteObject.Value : (T)ValueFromType<T>((JsonElement)remoteObject.Value, remoteObject.Type ?? RemoteObjectType.Object);
+        }
+
+        private object ValueFromUnserializableValue(RemoteObjectUnserializableValue unserializableValue)
+            => unserializableValue switch
+            {
+                RemoteObjectUnserializableValue.NegativeZero => -0,
+                RemoteObjectUnserializableValue.NaN => double.NaN,
+                RemoteObjectUnserializableValue.Infinity => double.PositiveInfinity,
+                RemoteObjectUnserializableValue.NegativeInfinity => double.NegativeInfinity,
+                _ => throw new Exception("Unsupported unserializable value: " + unserializableValue),
+            };
+
+        private object ValueFromType<T>(JsonElement value, RemoteObjectType objectType)
+            => objectType switch
+            {
+                RemoteObjectType.Object => value.ToObject<T>(),
+                RemoteObjectType.Undefined => null,
+                RemoteObjectType.Number => value.GetDouble(),
+                RemoteObjectType.Bigint => value.GetDouble(),
+                RemoteObjectType.Boolean => value.GetBoolean(),
+                _ => value.ToObject<T>()
+            };
+    }
+}