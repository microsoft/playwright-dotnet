--- conflicted
+++ resolved
@@ -64,11 +64,7 @@
                 _requests.TryRemove(redirectId.Id, out var _);
             }
 
-<<<<<<< HEAD
-            var request = new FirefoxRequest(_session, frame, redirectChain, e);
-=======
             var request = new FirefoxInterceptableRequest(_session, frame, redirectChain, e);
->>>>>>> 03ae23bf
             _requests[request.Id] = request;
             _page.FrameManager.RequestStarted(request.Request);
         }
