using System;
using System.Collections.Concurrent;
using System.Collections.Generic;
using System.Linq;
using System.Net;
using System.Threading.Tasks;
using PlaywrightSharp.Firefox.Protocol;
using PlaywrightSharp.Firefox.Protocol.Network;

namespace PlaywrightSharp.Firefox
{
    internal class FirefoxNetworkManager
    {
        private readonly FirefoxSession _session;
        private readonly Page _page;
        private readonly ConcurrentDictionary<string, FirefoxRequest> _requests = new ConcurrentDictionary<string, FirefoxRequest>();

        public FirefoxNetworkManager(FirefoxSession session, Page page)
        {
            _session = session;
            _page = page;

            _session.MessageReceived += OnMessageReceived;
        }

        public void Dispose() => _session.MessageReceived -= OnMessageReceived;

        internal Task SetRequestInterception(bool enabled)
            => _session.SendAsync(new NetworkSetRequestInterceptionRequest { Enabled = enabled });

        private void OnMessageReceived(object sender, IFirefoxEvent e)
        {
            switch (e)
            {
                case NetworkRequestWillBeSentFirefoxEvent requestWillBeSent:
                    OnRequestWillBeSent(requestWillBeSent);
                    break;
                case NetworkResponseReceivedFirefoxEvent responseReceived:
                    OnResponseReceived(responseReceived);
                    break;
                case NetworkRequestFinishedFirefoxEvent requestFinished:
                    OnRequestFinished(requestFinished);
                    break;
                case NetworkRequestFailedFirefoxEvent requestFailed:
                    OnRequestFailed(requestFailed);
                    break;
            }
        }

        private void OnRequestWillBeSent(NetworkRequestWillBeSentFirefoxEvent e)
        {
            _requests.TryGetValue(e.RedirectedFrom ?? string.Empty, out var redirectId);
            var frame = (redirectId != null ? redirectId.Request.Frame : (e.FrameId != null ? _page.FrameManager.Frames[e.FrameId] : null)) as Frame;
            if (frame == null)
            {
                return;
            }

            var redirectChain = new List<Request>();
            if (redirectId != null)
            {
<<<<<<< HEAD
                redirectId.Request.RedirectChain.Add(redirectId.Request);
                redirectChain = redirectId.Request.RedirectChain;
=======
                redirectChain = new List<Request>(redirectId.Request.RedirectChain);
                redirectChain.Add(redirectId.Request);
>>>>>>> 9b67e0a3
                _requests.TryRemove(redirectId.Id, out var _);
            }

            var request = new FirefoxRequest(_session, frame, redirectChain, e);
            _requests[request.Id] = request;
            _page.FrameManager.RequestStarted(request.Request);
        }

        private void OnResponseReceived(NetworkResponseReceivedFirefoxEvent e)
        {
            if (!_requests.TryGetValue(e.RequestId, out var request))
            {
                return;
            }

            Func<Task<byte[]>> getResponseBody = async () =>
            {
                var response = await _session.SendAsync(new NetworkGetResponseBodyRequest
                {
                    RequestId = request.Id,
                }).ConfigureAwait(false);
                if (response.Evicted == true)
                {
                    throw new PlaywrightSharpException($"Response body for {request.Request.Method} {request.Request.Url} was evicted!");
                }

                return Convert.FromBase64String(response.Base64Body);
            };
            var headers = e.Headers.ToDictionary(header => header.Name.ToLower(), header => header.Value);
            var response = new Response(request.Request, (HttpStatusCode)e.Status, e.StatusText, headers, getResponseBody);
            _page.FrameManager.RequestReceivedResponse(response);
        }

        private void OnRequestFinished(NetworkRequestFinishedFirefoxEvent e)
        {
            if (!_requests.TryGetValue(e.RequestId, out var request))
            {
                return;
            }

            var response = request.Request.Response;

            // Keep redirected requests in the map for future reference in redirectChain.
            bool isRedirected = (int)response.Status >= 300 && (int)response.Status <= 399;
            if (isRedirected)
            {
                response.RequestFinished(new PlaywrightSharpException("Response body is unavailable for redirect responses"));
            }
            else
            {
                _requests.TryRemove(request.Id, out var _);
                response.RequestFinished();
            }

            _page.FrameManager.RequestFinished(request.Request);
        }

        private void OnRequestFailed(NetworkRequestFailedFirefoxEvent e)
        {
            if (!_requests.TryRemove(e.RequestId, out var request))
            {
                return;
            }

            var response = request.Request.Response;
            response?.RequestFinished();

            request.Request.Failure = e.ErrorCode;
            _page.FrameManager.RequestFailed(request.Request, e.ErrorCode == "NS_BINDING_ABORTED");
        }
    }
}<|MERGE_RESOLUTION|>--- conflicted
+++ resolved
@@ -59,13 +59,8 @@
             var redirectChain = new List<Request>();
             if (redirectId != null)
             {
-<<<<<<< HEAD
-                redirectId.Request.RedirectChain.Add(redirectId.Request);
-                redirectChain = redirectId.Request.RedirectChain;
-=======
                 redirectChain = new List<Request>(redirectId.Request.RedirectChain);
                 redirectChain.Add(redirectId.Request);
->>>>>>> 9b67e0a3
                 _requests.TryRemove(redirectId.Id, out var _);
             }
 
