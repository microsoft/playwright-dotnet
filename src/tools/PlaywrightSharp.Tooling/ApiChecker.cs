--- conflicted
+++ resolved
@@ -27,11 +27,8 @@
             var assembly = Assembly.LoadFrom(AssemblyPath);
 
             var report = new StringBuilder("<html><body><ul>");
-<<<<<<< HEAD
-            string json = await File.ReadAllTextAsync(Path.Combine(BasePath, "src", "PlaywrightSharp", "runtimes", "api.json")).ConfigureAwait(false);
-=======
-            string json = File.ReadAllText(Path.Combine(BasePath, "src", "PlaywrightSharp", "Drivers", "api.json"));
->>>>>>> f549d642
+            string json = await File.ReadAllTextAsync(Path.Combine(BasePath, "src", "PlaywrightSharp", "Drivers", "api.json")).ConfigureAwait(false);
+
             var api = JsonSerializer.Deserialize<PlaywrightEntity[]>(json, new JsonSerializerOptions
             {
                 PropertyNameCaseInsensitive = true,
@@ -41,13 +38,8 @@
                 },
             });
 
-<<<<<<< HEAD
-            string mismatchJsonFile = Path.Combine(BasePath, "src", "PlaywrightSharp", "runtimes", "expected_api_mismatch.json");
+            string mismatchJsonFile = Path.Combine(BasePath, "src", "PlaywrightSharp", "Drivers", "expected_api_mismatch.json");
             string mismatchJson = await File.ReadAllTextAsync(mismatchJsonFile).ConfigureAwait(false);
-=======
-            string mismatchJsonFile = Path.Combine(BasePath, "src", "PlaywrightSharp", "Drivers", "expected_api_mismatch.json");
-            string mismatchJson = File.ReadAllText(mismatchJsonFile);
->>>>>>> f549d642
             Mismatch mismatches;
 
             try
@@ -68,15 +60,9 @@
             }
 
             report.Append("</ul></body></html>");
-<<<<<<< HEAD
             await File.WriteAllTextAsync(
-                Path.Combine(BasePath, "src", "PlaywrightSharp", "runtimes", "report.html"),
+                Path.Combine(BasePath, "src", "PlaywrightSharp", "Drivers", "report.html"),
                 report.ToString()).ConfigureAwait(false);
-=======
-            File.WriteAllText(
-                Path.Combine(BasePath, "src", "PlaywrightSharp", "Drivers", "report.html"),
-                report.ToString());
->>>>>>> f549d642
 
             return true;
         }
