--- conflicted
+++ resolved
@@ -1,395 +1,383 @@
-using System;
-using System.Collections.Concurrent;
-using System.Collections.Generic;
-using System.Linq;
-using System.Net.Http;
-using System.Threading.Tasks;
-using PlaywrightSharp.Chromium.Protocol;
-using PlaywrightSharp.Chromium.Protocol.Browser;
-using PlaywrightSharp.Chromium.Protocol.Target;
-using PlaywrightSharp.Chromium.Protocol.Tracing;
-using PlaywrightSharp.Helpers;
-
-namespace PlaywrightSharp.Chromium
-{
-    /// <summary>
-    /// Chromium browser.
-    /// </summary>
-    public sealed class ChromiumBrowser : IBrowser
-    {
-        private readonly IBrowserApp _app;
-        private readonly ChromiumConnection _connection;
-        private readonly ChromiumSession _client;
-        private readonly Dictionary<string, IBrowserContext> _contexts;
-        private bool _isClosed;
-        private bool _tracingRecording;
-        private string _tracingPath;
-        private ChromiumSession _tracingClient;
-
-        private ChromiumBrowser(IBrowserApp app, ChromiumConnection connection, string[] browserContextIds)
-        {
-            _app = app;
-            _connection = connection;
-            _client = connection.RootSession;
-
-            DefaultContext = new BrowserContext(new ChromiumBrowserContext(connection.RootSession, this));
-
-            _contexts = browserContextIds.ToDictionary(
-                contextId => contextId,
-                contextId => (IBrowserContext)new BrowserContext(new ChromiumBrowserContext(connection.RootSession, this, contextId, null)));
-
-<<<<<<< HEAD
-            _session.MessageReceived += Session_MessageReceived;
-            _connection.Disconnected += Connection_OnDisconnected;
-=======
-            _client.MessageReceived += ClientMessageReceived;
-            _connection.Disconnected += (sender, e) => Disconnected?.Invoke(this, EventArgs.Empty);
->>>>>>> 9a752b4d
-        }
-
-        /// <inheritdoc cref="IBrowser.TargetChanged"/>
-        public event EventHandler<TargetChangedArgs> TargetChanged;
-
-        /// <inheritdoc cref="IBrowser.TargetCreated"/>
-        public event EventHandler<TargetChangedArgs> TargetCreated;
-
-        /// <inheritdoc cref="IBrowser.TargetDestroyed"/>
-        public event EventHandler<TargetChangedArgs> TargetDestroyed;
-
-        /// <inheritdoc cref="IBrowser.Disconnected"/>
-        public event EventHandler Disconnected;
-
-        /// <inheritdoc cref="IBrowser.BrowserContexts"/>
-        public IEnumerable<IBrowserContext> BrowserContexts
-        {
-            get
-            {
-                yield return DefaultContext;
-
-                foreach (var context in _contexts.Values)
-                {
-                    yield return context;
-                }
-            }
-        }
-
-        /// <inheritdoc cref="IBrowser.Disconnected"/>
-        public IBrowserContext DefaultContext { get; }
-
-        /// <summary>
-        /// Default wait time in milliseconds. Defaults to 30 seconds.
-        /// </summary>
-        public int DefaultWaitForTimeout { get; set; } = Playwright.DefaultTimeout;
-
-        /// <inheritdoc cref="IBrowser.IsConnected"/>
-        public bool IsConnected => false;
-
-        internal ConcurrentDictionary<string, ChromiumTarget> TargetsMap { get; } = new ConcurrentDictionary<string, ChromiumTarget>();
-
-        /// <inheritdoc cref="IBrowser.CloseAsync"/>
-        public async Task CloseAsync()
-        {
-            if (!_isClosed)
-            {
-                _isClosed = true;
-                var disconnectedTcs = new TaskCompletionSource<bool>();
-                Disconnected += (sender, e) => disconnectedTcs.TrySetResult(true);
-
-                await _connection.RootSession.SendAsync(new BrowserCloseRequest()).ConfigureAwait(false);
-                await disconnectedTcs.Task.ConfigureAwait(false);
-            }
-        }
-
-        /// <inheritdoc cref="IBrowser.DisconnectAsync"/>
-        public Task DisconnectAsync()
-        {
-            var disconnectedTcs = new TaskCompletionSource<bool>();
-            Disconnected += (sender, e) => disconnectedTcs.TrySetResult(true);
-            _connection.Close("Browser disconnected");
-            return disconnectedTcs.Task;
-        }
-
-        /// <inheritdoc cref="IDisposable.Dispose"/>
-        public void Dispose() => _ = CloseAsync();
-
-        /// <inheritdoc cref="IAsyncDisposable.DisposeAsync"/>
-        public ValueTask DisposeAsync() => new ValueTask(CloseAsync());
-
-        /// <inheritdoc cref="IBrowser.NewContextAsync"/>
-        public async Task<IBrowserContext> NewContextAsync(BrowserContextOptions options = null)
-        {
-            string browserContextId = (await _client.SendAsync(new TargetCreateBrowserContextRequest()).ConfigureAwait(false)).BrowserContextId;
-            var context = CreateBrowserContext(browserContextId, options);
-            await context.InitializeAsync().ConfigureAwait(false);
-            _contexts.Add(browserContextId, context);
-            return context;
-        }
-
-        /// <inheritdoc cref="IBrowser.WaitForTargetAsync"/>
-        public async Task<ITarget> WaitForTargetAsync(Func<ITarget, bool> predicate, WaitForOptions options = null)
-        {
-            int timeout = options?.Timeout ?? DefaultWaitForTimeout;
-            var existingTarget = GetAllTargets().FirstOrDefault(predicate);
-
-            if (existingTarget != null)
-            {
-                return existingTarget;
-            }
-
-            var targetCompletionSource = new TaskCompletionSource<ITarget>(TaskCreationOptions.RunContinuationsAsynchronously);
-
-            void TargetHandler(object sender, TargetChangedArgs e)
-            {
-                if (predicate(e.Target))
-                {
-                    targetCompletionSource.TrySetResult(e.Target);
-                }
-            }
-
-            try
-            {
-                TargetCreated += TargetHandler;
-                TargetChanged += TargetHandler;
-
-                return await targetCompletionSource.Task.WithTimeout(timeout).ConfigureAwait(false);
-            }
-            finally
-            {
-                TargetCreated -= TargetHandler;
-                TargetChanged -= TargetHandler;
-            }
-        }
-
-        /// <inheritdoc cref="IBrowser.GetTargets"/>
-        public IEnumerable<ITarget> GetTargets(IBrowserContext context = null)
-            => context == null ? GetAllTargets() : GetAllTargets().Where(t => t.BrowserContext == context);
-
-        /// <inheritdoc cref="IBrowser.GetServiceWorkerAsync"/>
-        public Task<IWorker> GetServiceWorkerAsync(ITarget target)
-        {
-            if (target == null)
-            {
-                return Task.FromResult<IWorker>(null);
-            }
-
-            return target.GetWorkerAsync();
-        }
-
-        /// <inheritdoc cref="IBrowser.GetPageTarget(IPage)"/>
-        public ITarget GetPageTarget(IPage page)
-        {
-            if (page == null)
-            {
-                return null;
-            }
-
-            return ChromiumTarget.FromPage(page as Page);
-        }
-
-        /// <inheritdoc cref="IBrowser.StartTracingAsync(IPage, TracingOptions)"/>
-        public Task StartTracingAsync(IPage page, TracingOptions options = null)
-        {
-            if (_tracingRecording)
-            {
-                throw new InvalidOperationException("Cannot start recording trace while already recording trace.");
-            }
-
-            _tracingClient = page != null ? ((ChromiumPage)((Page)page).Delegate).Client : _client;
-
-            var defaultCategories = new List<string>
-            {
-                "-*",
-                "devtools.timeline",
-                "v8.execute",
-                "disabled-by-default-devtools.timeline",
-                "disabled-by-default-devtools.timeline.frame",
-                "toplevel",
-                "blink.console",
-                "blink.user_timing",
-                "latencyInfo",
-                "disabled-by-default-devtools.timeline.stack",
-                "disabled-by-default-v8.cpu_profiler",
-            };
-
-            var categories = options?.Categories ?? defaultCategories;
-
-            if (options?.Screenshots == true)
-            {
-                categories.Add("disabled-by-default-devtools.screenshot");
-            }
-
-            _tracingPath = options?.Path;
-            _tracingRecording = true;
-
-            return _tracingClient.SendAsync(new TracingStartRequest
-            {
-                TransferMode = "ReturnAsStream",
-                Categories = string.Join(", ", categories),
-            });
-        }
-
-        /// <inheritdoc cref="IBrowser.StopTracingAsync"/>
-        public async Task<string> StopTracingAsync()
-        {
-            var taskWrapper = new TaskCompletionSource<string>(TaskCreationOptions.RunContinuationsAsynchronously);
-
-            async void EventHandler(object sender, IChromiumEvent e)
-            {
-                try
-                {
-                    if (e is TracingTracingCompleteChromiumEvent tracingTracingComplete)
-                    {
-                        string stream = tracingTracingComplete.Stream;
-                        string tracingData = await ProtocolStreamReader.ReadProtocolStreamStringAsync(_tracingClient, stream, _tracingPath).ConfigureAwait(false);
-
-                        _client.MessageReceived -= EventHandler;
-                        taskWrapper.TrySetResult(tracingData);
-                    }
-                }
-                catch (Exception ex)
-                {
-                    string message = $"Tracing failed to process the tracing complete. {ex.Message}. {ex.StackTrace}";
-                    System.Diagnostics.Debug.WriteLine(ex);
-                    _tracingClient.OnClosed(message);
-                }
-            }
-
-            _tracingClient.MessageReceived += EventHandler;
-
-            await _tracingClient.SendAsync(new TracingEndRequest()).ConfigureAwait(false);
-
-            _tracingRecording = false;
-
-            return await taskWrapper.Task.ConfigureAwait(false);
-        }
-
-        internal static Task<IBrowser> ConnectAsync(ConnectOptions options) => ConnectAsync(null, options);
-
-        internal static async Task<IBrowser> ConnectAsync(IBrowserApp app, ConnectOptions options)
-        {
-            var transport = await BrowserHelper.CreateTransportAsync(options).ConfigureAwait(false);
-            var connection = new ChromiumConnection(transport);
-            var response = await connection.RootSession.SendAsync(new TargetGetBrowserContextsRequest()).ConfigureAwait(false);
-            var browser = new ChromiumBrowser(app, connection, response.BrowserContextIds);
-            await connection.RootSession.SendAsync(new TargetSetDiscoverTargetsRequest { Discover = true }).ConfigureAwait(false);
-            await browser.WaitForTargetAsync(t => t.Type == TargetType.Page).ConfigureAwait(false);
-            return browser;
-        }
-
-        internal IEnumerable<ChromiumTarget> GetAllTargets() => TargetsMap.Values.Where(t => t.IsInitialized);
-
-        internal Task ClosePageAsync(Page page)
-            => _client.SendAsync(new TargetCloseTargetRequest { TargetId = ChromiumTarget.FromPage(page).TargetId });
-
-        internal void RemoveContext(string contextId) => _contexts.Remove(contextId);
-
-<<<<<<< HEAD
-        private void Connection_OnDisconnected(object sender, EventArgs e)
-        {
-            Disconnected?.Invoke(this, EventArgs.Empty);
-            _isClosed = true;
-        }
-
-        private async void Session_MessageReceived(object sender, IChromiumEvent e)
-=======
-        private async void ClientMessageReceived(object sender, IChromiumEvent e)
->>>>>>> 9a752b4d
-        {
-            try
-            {
-                switch (e)
-                {
-                    case TargetTargetCreatedChromiumEvent targetCreated:
-                        await CreateTargetAsync(targetCreated).ConfigureAwait(false);
-                        return;
-
-                    case TargetTargetDestroyedChromiumEvent targetDestroyed:
-                        await DestroyTargetAsync(targetDestroyed).ConfigureAwait(false);
-                        return;
-
-                    case TargetTargetInfoChangedChromiumEvent targetInfoChanged:
-                        TargetInfoChanged(targetInfoChanged);
-                        return;
-                }
-            }
-            catch (Exception ex)
-            {
-                string message = $"Browser failed to process {e.InternalName}. {ex.Message}. {ex.StackTrace}";
-
-                // TODO Add Logger _logger.LogError(ex, message);
-                _connection.Close(message);
-            }
-        }
-
-        private async Task CreateTargetAsync(TargetTargetCreatedChromiumEvent e)
-        {
-            var targetInfo = e.TargetInfo;
-            string browserContextId = targetInfo.BrowserContextId;
-
-            if (!(browserContextId != null && _contexts.TryGetValue(browserContextId, out var context)))
-            {
-                context = DefaultContext;
-            }
-
-            var target = new ChromiumTarget(
-                e.TargetInfo,
-                this,
-                () => _connection.CreateSessionAsync(targetInfo),
-                context);
-
-            if (TargetsMap.ContainsKey(e.TargetInfo.TargetId))
-            {
-                // TODO add logger
-                // _logger.LogError("Target should not exist before targetCreated");
-            }
-
-            TargetsMap[e.TargetInfo.TargetId] = target;
-
-            if (await target.InitializedTask.ConfigureAwait(false))
-            {
-                var args = new TargetChangedArgs { Target = target };
-                TargetCreated?.Invoke(this, args);
-            }
-        }
-
-        private async Task DestroyTargetAsync(TargetTargetDestroyedChromiumEvent e)
-        {
-            if (!TargetsMap.ContainsKey(e.TargetId))
-            {
-                throw new PlaywrightSharpException("Target should exists before DestroyTarget");
-            }
-
-            var target = TargetsMap[e.TargetId];
-            TargetsMap.TryRemove(e.TargetId, out _);
-            target.DidClose();
-
-            target.CloseTaskWrapper.TrySetResult(true);
-
-            if (await target.InitializedTask.ConfigureAwait(false))
-            {
-                var args = new TargetChangedArgs { Target = target };
-                TargetDestroyed?.Invoke(this, args);
-            }
-        }
-
-        private void TargetInfoChanged(TargetTargetInfoChangedChromiumEvent e)
-        {
-            if (!TargetsMap.TryGetValue(e.TargetInfo.TargetId, out var target))
-            {
-                throw new PlaywrightSharpException("Target should exists before ChangeTargetInfo");
-            }
-
-            string previousUrl = target.Url;
-            bool wasInitialized = target.IsInitialized;
-            target.TargetInfoChanged(e.TargetInfo);
-
-            if (wasInitialized && previousUrl != target.Url)
-            {
-                TargetChanged?.Invoke(this, new TargetChangedArgs { Target = target });
-            }
-        }
-
-        private BrowserContext CreateBrowserContext(string contextId, BrowserContextOptions options = null)
-            => new BrowserContext(new ChromiumBrowserContext(_client, this, contextId, options), options);
-    }
-}
+using System;
+using System.Collections.Concurrent;
+using System.Collections.Generic;
+using System.Linq;
+using System.Threading.Tasks;
+using PlaywrightSharp.Chromium.Protocol;
+using PlaywrightSharp.Chromium.Protocol.Browser;
+using PlaywrightSharp.Chromium.Protocol.Target;
+using PlaywrightSharp.Chromium.Protocol.Tracing;
+using PlaywrightSharp.Helpers;
+
+namespace PlaywrightSharp.Chromium
+{
+    /// <summary>
+    /// Chromium browser.
+    /// </summary>
+    public sealed class ChromiumBrowser : IBrowser
+    {
+        private readonly ChromiumConnection _connection;
+        private readonly ChromiumSession _client;
+        private readonly Dictionary<string, IBrowserContext> _contexts;
+        private bool _isClosed;
+        private bool _tracingRecording;
+        private string _tracingPath;
+        private ChromiumSession _tracingClient;
+
+        private ChromiumBrowser(ChromiumConnection connection, string[] browserContextIds)
+        {
+            _connection = connection;
+            _client = connection.RootSession;
+
+            DefaultContext = new BrowserContext(new ChromiumBrowserContext(connection.RootSession, this));
+
+            _contexts = browserContextIds.ToDictionary(
+                contextId => contextId,
+                contextId => (IBrowserContext)new BrowserContext(new ChromiumBrowserContext(connection.RootSession, this, contextId, null)));
+
+            _connection.Disconnected += Connection_OnDisconnected;
+            _client.MessageReceived += Client_MessageReceived;
+        }
+
+        /// <inheritdoc cref="IBrowser.TargetChanged"/>
+        public event EventHandler<TargetChangedArgs> TargetChanged;
+
+        /// <inheritdoc cref="IBrowser.TargetCreated"/>
+        public event EventHandler<TargetChangedArgs> TargetCreated;
+
+        /// <inheritdoc cref="IBrowser.TargetDestroyed"/>
+        public event EventHandler<TargetChangedArgs> TargetDestroyed;
+
+        /// <inheritdoc cref="IBrowser.Disconnected"/>
+        public event EventHandler Disconnected;
+
+        /// <inheritdoc cref="IBrowser.BrowserContexts"/>
+        public IEnumerable<IBrowserContext> BrowserContexts
+        {
+            get
+            {
+                yield return DefaultContext;
+
+                foreach (var context in _contexts.Values)
+                {
+                    yield return context;
+                }
+            }
+        }
+
+        /// <inheritdoc cref="IBrowser.Disconnected"/>
+        public IBrowserContext DefaultContext { get; }
+
+        /// <summary>
+        /// Default wait time in milliseconds. Defaults to 30 seconds.
+        /// </summary>
+        public int DefaultWaitForTimeout { get; set; } = Playwright.DefaultTimeout;
+
+        /// <inheritdoc cref="IBrowser.IsConnected"/>
+        public bool IsConnected => false;
+
+        internal ConcurrentDictionary<string, ChromiumTarget> TargetsMap { get; } = new ConcurrentDictionary<string, ChromiumTarget>();
+
+        /// <inheritdoc cref="IBrowser.CloseAsync"/>
+        public async Task CloseAsync()
+        {
+            if (!_isClosed)
+            {
+                _isClosed = true;
+                var disconnectedTcs = new TaskCompletionSource<bool>();
+                Disconnected += (sender, e) => disconnectedTcs.TrySetResult(true);
+
+                await _connection.RootSession.SendAsync(new BrowserCloseRequest()).ConfigureAwait(false);
+                await disconnectedTcs.Task.ConfigureAwait(false);
+            }
+        }
+
+        /// <inheritdoc cref="IBrowser.DisconnectAsync"/>
+        public Task DisconnectAsync()
+        {
+            var disconnectedTcs = new TaskCompletionSource<bool>();
+            Disconnected += (sender, e) => disconnectedTcs.TrySetResult(true);
+            _connection.Close("Browser disconnected");
+            return disconnectedTcs.Task;
+        }
+
+        /// <inheritdoc cref="IDisposable.Dispose"/>
+        public void Dispose() => _ = CloseAsync();
+
+        /// <inheritdoc cref="IAsyncDisposable.DisposeAsync"/>
+        public ValueTask DisposeAsync() => new ValueTask(CloseAsync());
+
+        /// <inheritdoc cref="IBrowser.NewContextAsync"/>
+        public async Task<IBrowserContext> NewContextAsync(BrowserContextOptions options = null)
+        {
+            string browserContextId = (await _client.SendAsync(new TargetCreateBrowserContextRequest()).ConfigureAwait(false)).BrowserContextId;
+            var context = CreateBrowserContext(browserContextId, options);
+            await context.InitializeAsync().ConfigureAwait(false);
+            _contexts.Add(browserContextId, context);
+            return context;
+        }
+
+        /// <inheritdoc cref="IBrowser.WaitForTargetAsync"/>
+        public async Task<ITarget> WaitForTargetAsync(Func<ITarget, bool> predicate, WaitForOptions options = null)
+        {
+            int timeout = options?.Timeout ?? DefaultWaitForTimeout;
+            var existingTarget = GetAllTargets().FirstOrDefault(predicate);
+
+            if (existingTarget != null)
+            {
+                return existingTarget;
+            }
+
+            var targetCompletionSource = new TaskCompletionSource<ITarget>(TaskCreationOptions.RunContinuationsAsynchronously);
+
+            void TargetHandler(object sender, TargetChangedArgs e)
+            {
+                if (predicate(e.Target))
+                {
+                    targetCompletionSource.TrySetResult(e.Target);
+                }
+            }
+
+            try
+            {
+                TargetCreated += TargetHandler;
+                TargetChanged += TargetHandler;
+
+                return await targetCompletionSource.Task.WithTimeout(timeout).ConfigureAwait(false);
+            }
+            finally
+            {
+                TargetCreated -= TargetHandler;
+                TargetChanged -= TargetHandler;
+            }
+        }
+
+        /// <inheritdoc cref="IBrowser.GetTargets"/>
+        public IEnumerable<ITarget> GetTargets(IBrowserContext context = null)
+            => context == null ? GetAllTargets() : GetAllTargets().Where(t => t.BrowserContext == context);
+
+        /// <inheritdoc cref="IBrowser.GetServiceWorkerAsync"/>
+        public Task<IWorker> GetServiceWorkerAsync(ITarget target)
+        {
+            if (target == null)
+            {
+                return Task.FromResult<IWorker>(null);
+            }
+
+            return target.GetWorkerAsync();
+        }
+
+        /// <inheritdoc cref="IBrowser.GetPageTarget(IPage)"/>
+        public ITarget GetPageTarget(IPage page)
+        {
+            if (page == null)
+            {
+                return null;
+            }
+
+            return ChromiumTarget.FromPage(page as Page);
+        }
+
+        /// <inheritdoc cref="IBrowser.StartTracingAsync(IPage, TracingOptions)"/>
+        public Task StartTracingAsync(IPage page, TracingOptions options = null)
+        {
+            if (_tracingRecording)
+            {
+                throw new InvalidOperationException("Cannot start recording trace while already recording trace.");
+            }
+
+            _tracingClient = page != null ? ((ChromiumPage)((Page)page).Delegate).Client : _client;
+
+            var defaultCategories = new List<string>
+            {
+                "-*",
+                "devtools.timeline",
+                "v8.execute",
+                "disabled-by-default-devtools.timeline",
+                "disabled-by-default-devtools.timeline.frame",
+                "toplevel",
+                "blink.console",
+                "blink.user_timing",
+                "latencyInfo",
+                "disabled-by-default-devtools.timeline.stack",
+                "disabled-by-default-v8.cpu_profiler",
+            };
+
+            var categories = options?.Categories ?? defaultCategories;
+
+            if (options?.Screenshots == true)
+            {
+                categories.Add("disabled-by-default-devtools.screenshot");
+            }
+
+            _tracingPath = options?.Path;
+            _tracingRecording = true;
+
+            return _tracingClient.SendAsync(new TracingStartRequest
+            {
+                TransferMode = "ReturnAsStream",
+                Categories = string.Join(", ", categories),
+            });
+        }
+
+        /// <inheritdoc cref="IBrowser.StopTracingAsync"/>
+        public async Task<string> StopTracingAsync()
+        {
+            var taskWrapper = new TaskCompletionSource<string>(TaskCreationOptions.RunContinuationsAsynchronously);
+
+            async void EventHandler(object sender, IChromiumEvent e)
+            {
+                try
+                {
+                    if (e is TracingTracingCompleteChromiumEvent tracingTracingComplete)
+                    {
+                        string stream = tracingTracingComplete.Stream;
+                        string tracingData = await ProtocolStreamReader.ReadProtocolStreamStringAsync(_tracingClient, stream, _tracingPath).ConfigureAwait(false);
+
+                        _client.MessageReceived -= EventHandler;
+                        taskWrapper.TrySetResult(tracingData);
+                    }
+                }
+                catch (Exception ex)
+                {
+                    string message = $"Tracing failed to process the tracing complete. {ex.Message}. {ex.StackTrace}";
+                    System.Diagnostics.Debug.WriteLine(ex);
+                    _tracingClient.OnClosed(message);
+                }
+            }
+
+            _tracingClient.MessageReceived += EventHandler;
+
+            await _tracingClient.SendAsync(new TracingEndRequest()).ConfigureAwait(false);
+
+            _tracingRecording = false;
+
+            return await taskWrapper.Task.ConfigureAwait(false);
+        }
+
+        internal static Task<IBrowser> ConnectAsync(ConnectOptions options) => ConnectAsync(null, options);
+
+        internal static async Task<IBrowser> ConnectAsync(IBrowserApp app, ConnectOptions options)
+        {
+            var transport = await BrowserHelper.CreateTransportAsync(options).ConfigureAwait(false);
+            var connection = new ChromiumConnection(transport);
+            var response = await connection.RootSession.SendAsync(new TargetGetBrowserContextsRequest()).ConfigureAwait(false);
+            var browser = new ChromiumBrowser(connection, response.BrowserContextIds);
+            await connection.RootSession.SendAsync(new TargetSetDiscoverTargetsRequest { Discover = true }).ConfigureAwait(false);
+            await browser.WaitForTargetAsync(t => t.Type == TargetType.Page).ConfigureAwait(false);
+            return browser;
+        }
+
+        internal IEnumerable<ChromiumTarget> GetAllTargets() => TargetsMap.Values.Where(t => t.IsInitialized);
+
+        internal Task ClosePageAsync(Page page)
+            => _client.SendAsync(new TargetCloseTargetRequest { TargetId = ChromiumTarget.FromPage(page).TargetId });
+
+        internal void RemoveContext(string contextId) => _contexts.Remove(contextId);
+
+        private void Connection_OnDisconnected(object sender, EventArgs e)
+        {
+            Disconnected?.Invoke(this, EventArgs.Empty);
+            _isClosed = true;
+        }
+
+        private async void Client_MessageReceived(object sender, IChromiumEvent e)
+        {
+            try
+            {
+                switch (e)
+                {
+                    case TargetTargetCreatedChromiumEvent targetCreated:
+                        await CreateTargetAsync(targetCreated).ConfigureAwait(false);
+                        return;
+
+                    case TargetTargetDestroyedChromiumEvent targetDestroyed:
+                        await DestroyTargetAsync(targetDestroyed).ConfigureAwait(false);
+                        return;
+
+                    case TargetTargetInfoChangedChromiumEvent targetInfoChanged:
+                        TargetInfoChanged(targetInfoChanged);
+                        return;
+                }
+            }
+            catch (Exception ex)
+            {
+                string message = $"Browser failed to process {e.InternalName}. {ex.Message}. {ex.StackTrace}";
+
+                // TODO Add Logger _logger.LogError(ex, message);
+                _connection.Close(message);
+            }
+        }
+
+        private async Task CreateTargetAsync(TargetTargetCreatedChromiumEvent e)
+        {
+            var targetInfo = e.TargetInfo;
+            string browserContextId = targetInfo.BrowserContextId;
+
+            if (!(browserContextId != null && _contexts.TryGetValue(browserContextId, out var context)))
+            {
+                context = DefaultContext;
+            }
+
+            var target = new ChromiumTarget(
+                e.TargetInfo,
+                this,
+                () => _connection.CreateSessionAsync(targetInfo),
+                context);
+
+            if (TargetsMap.ContainsKey(e.TargetInfo.TargetId))
+            {
+                // TODO add logger
+                // _logger.LogError("Target should not exist before targetCreated");
+            }
+
+            TargetsMap[e.TargetInfo.TargetId] = target;
+
+            if (await target.InitializedTask.ConfigureAwait(false))
+            {
+                var args = new TargetChangedArgs { Target = target };
+                TargetCreated?.Invoke(this, args);
+            }
+        }
+
+        private async Task DestroyTargetAsync(TargetTargetDestroyedChromiumEvent e)
+        {
+            if (!TargetsMap.ContainsKey(e.TargetId))
+            {
+                throw new PlaywrightSharpException("Target should exists before DestroyTarget");
+            }
+
+            var target = TargetsMap[e.TargetId];
+            TargetsMap.TryRemove(e.TargetId, out _);
+            target.DidClose();
+
+            target.CloseTaskWrapper.TrySetResult(true);
+
+            if (await target.InitializedTask.ConfigureAwait(false))
+            {
+                var args = new TargetChangedArgs { Target = target };
+                TargetDestroyed?.Invoke(this, args);
+            }
+        }
+
+        private void TargetInfoChanged(TargetTargetInfoChangedChromiumEvent e)
+        {
+            if (!TargetsMap.TryGetValue(e.TargetInfo.TargetId, out var target))
+            {
+                throw new PlaywrightSharpException("Target should exists before ChangeTargetInfo");
+            }
+
+            string previousUrl = target.Url;
+            bool wasInitialized = target.IsInitialized;
+            target.TargetInfoChanged(e.TargetInfo);
+
+            if (wasInitialized && previousUrl != target.Url)
+            {
+                TargetChanged?.Invoke(this, new TargetChangedArgs { Target = target });
+            }
+        }
+
+        private BrowserContext CreateBrowserContext(string contextId, BrowserContextOptions options = null)
+            => new BrowserContext(new ChromiumBrowserContext(_client, this, contextId, options), options);
+    }
+}