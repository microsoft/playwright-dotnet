--- conflicted
+++ resolved
@@ -1,250 +1,246 @@
-using System;
-using System.Linq;
-using System.Numerics;
-using System.Text.Json;
-using System.Text.RegularExpressions;
-using System.Threading.Tasks;
-using PlaywrightSharp.Chromium.Helpers;
-using PlaywrightSharp.Chromium.Protocol;
-using PlaywrightSharp.Chromium.Protocol.Runtime;
-using PlaywrightSharp.Helpers;
-
-namespace PlaywrightSharp.Chromium
-{
-    internal class ChromiumExecutionContext : IExecutionContextDelegate
-    {
-        private const string EvaluationScriptUrl = "__playwright_evaluation_script__";
-        private static readonly Regex _sourceUrlRegex = new Regex("/^[\040\t] *\\/\\/[@#] sourceURL=\\s*(\\S*?)\\s*$", RegexOptions.Compiled);
-        private readonly ChromiumSession _client;
-
-        public ChromiumExecutionContext(ChromiumSession client, ExecutionContextDescription contextPayload)
-        {
-            _client = client;
-            ContextId = contextPayload.Id.Value;
-        }
-
-        internal int ContextId { get; }
-
-<<<<<<< HEAD
-        public async Task EvaluateAsync(ExecutionContext context, bool returnByValue, string script, object[] args)
-=======
-        public async Task EvaluateAsync(FrameExecutionContext context, bool returnByValue, string script, object[] args)
->>>>>>> 306accc3
-            => await EvaluateAsync<object>(context, returnByValue, script, args).ConfigureAwait(false);
-
-        public async Task<T> EvaluateAsync<T>(ExecutionContext context, bool returnByValue, string script, object[] args)
-        {
-            string suffix = $"//# sourceURL={EvaluationScriptUrl}";
-            RemoteObject remoteObject = null;
-
-            if (script.IsJavascriptFunction())
-            {
-                RuntimeCallFunctionOnResponse result = null;
-
-                try
-                {
-                    result = await _client.SendAsync(new RuntimeCallFunctionOnRequest
-                    {
-                        FunctionDeclaration = $"{script}\n{suffix}\n",
-                        ExecutionContextId = ContextId,
-                        Arguments = args.Select(a => FormatArgument(a, context)).ToArray(),
-                        ReturnByValue = returnByValue,
-                        AwaitPromise = true,
-                        UserGesture = true,
-                    }).ConfigureAwait(false);
-
-                    if (result.ExceptionDetails != null)
-                    {
-                        throw new PlaywrightSharpException($"Evaluation failed: {result.ExceptionDetails.ToExceptionMessage()}");
-                    }
-                }
-                catch (Exception ex)
-                {
-                    result = RewriteError(ex);
-                }
-
-                remoteObject = result.Result;
-            }
-            else
-            {
-                string expressionWithSourceUrl = _sourceUrlRegex.IsMatch(script) ? script : script + '\n' + suffix;
-                var result = await _client.SendAsync(new RuntimeEvaluateRequest
-                {
-                    Expression = expressionWithSourceUrl,
-                    ContextId = ContextId,
-                    ReturnByValue = returnByValue,
-                    AwaitPromise = true,
-                    UserGesture = true,
-                }).ConfigureAwait(false);
-
-                if (result.ExceptionDetails != null)
-                {
-                    throw new PlaywrightSharpException($"Evaluation failed: {result.ExceptionDetails.ToExceptionMessage()}");
-                }
-
-                remoteObject = result.Result;
-            }
-
-            return (T)(returnByValue ? GetValueFromRemoteObject<T>(remoteObject) : context.CreateHandle(remoteObject));
-        }
-
-        public Task ReleaseHandleAsync(JSHandle handle) => ReleaseObjectAsync(_client, handle.RemoteObject);
-
-        public string HandleToString(IJSHandle handle, bool includeType)
-        {
-            var remote = ((JSHandle)handle).RemoteObject;
-            if (!string.IsNullOrEmpty(remote.ObjectId))
-            {
-                string type = string.IsNullOrEmpty(remote.Subtype) ? remote.Type : remote.Subtype;
-                return "JSHandle@" + type;
-            }
-
-            return (includeType ? "JSHandle:" : string.Empty) + GetValueFromRemoteObject<string>(remote);
-        }
-
-        private RuntimeCallFunctionOnResponse RewriteError(Exception ex)
-        {
-            if (ex.Message.Contains("Object reference chain is too long"))
-            {
-                return new RuntimeCallFunctionOnResponse { Result = new RemoteObject { Type = "undefined" } };
-            }
-
-            if (ex.Message.Contains("Object couldn\'t be returned by value"))
-            {
-                return new RuntimeCallFunctionOnResponse { Result = new RemoteObject { Type = "undefined" } };
-            }
-
-            if (
-                ex.Message.EndsWith("Cannot find context with specified id") ||
-                ex.Message.EndsWith("Inspected target navigated or closed") ||
-                ex.Message.EndsWith("Execution context was destroyed."))
-            {
-                throw new PlaywrightSharpException("Execution context was destroyed, most likely because of a navigation.");
-            }
-
-            throw ex;
-        }
-
-        private object ValueFromUnserializableValue(IRemoteObject remoteObject, string unserializableValue)
-        {
-            if (
-                remoteObject.Type == RemoteObjectType.Bigint &&
-                decimal.TryParse(remoteObject.UnserializableValue.Replace("n", string.Empty), out decimal decimalValue))
-            {
-                return new BigInteger(decimalValue);
-            }
-
-            switch (unserializableValue)
-            {
-                case "-0":
-                    return -0;
-                case "NaN":
-                    return double.NaN;
-                case "Infinity":
-                    return double.PositiveInfinity;
-                case "-Infinity":
-                    return double.NegativeInfinity;
-                default:
-                    throw new PlaywrightSharpException("Unsupported unserializable value: " + unserializableValue);
-            }
-        }
-
-        private CallArgument FormatArgument(object arg, ExecutionContext context)
-        {
-            switch (arg)
-            {
-                case BigInteger big:
-                    return new CallArgument { UnserializableValue = $"{big}n" };
-
-                case int integer when integer == -0:
-                    return new CallArgument { UnserializableValue = "-0" };
-
-                case double d:
-                    if (double.IsPositiveInfinity(d))
-                    {
-                        return new CallArgument { UnserializableValue = "Infinity" };
-                    }
-
-                    if (double.IsNegativeInfinity(d))
-                    {
-                        return new CallArgument { UnserializableValue = "-Infinity" };
-                    }
-
-                    if (double.IsNaN(d))
-                    {
-                        return new CallArgument { UnserializableValue = "NaN" };
-                    }
-
-                    break;
-
-                case JSHandle objectHandle:
-                    if (objectHandle.Context != context)
-                    {
-                        throw new PlaywrightSharpException("JSHandles can be evaluated only in the context they were created!");
-                    }
-
-                    if (objectHandle.Disposed)
-                    {
-                        throw new PlaywrightSharpException("JSHandle is disposed!");
-                    }
-
-                    var remoteObject = objectHandle.RemoteObject;
-                    if (!string.IsNullOrEmpty(remoteObject.UnserializableValue))
-                    {
-                        return new CallArgument { UnserializableValue = remoteObject.UnserializableValue };
-                    }
-
-                    if (string.IsNullOrEmpty(remoteObject.ObjectId))
-                    {
-                        return new CallArgument { Value = remoteObject.Value };
-                    }
-
-                    return new CallArgument { ObjectId = remoteObject.ObjectId };
-            }
-
-            return new CallArgument
-            {
-                Value = arg,
-            };
-        }
-
-        private object GetValueFromRemoteObject<T>(IRemoteObject remoteObject)
-        {
-            string unserializableValue = remoteObject.UnserializableValue;
-
-            if (unserializableValue != null)
-            {
-                return ValueFromUnserializableValue(remoteObject, unserializableValue);
-            }
-
-            object value = remoteObject.Value;
-
-            if (value == null)
-            {
-                return default(T);
-            }
-
-            return remoteObject != null ? ((JsonElement)remoteObject.Value).ToObject<T>() : default;
-        }
-
-        private async Task ReleaseObjectAsync(ChromiumSession client, IRemoteObject remoteObject)
-        {
-            if (string.IsNullOrEmpty(remoteObject.ObjectId))
-            {
-                return;
-            }
-
-            try
-            {
-                await client.SendAsync(new RuntimeReleaseObjectRequest
-                {
-                    ObjectId = remoteObject.ObjectId,
-                }).ConfigureAwait(false);
-            }
-            catch (Exception ex)
-            {
-                System.Diagnostics.Debug.WriteLine($"{ex}\n{ex.StackTrace}");
-            }
-        }
-    }
-}
+using System;
+using System.Linq;
+using System.Numerics;
+using System.Text.Json;
+using System.Text.RegularExpressions;
+using System.Threading.Tasks;
+using PlaywrightSharp.Chromium.Helpers;
+using PlaywrightSharp.Chromium.Protocol;
+using PlaywrightSharp.Chromium.Protocol.Runtime;
+using PlaywrightSharp.Helpers;
+
+namespace PlaywrightSharp.Chromium
+{
+    internal class ChromiumExecutionContext : IExecutionContextDelegate
+    {
+        private const string EvaluationScriptUrl = "__playwright_evaluation_script__";
+        private static readonly Regex _sourceUrlRegex = new Regex("/^[\040\t] *\\/\\/[@#] sourceURL=\\s*(\\S*?)\\s*$", RegexOptions.Compiled);
+        private readonly ChromiumSession _client;
+
+        public ChromiumExecutionContext(ChromiumSession client, ExecutionContextDescription contextPayload)
+        {
+            _client = client;
+            ContextId = contextPayload.Id.Value;
+        }
+
+        internal int ContextId { get; }
+
+        public async Task EvaluateAsync(FrameExecutionContext context, bool returnByValue, string script, object[] args)
+            => await EvaluateAsync<object>(context, returnByValue, script, args).ConfigureAwait(false);
+
+        public async Task<T> EvaluateAsync<T>(ExecutionContext context, bool returnByValue, string script, object[] args)
+        {
+            string suffix = $"//# sourceURL={EvaluationScriptUrl}";
+            RemoteObject remoteObject = null;
+
+            if (script.IsJavascriptFunction())
+            {
+                RuntimeCallFunctionOnResponse result = null;
+
+                try
+                {
+                    result = await _client.SendAsync(new RuntimeCallFunctionOnRequest
+                    {
+                        FunctionDeclaration = $"{script}\n{suffix}\n",
+                        ExecutionContextId = ContextId,
+                        Arguments = args.Select(a => FormatArgument(a, context)).ToArray(),
+                        ReturnByValue = returnByValue,
+                        AwaitPromise = true,
+                        UserGesture = true,
+                    }).ConfigureAwait(false);
+
+                    if (result.ExceptionDetails != null)
+                    {
+                        throw new PlaywrightSharpException($"Evaluation failed: {result.ExceptionDetails.ToExceptionMessage()}");
+                    }
+                }
+                catch (Exception ex)
+                {
+                    result = RewriteError(ex);
+                }
+
+                remoteObject = result.Result;
+            }
+            else
+            {
+                string expressionWithSourceUrl = _sourceUrlRegex.IsMatch(script) ? script : script + '\n' + suffix;
+                var result = await _client.SendAsync(new RuntimeEvaluateRequest
+                {
+                    Expression = expressionWithSourceUrl,
+                    ContextId = ContextId,
+                    ReturnByValue = returnByValue,
+                    AwaitPromise = true,
+                    UserGesture = true,
+                }).ConfigureAwait(false);
+
+                if (result.ExceptionDetails != null)
+                {
+                    throw new PlaywrightSharpException($"Evaluation failed: {result.ExceptionDetails.ToExceptionMessage()}");
+                }
+
+                remoteObject = result.Result;
+            }
+
+            return (T)(returnByValue ? GetValueFromRemoteObject<T>(remoteObject) : context.CreateHandle(remoteObject));
+        }
+
+        public Task ReleaseHandleAsync(JSHandle handle) => ReleaseObjectAsync(_client, handle.RemoteObject);
+
+        public string HandleToString(IJSHandle handle, bool includeType)
+        {
+            var remote = ((JSHandle)handle).RemoteObject;
+            if (!string.IsNullOrEmpty(remote.ObjectId))
+            {
+                string type = string.IsNullOrEmpty(remote.Subtype) ? remote.Type : remote.Subtype;
+                return "JSHandle@" + type;
+            }
+
+            return (includeType ? "JSHandle:" : string.Empty) + GetValueFromRemoteObject<string>(remote);
+        }
+
+        private RuntimeCallFunctionOnResponse RewriteError(Exception ex)
+        {
+            if (ex.Message.Contains("Object reference chain is too long"))
+            {
+                return new RuntimeCallFunctionOnResponse { Result = new RemoteObject { Type = "undefined" } };
+            }
+
+            if (ex.Message.Contains("Object couldn\'t be returned by value"))
+            {
+                return new RuntimeCallFunctionOnResponse { Result = new RemoteObject { Type = "undefined" } };
+            }
+
+            if (
+                ex.Message.EndsWith("Cannot find context with specified id") ||
+                ex.Message.EndsWith("Inspected target navigated or closed") ||
+                ex.Message.EndsWith("Execution context was destroyed."))
+            {
+                throw new PlaywrightSharpException("Execution context was destroyed, most likely because of a navigation.");
+            }
+
+            throw ex;
+        }
+
+        private object ValueFromUnserializableValue(IRemoteObject remoteObject, string unserializableValue)
+        {
+            if (
+                remoteObject.Type == RemoteObjectType.Bigint &&
+                decimal.TryParse(remoteObject.UnserializableValue.Replace("n", string.Empty), out decimal decimalValue))
+            {
+                return new BigInteger(decimalValue);
+            }
+
+            switch (unserializableValue)
+            {
+                case "-0":
+                    return -0;
+                case "NaN":
+                    return double.NaN;
+                case "Infinity":
+                    return double.PositiveInfinity;
+                case "-Infinity":
+                    return double.NegativeInfinity;
+                default:
+                    throw new PlaywrightSharpException("Unsupported unserializable value: " + unserializableValue);
+            }
+        }
+
+        private CallArgument FormatArgument(object arg, ExecutionContext context)
+        {
+            switch (arg)
+            {
+                case BigInteger big:
+                    return new CallArgument { UnserializableValue = $"{big}n" };
+
+                case int integer when integer == -0:
+                    return new CallArgument { UnserializableValue = "-0" };
+
+                case double d:
+                    if (double.IsPositiveInfinity(d))
+                    {
+                        return new CallArgument { UnserializableValue = "Infinity" };
+                    }
+
+                    if (double.IsNegativeInfinity(d))
+                    {
+                        return new CallArgument { UnserializableValue = "-Infinity" };
+                    }
+
+                    if (double.IsNaN(d))
+                    {
+                        return new CallArgument { UnserializableValue = "NaN" };
+                    }
+
+                    break;
+
+                case JSHandle objectHandle:
+                    if (objectHandle.Context != context)
+                    {
+                        throw new PlaywrightSharpException("JSHandles can be evaluated only in the context they were created!");
+                    }
+
+                    if (objectHandle.Disposed)
+                    {
+                        throw new PlaywrightSharpException("JSHandle is disposed!");
+                    }
+
+                    var remoteObject = objectHandle.RemoteObject;
+                    if (!string.IsNullOrEmpty(remoteObject.UnserializableValue))
+                    {
+                        return new CallArgument { UnserializableValue = remoteObject.UnserializableValue };
+                    }
+
+                    if (string.IsNullOrEmpty(remoteObject.ObjectId))
+                    {
+                        return new CallArgument { Value = remoteObject.Value };
+                    }
+
+                    return new CallArgument { ObjectId = remoteObject.ObjectId };
+            }
+
+            return new CallArgument
+            {
+                Value = arg,
+            };
+        }
+
+        private object GetValueFromRemoteObject<T>(IRemoteObject remoteObject)
+        {
+            string unserializableValue = remoteObject.UnserializableValue;
+
+            if (unserializableValue != null)
+            {
+                return ValueFromUnserializableValue(remoteObject, unserializableValue);
+            }
+
+            object value = remoteObject.Value;
+
+            if (value == null)
+            {
+                return default(T);
+            }
+
+            return remoteObject != null ? ((JsonElement)remoteObject.Value).ToObject<T>() : default;
+        }
+
+        private async Task ReleaseObjectAsync(ChromiumSession client, IRemoteObject remoteObject)
+        {
+            if (string.IsNullOrEmpty(remoteObject.ObjectId))
+            {
+                return;
+            }
+
+            try
+            {
+                await client.SendAsync(new RuntimeReleaseObjectRequest
+                {
+                    ObjectId = remoteObject.ObjectId,
+                }).ConfigureAwait(false);
+            }
+            catch (Exception ex)
+            {
+                System.Diagnostics.Debug.WriteLine($"{ex}\n{ex.StackTrace}");
+            }
+        }
+    }
+}