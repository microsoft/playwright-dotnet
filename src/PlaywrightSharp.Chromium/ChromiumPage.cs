--- conflicted
+++ resolved
@@ -1,372 +1,366 @@
-using System;
-using System.Collections.Generic;
-using System.Linq;
-using System.Text.Json;
-using System.Threading.Tasks;
-<<<<<<< HEAD
-=======
-using PlaywrightSharp.Chromium.Helpers;
-using PlaywrightSharp.Chromium.Input;
->>>>>>> 0b223715
-using PlaywrightSharp.Chromium.Protocol;
-using PlaywrightSharp.Chromium.Protocol.DOM;
-using PlaywrightSharp.Chromium.Protocol.Emulation;
-using PlaywrightSharp.Chromium.Protocol.Log;
-using PlaywrightSharp.Chromium.Protocol.Page;
-using PlaywrightSharp.Chromium.Protocol.Runtime;
-using PlaywrightSharp.Chromium.Protocol.Security;
-<<<<<<< HEAD
-using PlaywrightSharp.Helpers;
-=======
-using PlaywrightSharp.Input;
->>>>>>> 0b223715
-
-namespace PlaywrightSharp.Chromium
-{
-    /// <inheritdoc cref="IPageDelegate"/>
-    internal class ChromiumPage : IPageDelegate
-    {
-        private const string UtilityWorldName = "__playwright_utility_world__";
-        private const string EvaluationScriptUrl = "__playwright_evaluation_script__";
-
-        private readonly ChromiumBrowser _browser;
-        private readonly IBrowserContext _browserContext;
-        private readonly ChromiumNetworkManager _networkManager;
-        private readonly ISet<string> _isolatedWorlds = new HashSet<string>();
-        private readonly Dictionary<int, FrameExecutionContext> _contextIdToContext = new Dictionary<int, FrameExecutionContext>();
-
-        public ChromiumPage(ChromiumSession client, ChromiumBrowser browser, IBrowserContext browserContext)
-        {
-            Client = client;
-            _browser = browser;
-            _browserContext = browserContext;
-            _networkManager = new ChromiumNetworkManager(Client, this);
-            RawKeyboard = new ChromiumRawKeyboard(client);
-            RawMouse = new ChromiumRawMouse(client);
-            Page = new Page(this, browserContext);
-
-            client.MessageReceived += Client_MessageReceived;
-        }
-
-        public ChromiumTarget Target { get; set; }
-
-        public IRawKeyboard RawKeyboard { get; }
-
-        public IRawMouse RawMouse { get; }
-
-        internal Page Page { get; }
-
-        internal ChromiumSession Client { get; }
-
-        public async Task<GotoResult> NavigateFrameAsync(IFrame frame, string url, string referrer)
-        {
-            var response = await Client.SendAsync(new PageNavigateRequest
-            {
-                Url = url,
-                Referrer = referrer ?? string.Empty,
-                FrameId = frame.Id,
-            }).ConfigureAwait(false);
-
-            if (!string.IsNullOrEmpty(response.ErrorText))
-            {
-                throw new NavigationException(response.ErrorText, url);
-            }
-
-            return new GotoResult
-            {
-                NewDocumentId = response.LoaderId,
-                IsSameDocument = string.IsNullOrEmpty(response.LoaderId),
-            };
-        }
-
-        public Task SetViewportAsync(Viewport viewport)
-        {
-            throw new NotImplementedException();
-        }
-
-        public Task ClosePageAsync(bool runBeforeUnload)
-        {
-            if (runBeforeUnload)
-            {
-                return Client.SendAsync(new PageCloseRequest());
-            }
-            else
-            {
-                return _browser.ClosePageAsync(this);
-            }
-        }
-
-        public Task<IElementHandle> AdoptElementHandleAsync(object arg, FrameExecutionContext frameExecutionContext)
-        {
-            throw new NotImplementedException();
-        }
-
-        public bool IsElementHandle(IRemoteObject remoteObject) => remoteObject?.Subtype == "node";
-
-        public async Task<Quad[][]> GetContentQuadsAsync(ElementHandle handle)
-        {
-            var result = await Client.SendAsync(new DOMGetContentQuadsRequest
-            {
-                ObjectId = handle.RemoteObject.ObjectId,
-            }).ConfigureAwait(false);
-
-            if (result == null)
-            {
-                return null;
-            }
-
-            return result.Quads.Select(quad => new[]
-            {
-                new Quad
-                {
-                    X = quad[0].Value,
-                    Y = quad[1].Value,
-                },
-                new Quad
-                {
-                    X = quad[2].Value,
-                    Y = quad[3].Value,
-                },
-                new Quad
-                {
-                    X = quad[4].Value,
-                    Y = quad[5].Value,
-                },
-                new Quad
-                {
-                    X = quad[6].Value,
-                    Y = quad[7].Value,
-                },
-            }).ToArray();
-        }
-
-        public async Task<LayoutMetric> GetLayoutViewportAsync()
-        {
-            var layoutMetrics = await Client.SendAsync(new PageGetLayoutMetricsRequest()).ConfigureAwait(false);
-
-            return new LayoutMetric
-            {
-                Width = layoutMetrics.LayoutViewport.ClientWidth.Value,
-                Height = layoutMetrics.LayoutViewport.ClientHeight.Value,
-            };
-        }
-
-        internal async Task InitializeAsync()
-        {
-            var getFrameTreeTask = Client.SendAsync(new PageGetFrameTreeRequest());
-
-            await Task.WhenAll(
-                Client.SendAsync(new PageEnableRequest()),
-                getFrameTreeTask).ConfigureAwait(false);
-
-            HandleFrameTree(getFrameTreeTask.Result.FrameTree);
-
-            var tasks = new List<Task>
-            {
-               Client.SendAsync(new LogEnableRequest()),
-               Client.SendAsync(new PageSetLifecycleEventsEnabledRequest { Enabled = true }),
-               Client.SendAsync(new RuntimeEnableRequest()),
-               _networkManager.InitializeAsync(),
-            };
-
-            await EnsureIsolatedWorldAsync(UtilityWorldName).ConfigureAwait(false);
-
-            if (_browserContext.Options != null)
-            {
-                var options = _browserContext.Options;
-
-                if (options.BypassCSP)
-                {
-                    tasks.Add(Client.SendAsync(new PageSetBypassCSPRequest { Enabled = true }));
-                }
-
-                if (options.IgnoreHTTPSErrors)
-                {
-                    tasks.Add(Client.SendAsync(new SecuritySetIgnoreCertificateErrorsRequest { Ignore = true }));
-                }
-
-                if (options.Viewport != null)
-                {
-                    tasks.Add(SetViewportAsync(options.Viewport));
-                }
-
-                if (!options.JavaScriptEnabled)
-                {
-                    tasks.Add(Client.SendAsync(new EmulationSetScriptExecutionDisabledRequest { Value = true }));
-                }
-
-                if (options.UserAgent != null)
-                {
-                    tasks.Add(_networkManager.SetUserAgentAsync(options.UserAgent));
-                }
-
-                if (options.TimezoneId != null)
-                {
-                    tasks.Add(EmulateTimezoneAsync(options.TimezoneId));
-                }
-
-                if (options.Geolocation != null)
-                {
-                    tasks.Add(Client.SendAsync(new EmulationSetGeolocationOverrideRequest
-                    {
-                        Accuracy = options.Geolocation.Accuracy,
-                        Latitude = options.Geolocation.Latitude,
-                        Longitude = options.Geolocation.Longitude,
-                    }));
-                }
-            }
-
-            await Task.WhenAll(tasks).ConfigureAwait(false);
-        }
-
-        internal void DidClose() => Page.DidClose();
-
-        private void Client_MessageReceived(object sender, IChromiumEvent e)
-        {
-            try
-            {
-                switch (e)
-                {
-                    case PageFrameAttachedChromiumEvent pageFrameAttached:
-                        OnFrameAttached(pageFrameAttached);
-                        break;
-                    case PageFrameNavigatedChromiumEvent pageFrameNavigated:
-                        OnFrameNavigated(pageFrameNavigated.Frame, false);
-                        break;
-                    case PageLifecycleEventChromiumEvent pageLifecycleEvent:
-                        OnLifecycleEvent(pageLifecycleEvent);
-                        break;
-                    case RuntimeExecutionContextCreatedChromiumEvent runtimeExecutionContextCreated:
-                        OnExecutionContextCreated(runtimeExecutionContextCreated.Context);
-                        break;
-                    case RuntimeExecutionContextDestroyedChromiumEvent runtimeExecutionContextDestroyed:
-                        OnExecutionContextDestroyed(runtimeExecutionContextDestroyed.ExecutionContextId.Value);
-                        break;
-                    case RuntimeExecutionContextsClearedChromiumEvent runtimeExecutionContextsCleared:
-                        OnExecutionContextsCleared();
-                        break;
-                }
-            }
-            catch (Exception ex)
-            {
-                // TODO Add Logger
-                /*
-                var message = $"Page failed to process {e.MessageID}. {ex.Message}. {ex.StackTrace}";
-                _logger.LogError(ex, message);
-                */
-                Client.OnClosed(ex.Message);
-            }
-        }
-
-        private void OnExecutionContextsCleared()
-        {
-            foreach (int contextId in _contextIdToContext.Keys)
-            {
-                OnExecutionContextDestroyed(contextId);
-            }
-        }
-
-        private void OnExecutionContextDestroyed(int executionContextId)
-        {
-            if (!_contextIdToContext.TryGetValue(executionContextId, out var context))
-            {
-                return;
-            }
-
-            _contextIdToContext.Remove(executionContextId);
-            context.Frame.ContextDestroyed(context);
-        }
-
-        private void OnExecutionContextCreated(ExecutionContextDescription contextPayload)
-        {
-            var auxData = contextPayload.AuxData != null
-                ? ((JsonElement)contextPayload.AuxData).ToObject<ExecutionContextDescriptionAuxData>()
-                : null;
-
-            Frame frame = null;
-
-            if (contextPayload.AuxData != null && !Page.FrameManager.Frames.TryGetValue(auxData.FrameId, out frame))
-            {
-                return;
-            }
-
-            if (auxData?.Type == "isolated")
-            {
-                _isolatedWorlds.Add(contextPayload.Name);
-            }
-
-            var executionContextDelegate = new ChromiumExecutionContext(Client, contextPayload);
-            var context = new FrameExecutionContext(executionContextDelegate, frame);
-
-            if (auxData?.IsDefault == true)
-            {
-                frame.ContextCreated(ContextType.Main, context);
-            }
-            else if (contextPayload.Name == UtilityWorldName)
-            {
-                frame.ContextCreated(ContextType.Utility, context);
-            }
-
-            _contextIdToContext[contextPayload.Id.Value] = context;
-        }
-
-        private void OnLifecycleEvent(PageLifecycleEventChromiumEvent e)
-        {
-            if (e.Name == "load")
-            {
-                Page.FrameManager.FrameLifecycleEvent(e.FrameId, "load");
-            }
-            else if (e.Name == "DOMContentLoaded")
-            {
-                Page.FrameManager.FrameLifecycleEvent(e.FrameId, "domcontentloaded");
-            }
-        }
-
-        private void OnFrameNavigated(Protocol.Page.Frame frame, bool initial)
-            => Page.FrameManager.FrameCommittedNewDocumentNavigation(frame.Id, frame.Url, frame.Name ?? string.Empty, frame.LoaderId, initial);
-
-        private async Task EnsureIsolatedWorldAsync(string name)
-        {
-            if (!_isolatedWorlds.Add(name))
-            {
-                return;
-            }
-
-            await Client.SendAsync(new PageAddScriptToEvaluateOnNewDocumentRequest
-            {
-                Source = $"//# sourceURL={EvaluationScriptUrl}",
-                WorldName = name,
-            }).ConfigureAwait(false);
-
-            await Task.WhenAll(Page.Frames.Select(frame => Client.SendAsync(new PageCreateIsolatedWorldRequest
-            {
-                FrameId = frame.Id,
-                GrantUniveralAccess = true,
-                WorldName = name,
-            })).ToArray()).ConfigureAwait(false);
-        }
-
-        private Task EmulateTimezoneAsync(string timezoneId)
-        {
-            throw new NotImplementedException();
-        }
-
-        private void HandleFrameTree(FrameTree frameTree)
-        {
-            OnFrameAttached(frameTree.Frame.Id, frameTree.Frame.ParentId ?? string.Empty);
-            OnFrameNavigated(frameTree.Frame, true);
-
-            if (frameTree.ChildFrames != null)
-            {
-                foreach (var child in frameTree.ChildFrames)
-                {
-                    HandleFrameTree(child);
-                }
-            }
-        }
-
-        private void OnFrameAttached(PageFrameAttachedChromiumEvent e) => OnFrameAttached(e.FrameId, e.ParentFrameId);
-
-        private void OnFrameAttached(string frameId, string parentFrameId) => Page.FrameManager.FrameAttached(frameId, parentFrameId);
-    }
-}
+using System;
+using System.Collections.Generic;
+using System.Linq;
+using System.Text.Json;
+using System.Threading.Tasks;
+using PlaywrightSharp.Chromium.Helpers;
+using PlaywrightSharp.Chromium.Input;
+using PlaywrightSharp.Chromium.Protocol;
+using PlaywrightSharp.Chromium.Protocol.DOM;
+using PlaywrightSharp.Chromium.Protocol.Emulation;
+using PlaywrightSharp.Chromium.Protocol.Log;
+using PlaywrightSharp.Chromium.Protocol.Page;
+using PlaywrightSharp.Chromium.Protocol.Runtime;
+using PlaywrightSharp.Chromium.Protocol.Security;
+using PlaywrightSharp.Input;
+using PlaywrightSharp.Helpers;
+
+namespace PlaywrightSharp.Chromium
+{
+    /// <inheritdoc cref="IPageDelegate"/>
+    internal class ChromiumPage : IPageDelegate
+    {
+        private const string UtilityWorldName = "__playwright_utility_world__";
+        private const string EvaluationScriptUrl = "__playwright_evaluation_script__";
+
+        private readonly ChromiumBrowser _browser;
+        private readonly IBrowserContext _browserContext;
+        private readonly ChromiumNetworkManager _networkManager;
+        private readonly ISet<string> _isolatedWorlds = new HashSet<string>();
+        private readonly Dictionary<int, FrameExecutionContext> _contextIdToContext = new Dictionary<int, FrameExecutionContext>();
+
+        public ChromiumPage(ChromiumSession client, ChromiumBrowser browser, IBrowserContext browserContext)
+        {
+            Client = client;
+            _browser = browser;
+            _browserContext = browserContext;
+            _networkManager = new ChromiumNetworkManager(Client, this);
+            RawKeyboard = new ChromiumRawKeyboard(client);
+            RawMouse = new ChromiumRawMouse(client);
+            Page = new Page(this, browserContext);
+
+            client.MessageReceived += Client_MessageReceived;
+        }
+
+        public ChromiumTarget Target { get; set; }
+
+        public IRawKeyboard RawKeyboard { get; }
+
+        public IRawMouse RawMouse { get; }
+
+        internal Page Page { get; }
+
+        internal ChromiumSession Client { get; }
+
+        public async Task<GotoResult> NavigateFrameAsync(IFrame frame, string url, string referrer)
+        {
+            var response = await Client.SendAsync(new PageNavigateRequest
+            {
+                Url = url,
+                Referrer = referrer ?? string.Empty,
+                FrameId = frame.Id,
+            }).ConfigureAwait(false);
+
+            if (!string.IsNullOrEmpty(response.ErrorText))
+            {
+                throw new NavigationException(response.ErrorText, url);
+            }
+
+            return new GotoResult
+            {
+                NewDocumentId = response.LoaderId,
+                IsSameDocument = string.IsNullOrEmpty(response.LoaderId),
+            };
+        }
+
+        public Task SetViewportAsync(Viewport viewport)
+        {
+            throw new NotImplementedException();
+        }
+
+        public Task ClosePageAsync(bool runBeforeUnload)
+        {
+            if (runBeforeUnload)
+            {
+                return Client.SendAsync(new PageCloseRequest());
+            }
+            else
+            {
+                return _browser.ClosePageAsync(this);
+            }
+        }
+
+        public Task<IElementHandle> AdoptElementHandleAsync(object arg, FrameExecutionContext frameExecutionContext)
+        {
+            throw new NotImplementedException();
+        }
+
+        public bool IsElementHandle(IRemoteObject remoteObject) => remoteObject?.Subtype == "node";
+
+        public async Task<Quad[][]> GetContentQuadsAsync(ElementHandle handle)
+        {
+            var result = await Client.SendAsync(new DOMGetContentQuadsRequest
+            {
+                ObjectId = handle.RemoteObject.ObjectId,
+            }).ConfigureAwait(false);
+
+            if (result == null)
+            {
+                return null;
+            }
+
+            return result.Quads.Select(quad => new[]
+            {
+                new Quad
+                {
+                    X = quad[0].Value,
+                    Y = quad[1].Value,
+                },
+                new Quad
+                {
+                    X = quad[2].Value,
+                    Y = quad[3].Value,
+                },
+                new Quad
+                {
+                    X = quad[4].Value,
+                    Y = quad[5].Value,
+                },
+                new Quad
+                {
+                    X = quad[6].Value,
+                    Y = quad[7].Value,
+                },
+            }).ToArray();
+        }
+
+        public async Task<LayoutMetric> GetLayoutViewportAsync()
+        {
+            var layoutMetrics = await Client.SendAsync(new PageGetLayoutMetricsRequest()).ConfigureAwait(false);
+
+            return new LayoutMetric
+            {
+                Width = layoutMetrics.LayoutViewport.ClientWidth.Value,
+                Height = layoutMetrics.LayoutViewport.ClientHeight.Value,
+            };
+        }
+
+        internal async Task InitializeAsync()
+        {
+            var getFrameTreeTask = Client.SendAsync(new PageGetFrameTreeRequest());
+
+            await Task.WhenAll(
+                Client.SendAsync(new PageEnableRequest()),
+                getFrameTreeTask).ConfigureAwait(false);
+
+            HandleFrameTree(getFrameTreeTask.Result.FrameTree);
+
+            var tasks = new List<Task>
+            {
+               Client.SendAsync(new LogEnableRequest()),
+               Client.SendAsync(new PageSetLifecycleEventsEnabledRequest { Enabled = true }),
+               Client.SendAsync(new RuntimeEnableRequest()),
+               _networkManager.InitializeAsync(),
+            };
+
+            await EnsureIsolatedWorldAsync(UtilityWorldName).ConfigureAwait(false);
+
+            if (_browserContext.Options != null)
+            {
+                var options = _browserContext.Options;
+
+                if (options.BypassCSP)
+                {
+                    tasks.Add(Client.SendAsync(new PageSetBypassCSPRequest { Enabled = true }));
+                }
+
+                if (options.IgnoreHTTPSErrors)
+                {
+                    tasks.Add(Client.SendAsync(new SecuritySetIgnoreCertificateErrorsRequest { Ignore = true }));
+                }
+
+                if (options.Viewport != null)
+                {
+                    tasks.Add(SetViewportAsync(options.Viewport));
+                }
+
+                if (!options.JavaScriptEnabled)
+                {
+                    tasks.Add(Client.SendAsync(new EmulationSetScriptExecutionDisabledRequest { Value = true }));
+                }
+
+                if (options.UserAgent != null)
+                {
+                    tasks.Add(_networkManager.SetUserAgentAsync(options.UserAgent));
+                }
+
+                if (options.TimezoneId != null)
+                {
+                    tasks.Add(EmulateTimezoneAsync(options.TimezoneId));
+                }
+
+                if (options.Geolocation != null)
+                {
+                    tasks.Add(Client.SendAsync(new EmulationSetGeolocationOverrideRequest
+                    {
+                        Accuracy = options.Geolocation.Accuracy,
+                        Latitude = options.Geolocation.Latitude,
+                        Longitude = options.Geolocation.Longitude,
+                    }));
+                }
+            }
+
+            await Task.WhenAll(tasks).ConfigureAwait(false);
+        }
+
+        internal void DidClose() => Page.DidClose();
+
+        private void Client_MessageReceived(object sender, IChromiumEvent e)
+        {
+            try
+            {
+                switch (e)
+                {
+                    case PageFrameAttachedChromiumEvent pageFrameAttached:
+                        OnFrameAttached(pageFrameAttached);
+                        break;
+                    case PageFrameNavigatedChromiumEvent pageFrameNavigated:
+                        OnFrameNavigated(pageFrameNavigated.Frame, false);
+                        break;
+                    case PageLifecycleEventChromiumEvent pageLifecycleEvent:
+                        OnLifecycleEvent(pageLifecycleEvent);
+                        break;
+                    case RuntimeExecutionContextCreatedChromiumEvent runtimeExecutionContextCreated:
+                        OnExecutionContextCreated(runtimeExecutionContextCreated.Context);
+                        break;
+                    case RuntimeExecutionContextDestroyedChromiumEvent runtimeExecutionContextDestroyed:
+                        OnExecutionContextDestroyed(runtimeExecutionContextDestroyed.ExecutionContextId.Value);
+                        break;
+                    case RuntimeExecutionContextsClearedChromiumEvent runtimeExecutionContextsCleared:
+                        OnExecutionContextsCleared();
+                        break;
+                }
+            }
+            catch (Exception ex)
+            {
+                // TODO Add Logger
+                /*
+                var message = $"Page failed to process {e.MessageID}. {ex.Message}. {ex.StackTrace}";
+                _logger.LogError(ex, message);
+                */
+                Client.OnClosed(ex.Message);
+            }
+        }
+
+        private void OnExecutionContextsCleared()
+        {
+            foreach (int contextId in _contextIdToContext.Keys)
+            {
+                OnExecutionContextDestroyed(contextId);
+            }
+        }
+
+        private void OnExecutionContextDestroyed(int executionContextId)
+        {
+            if (!_contextIdToContext.TryGetValue(executionContextId, out var context))
+            {
+                return;
+            }
+
+            _contextIdToContext.Remove(executionContextId);
+            context.Frame.ContextDestroyed(context);
+        }
+
+        private void OnExecutionContextCreated(ExecutionContextDescription contextPayload)
+        {
+            var auxData = contextPayload.AuxData != null
+                ? ((JsonElement)contextPayload.AuxData).ToObject<ExecutionContextDescriptionAuxData>()
+                : null;
+
+            Frame frame = null;
+
+            if (contextPayload.AuxData != null && !Page.FrameManager.Frames.TryGetValue(auxData.FrameId, out frame))
+            {
+                return;
+            }
+
+            if (auxData?.Type == "isolated")
+            {
+                _isolatedWorlds.Add(contextPayload.Name);
+            }
+
+            var executionContextDelegate = new ChromiumExecutionContext(Client, contextPayload);
+            var context = new FrameExecutionContext(executionContextDelegate, frame);
+
+            if (auxData?.IsDefault == true)
+            {
+                frame.ContextCreated(ContextType.Main, context);
+            }
+            else if (contextPayload.Name == UtilityWorldName)
+            {
+                frame.ContextCreated(ContextType.Utility, context);
+            }
+
+            _contextIdToContext[contextPayload.Id.Value] = context;
+        }
+
+        private void OnLifecycleEvent(PageLifecycleEventChromiumEvent e)
+        {
+            if (e.Name == "load")
+            {
+                Page.FrameManager.FrameLifecycleEvent(e.FrameId, "load");
+            }
+            else if (e.Name == "DOMContentLoaded")
+            {
+                Page.FrameManager.FrameLifecycleEvent(e.FrameId, "domcontentloaded");
+            }
+        }
+
+        private void OnFrameNavigated(Protocol.Page.Frame frame, bool initial)
+            => Page.FrameManager.FrameCommittedNewDocumentNavigation(frame.Id, frame.Url, frame.Name ?? string.Empty, frame.LoaderId, initial);
+
+        private async Task EnsureIsolatedWorldAsync(string name)
+        {
+            if (!_isolatedWorlds.Add(name))
+            {
+                return;
+            }
+
+            await Client.SendAsync(new PageAddScriptToEvaluateOnNewDocumentRequest
+            {
+                Source = $"//# sourceURL={EvaluationScriptUrl}",
+                WorldName = name,
+            }).ConfigureAwait(false);
+
+            await Task.WhenAll(Page.Frames.Select(frame => Client.SendAsync(new PageCreateIsolatedWorldRequest
+            {
+                FrameId = frame.Id,
+                GrantUniveralAccess = true,
+                WorldName = name,
+            })).ToArray()).ConfigureAwait(false);
+        }
+
+        private Task EmulateTimezoneAsync(string timezoneId)
+        {
+            throw new NotImplementedException();
+        }
+
+        private void HandleFrameTree(FrameTree frameTree)
+        {
+            OnFrameAttached(frameTree.Frame.Id, frameTree.Frame.ParentId ?? string.Empty);
+            OnFrameNavigated(frameTree.Frame, true);
+
+            if (frameTree.ChildFrames != null)
+            {
+                foreach (var child in frameTree.ChildFrames)
+                {
+                    HandleFrameTree(child);
+                }
+            }
+        }
+
+        private void OnFrameAttached(PageFrameAttachedChromiumEvent e) => OnFrameAttached(e.FrameId, e.ParentFrameId);
+
+        private void OnFrameAttached(string frameId, string parentFrameId) => Page.FrameManager.FrameAttached(frameId, parentFrameId);
+    }
+}