--- conflicted
+++ resolved
@@ -1,685 +1,678 @@
-using System;
-using System.Collections.Concurrent;
-using System.Collections.Generic;
-using System.Drawing;
-using System.Linq;
-using System.Text.Json;
-using System.Threading.Tasks;
-using PlaywrightSharp.Chromium.Input;
-using PlaywrightSharp.Chromium.Protocol;
-using PlaywrightSharp.Chromium.Protocol.DOM;
-using PlaywrightSharp.Chromium.Protocol.Emulation;
-using PlaywrightSharp.Chromium.Protocol.Log;
-using PlaywrightSharp.Chromium.Protocol.Network;
-using PlaywrightSharp.Chromium.Protocol.Page;
-using PlaywrightSharp.Chromium.Protocol.Runtime;
-using PlaywrightSharp.Chromium.Protocol.Security;
-using PlaywrightSharp.Chromium.Protocol.Target;
-using PlaywrightSharp.Helpers;
-using PlaywrightSharp.Input;
-
-namespace PlaywrightSharp.Chromium
-{
-    /// <inheritdoc cref="IPageDelegate"/>
-    internal class ChromiumPage : IPageDelegate
-    {
-        private const string UtilityWorldName = "__playwright_utility_world__";
-        private const string EvaluationScriptUrl = "__playwright_evaluation_script__";
-
-        private readonly ChromiumBrowser _browser;
-        private readonly IBrowserContext _browserContext;
-        private readonly ChromiumNetworkManager _networkManager;
-        private readonly ISet<string> _isolatedWorlds = new HashSet<string>();
-
-        public ChromiumPage(ChromiumSession client, ChromiumBrowser browser, IBrowserContext browserContext)
-        {
-            Client = client;
-            _browser = browser;
-            _browserContext = browserContext;
-            _networkManager = new ChromiumNetworkManager(Client, this);
-            RawKeyboard = new ChromiumRawKeyboard(client);
-            RawMouse = new ChromiumRawMouse(client);
-            Page = new Page(this, browserContext);
-
-            client.MessageReceived += Client_MessageReceived;
-        }
-
-        public ChromiumTarget Target { get; set; }
-
-        public IRawKeyboard RawKeyboard { get; }
-
-        public IRawMouse RawMouse { get; }
-
-        public ConcurrentDictionary<object, FrameExecutionContext> ContextIdToContext { get; } = new ConcurrentDictionary<object, FrameExecutionContext>();
-
-        internal Page Page { get; }
-
-        internal ChromiumSession Client { get; }
-
-        public async Task<GotoResult> NavigateFrameAsync(IFrame frame, string url, string referrer)
-        {
-            var response = await Client.SendAsync(new PageNavigateRequest
-            {
-                Url = url,
-                Referrer = referrer ?? string.Empty,
-                FrameId = frame.Id,
-            }).ConfigureAwait(false);
-
-            if (!string.IsNullOrEmpty(response.ErrorText))
-            {
-                throw new NavigationException(response.ErrorText, url);
-            }
-
-            return new GotoResult
-            {
-                NewDocumentId = response.LoaderId,
-                IsSameDocument = string.IsNullOrEmpty(response.LoaderId),
-            };
-        }
-
-        public Task SetViewportAsync(Viewport viewport)
-        {
-            bool isLandscape = viewport.Width > viewport.Height;
-            var screenOrientation = isLandscape
-                ? new ScreenOrientation { Angle = 90, Type = "landscapePrimary" }
-                : new ScreenOrientation { Angle = 0, Type = "portraitPrimary" };
-
-            return Task.WhenAll(
-                Client.SendAsync(new EmulationSetDeviceMetricsOverrideRequest
-                {
-                    Mobile = viewport.IsMobile,
-                    Width = viewport.Width,
-                    Height = viewport.Height,
-                    DeviceScaleFactor = viewport.DeviceScaleFactor,
-                    ScreenOrientation = screenOrientation,
-                }),
-                Client.SendAsync(new EmulationSetTouchEmulationEnabledRequest { Enabled = viewport.IsMobile }));
-        }
-
-        public Task ClosePageAsync(bool runBeforeUnload)
-            => runBeforeUnload ? Client.SendAsync(new PageCloseRequest()) : _browser.ClosePageAsync(this);
-
-        public async Task<ElementHandle> AdoptElementHandleAsync(ElementHandle handle, FrameExecutionContext to)
-        {
-            var nodeInfo = await Client.SendAsync(new DOMDescribeNodeRequest
-            {
-                ObjectId = handle.RemoteObject.ObjectId,
-            }).ConfigureAwait(false);
-
-            return await AdoptBackendNodeIdAsync(nodeInfo.Node.BackendNodeId.Value, to).ConfigureAwait(false);
-        }
-
-        public bool IsElementHandle(IRemoteObject remoteObject) => remoteObject?.Subtype == "node";
-
-        public async Task<Quad[][]> GetContentQuadsAsync(ElementHandle handle)
-        {
-            DOMGetContentQuadsResponse result = null;
-
-            try
-            {
-                result = await Client.SendAsync(new DOMGetContentQuadsRequest
-                {
-                    ObjectId = handle.RemoteObject.ObjectId,
-                }).ConfigureAwait(false);
-            }
-            catch (Exception ex)
-            {
-                System.Diagnostics.Debug.WriteLine(ex.Message);
-            }
-
-            return result?.Quads.Select(quad => new[]
-            {
-                new Quad
-                {
-                    X = quad[0].Value,
-                    Y = quad[1].Value,
-                },
-                new Quad
-                {
-                    X = quad[2].Value,
-                    Y = quad[3].Value,
-                },
-                new Quad
-                {
-                    X = quad[4].Value,
-                    Y = quad[5].Value,
-                },
-                new Quad
-                {
-                    X = quad[6].Value,
-                    Y = quad[7].Value,
-                },
-            }).ToArray();
-        }
-
-        public async Task<LayoutMetric> GetLayoutViewportAsync()
-        {
-            var layoutMetrics = await Client.SendAsync(new PageGetLayoutMetricsRequest()).ConfigureAwait(false);
-
-            return new LayoutMetric
-            {
-                Width = layoutMetrics.LayoutViewport.ClientWidth.Value,
-                Height = layoutMetrics.LayoutViewport.ClientHeight.Value,
-            };
-        }
-
-        public bool CanScreenshotOutsideViewport() => false;
-
-        public Task ResetViewportAsync(Viewport viewport)
-            => Client.SendAsync(new EmulationSetDeviceMetricsOverrideRequest
-            {
-                Mobile = false,
-                Width = 0,
-                Height = 0,
-                DeviceScaleFactor = 0,
-            });
-
-        public Task SetBackgroundColorAsync(Color? color = null) => throw new NotImplementedException();
-
-        public async Task<byte[]> TakeScreenshotAsync(ScreenshotFormat format, ScreenshotOptions options, Viewport viewport)
-        {
-            await Client.SendAsync(new PageBringToFrontRequest()).ConfigureAwait(false);
-            var clip = options.Clip != null ? options.Clip.ToViewportProtocol() : null;
-
-            var result = await Client.SendAsync(new PageCaptureScreenshotRequest
-            {
-                Format = format.ToStringFormat(),
-                Quality = options.Quality,
-                Clip = clip,
-            }).ConfigureAwait(false);
-            return result.Data;
-        }
-
-        public async Task<Rect> GetBoundingBoxForScreenshotAsync(ElementHandle handle)
-        {
-            var rect = await handle.GetBoundingBoxAsync().ConfigureAwait(false);
-            if (rect == null)
-            {
-                return rect;
-            }
-
-            var layout = await Client.SendAsync(new PageGetLayoutMetricsRequest()).ConfigureAwait(false);
-
-            rect.X += layout.LayoutViewport.PageX.Value;
-            rect.Y += layout.LayoutViewport.PageY.Value;
-
-            return rect;
-        }
-
-        public async Task ExposeBindingAsync(string name, string functionString)
-        {
-            await Client.SendAsync(new RuntimeAddBindingRequest { Name = name }).ConfigureAwait(false);
-            await Client.SendAsync(new PageAddScriptToEvaluateOnNewDocumentRequest { Source = functionString }).ConfigureAwait(false);
-
-            try
-            {
-                await Task.WhenAll(Page.Frames.Select(frame => frame.EvaluateAsync(functionString))).ConfigureAwait(false);
-            }
-            catch (Exception ex)
-            {
-                System.Diagnostics.Debug.WriteLine(ex);
-            }
-        }
-
-        public Task EvaluateOnNewDocumentAsync(string source)
-            => Client.SendAsync(new PageAddScriptToEvaluateOnNewDocumentRequest { Source = source });
-
-        public async Task<string> GetOwnerFrameAsync(ElementHandle handle)
-        {
-            // document.documentElement has frameId of the owner frame.
-            var documentElement = await handle.EvaluateHandleAsync(@"node => {
-                const doc = node;
-                if (doc.documentElement && doc.documentElement.ownerDocument === doc)
-                    return doc.documentElement;
-                return node.ownerDocument ? node.ownerDocument.documentElement : null;
-            }").ConfigureAwait(false) as ElementHandle;
-
-            if (documentElement == null)
-            {
-                return null;
-            }
-
-            var remoteObject = documentElement.RemoteObject;
-            if (string.IsNullOrEmpty(remoteObject.ObjectId))
-            {
-                return null;
-            }
-
-            var nodeInfo = await Client.SendAsync(new DOMDescribeNodeRequest
-            {
-                ObjectId = remoteObject.ObjectId,
-            }).ConfigureAwait(false);
-
-            string frameId = nodeInfo?.Node?.FrameId;
-            await documentElement.DisposeAsync().ConfigureAwait(false);
-            return frameId;
-        }
-
-        public async Task<IFrame> GetContentFrameAsync(ElementHandle handle)
-        {
-            var nodeInfo = await Client.SendAsync(new DOMDescribeNodeRequest
-            {
-                ObjectId = handle.RemoteObject.ObjectId,
-            }).ConfigureAwait(false);
-
-            if (nodeInfo == null || string.IsNullOrEmpty(nodeInfo.Node.FrameId))
-            {
-                return null;
-            }
-
-            return Page.FrameManager.Frames[nodeInfo.Node.FrameId];
-        }
-
-        public async Task<Rect> GetBoundingBoxAsync(ElementHandle handle)
-        {
-            DOMGetBoxModelResponse result = null;
-
-            try
-            {
-                result = await Client.SendAsync(new DOMGetBoxModelRequest
-                {
-                    ObjectId = handle.RemoteObject.ObjectId,
-                }).ConfigureAwait(false);
-            }
-            catch (Exception ex)
-            {
-                System.Diagnostics.Debug.WriteLine(ex);
-            }
-
-            if (result == null)
-            {
-                return null;
-            }
-
-            double?[] quad = result.Model.Border;
-            double x = Math.Min(quad[0].Value, Math.Min(quad[2].Value, Math.Min(quad[4].Value, quad[6].Value)));
-            double y = Math.Min(quad[1].Value, Math.Min(quad[3].Value, Math.Min(quad[5].Value, quad[7].Value)));
-            double width = Math.Max(quad[0].Value, Math.Max(quad[2].Value, Math.Max(quad[4].Value, quad[6].Value))) - x;
-            double height = Math.Max(quad[1].Value, Math.Max(quad[3].Value, Math.Max(quad[5].Value, quad[7].Value))) - y;
-
-            return new Rect
-            {
-                X = x,
-                Y = y,
-                Width = width,
-                Height = height,
-            };
-        }
-
-<<<<<<< HEAD
-        public Task SetExtraHttpHeadersAsync(IDictionary<string, string> headers) => Client.SendAsync(new NetworkSetExtraHTTPHeadersRequest
-        {
-            Headers = headers,
-        });
-=======
-        public Task SetExtraHttpHeadersAsync(IDictionary<string, string> headers)
-            => Client.SendAsync(new NetworkSetExtraHTTPHeadersRequest
-            {
-                Headers = headers,
-            });
->>>>>>> 93de8206
-
-        public Task ReloadAsync() => Client.SendAsync(new PageReloadRequest());
-
-        internal async Task InitializeAsync()
-        {
-            var getFrameTreeTask = Client.SendAsync(new PageGetFrameTreeRequest());
-
-            await Task.WhenAll(
-                Client.SendAsync(new PageEnableRequest()),
-                getFrameTreeTask).ConfigureAwait(false);
-
-            HandleFrameTree(getFrameTreeTask.Result.FrameTree);
-
-            var tasks = new List<Task>
-            {
-               Client.SendAsync(new LogEnableRequest()),
-               Client.SendAsync(new PageSetLifecycleEventsEnabledRequest { Enabled = true }),
-               Client.SendAsync(new RuntimeEnableRequest()),
-               _networkManager.InitializeAsync(),
-            };
-
-            await EnsureIsolatedWorldAsync(UtilityWorldName).ConfigureAwait(false);
-
-            if (_browserContext.Options != null)
-            {
-                var options = _browserContext.Options;
-
-                if (options.BypassCSP)
-                {
-                    tasks.Add(Client.SendAsync(new PageSetBypassCSPRequest { Enabled = true }));
-                }
-
-                if (options.IgnoreHTTPSErrors)
-                {
-                    tasks.Add(Client.SendAsync(new SecuritySetIgnoreCertificateErrorsRequest { Ignore = true }));
-                }
-
-                if (options.Viewport != null)
-                {
-                    tasks.Add(SetViewportAsync(options.Viewport));
-                }
-
-                if (!options.JavaScriptEnabled)
-                {
-                    tasks.Add(Client.SendAsync(new EmulationSetScriptExecutionDisabledRequest { Value = true }));
-                }
-
-                if (options.UserAgent != null)
-                {
-                    tasks.Add(_networkManager.SetUserAgentAsync(options.UserAgent));
-                }
-
-                if (options.TimezoneId != null)
-                {
-                    tasks.Add(EmulateTimezoneAsync(options.TimezoneId));
-                }
-
-                if (options.Geolocation != null)
-                {
-                    tasks.Add(Client.SendAsync(new EmulationSetGeolocationOverrideRequest
-                    {
-                        Accuracy = options.Geolocation.Accuracy,
-                        Latitude = options.Geolocation.Latitude,
-                        Longitude = options.Geolocation.Longitude,
-                    }));
-                }
-            }
-
-            await Task.WhenAll(tasks).ConfigureAwait(false);
-        }
-
-        internal void DidClose() => Page.DidClose();
-
-        private async Task<ElementHandle> AdoptBackendNodeIdAsync(int backendNodeId, FrameExecutionContext to)
-        {
-            DOMResolveNodeResponse result = null;
-
-            try
-            {
-                result = await Client.SendAsync(new DOMResolveNodeRequest
-                {
-                    BackendNodeId = backendNodeId,
-                    ExecutionContextId = ((ChromiumExecutionContext)to.Delegate).ContextId,
-                }).ConfigureAwait(false);
-            }
-            catch (Exception ex)
-            {
-                System.Diagnostics.Debug.WriteLine(ex);
-            }
-
-            if (result == null || result.Object.Subtype == "null")
-            {
-                throw new PlaywrightSharpException("Unable to adopt element handle from a different document");
-            }
-
-            return to.CreateHandle(result.Object) as ElementHandle;
-        }
-
-        private async void Client_MessageReceived(object sender, IChromiumEvent e)
-        {
-            try
-            {
-                switch (e)
-                {
-                    case PageFrameAttachedChromiumEvent pageFrameAttached:
-                        OnFrameAttached(pageFrameAttached);
-                        break;
-                    case PageFrameDetachedChromiumEvent pageFrameDetached:
-                        OnFrameDetached(pageFrameDetached);
-                        break;
-                    case PageFrameNavigatedChromiumEvent pageFrameNavigated:
-                        OnFrameNavigated(pageFrameNavigated.Frame, false);
-                        break;
-                    case PageLifecycleEventChromiumEvent pageLifecycleEvent:
-                        OnLifecycleEvent(pageLifecycleEvent);
-                        break;
-                    case PageNavigatedWithinDocumentChromiumEvent pageNavigatedWithinDocument:
-                        OnNavigatedWithinDocument(pageNavigatedWithinDocument);
-                        break;
-                    case RuntimeExecutionContextCreatedChromiumEvent runtimeExecutionContextCreated:
-                        OnExecutionContextCreated(runtimeExecutionContextCreated.Context);
-                        break;
-                    case RuntimeExecutionContextDestroyedChromiumEvent runtimeExecutionContextDestroyed:
-                        OnExecutionContextDestroyed(runtimeExecutionContextDestroyed.ExecutionContextId.Value);
-                        break;
-                    case RuntimeExecutionContextsClearedChromiumEvent runtimeExecutionContextsCleared:
-                        OnExecutionContextsCleared();
-                        break;
-                    case TargetAttachedToTargetChromiumEvent targetAttachedToTarget:
-                        await OnAttachedToTargetAsync(targetAttachedToTarget).ConfigureAwait(false);
-                        break;
-                    case RuntimeConsoleAPICalledChromiumEvent runtimeConsoleAPICalled:
-                        OnConsoleAPI(runtimeConsoleAPICalled);
-                        break;
-                    case RuntimeBindingCalledChromiumEvent runtimeBindingCalled:
-                        await OnBindingCalled(runtimeBindingCalled).ConfigureAwait(false);
-                        break;
-                }
-            }
-            catch (Exception ex)
-            {
-                // TODO Add Logger
-                /*
-                var message = $"Page failed to process {e.MessageID}. {ex.Message}. {ex.StackTrace}";
-                _logger.LogError(ex, message);
-                */
-                Client.OnClosed(ex.Message);
-            }
-        }
-
-        private Task OnBindingCalled(RuntimeBindingCalledChromiumEvent e)
-        {
-            var context = ContextIdToContext[e.ExecutionContextId.Value];
-            return Page.OnBindingCalledAsync(e.Payload, context);
-        }
-
-        private void OnConsoleAPI(RuntimeConsoleAPICalledChromiumEvent e)
-        {
-            if (!e.ExecutionContextId.HasValue || e.ExecutionContextId == 0)
-            {
-                // DevTools protocol stores the last 1000 console messages. These
-                // messages are always reported even for removed execution contexts. In
-                // this case, they are marked with executionContextId = 0 and are
-                // reported upon enabling Runtime agent.
-                //
-                // Ignore these messages since:
-                // - there's no execution context we can use to operate with message
-                //   arguments
-                // - these messages are reported before Playwright clients can subscribe
-                //   to the 'console'
-                //   page event.
-                //
-                // @see https://github.com/GoogleChrome/puppeteer/issues/3865
-                return;
-            }
-
-            var context = ContextIdToContext[e.ExecutionContextId.Value];
-            var values = e.Args.Select(arg => context.CreateHandle(arg));
-            Page.AddConsoleMessage(e.Type.ToEnum<ConsoleType>(), values.ToArray(), ToConsoleMessageLocation(e.StackTrace));
-        }
-
-        private async Task OnAttachedToTargetAsync(TargetAttachedToTargetChromiumEvent e)
-        {
-            if (e.TargetInfo.Type != "worker")
-            {
-                return;
-            }
-
-            string url = e.TargetInfo.Url;
-            var session = ChromiumConnection.FromSession(Client).GetSession(e.SessionId);
-            var worker = new Worker(url);
-            Page.AddWorker(e.SessionId, worker);
-
-            void HandleRuntimeExecutionContextCreated(object sender, IChromiumEvent e)
-            {
-                switch (e)
-                {
-                    case RuntimeExecutionContextCreatedChromiumEvent runtimeExecutionContextCreated:
-
-                        worker.CreateExecutionContext(new ChromiumExecutionContext(session, runtimeExecutionContextCreated.Context));
-                        session.MessageReceived -= HandleRuntimeExecutionContextCreated;
-                        break;
-
-                    case RuntimeConsoleAPICalledChromiumEvent runtimeConsoleAPICalled:
-                        var args = runtimeConsoleAPICalled.Args.Select(o =>
-                            worker.ExistingExecutionContext.CreateHandle(o));
-                        Page.AddConsoleMessage(
-                            runtimeConsoleAPICalled.Type.ToEnum<ConsoleType>(),
-                            args.ToArray(),
-                            ToConsoleMessageLocation(runtimeConsoleAPICalled.StackTrace));
-                        break;
-
-                    case RuntimeExceptionThrownChromiumEvent runtimeExceptionThrown:
-                        Page.OnPageError(ExceptionToError(runtimeExceptionThrown.ExceptionDetails));
-                        break;
-                }
-            }
-
-            session.MessageReceived += HandleRuntimeExecutionContextCreated;
-
-            try
-            {
-                await Task.WhenAll(
-                    session.SendAsync(new RuntimeEnableRequest()),
-                    session.SendAsync(new NetworkEnableRequest())).ConfigureAwait(false);
-            }
-            catch (Exception ex)
-            {
-                System.Diagnostics.Debug.WriteLine(ex);
-            }
-
-            _networkManager.InstrumentNetworkEvents(session);
-        }
-
-        private ConsoleMessageLocation ToConsoleMessageLocation(StackTrace stackTrace)
-            => stackTrace != null && stackTrace.CallFrames.Length > 0
-                ? new ConsoleMessageLocation
-                {
-                    URL = stackTrace.CallFrames[0].Url,
-                    LineNumber = stackTrace.CallFrames[0].LineNumber,
-                    ColumnNumber = stackTrace.CallFrames[0].ColumnNumber,
-                }
-                : new ConsoleMessageLocation();
-
-        private void OnExecutionContextsCleared()
-        {
-            foreach (int contextId in ContextIdToContext.Keys)
-            {
-                OnExecutionContextDestroyed(contextId);
-            }
-        }
-
-        private void OnExecutionContextDestroyed(int executionContextId)
-        {
-            if (!ContextIdToContext.TryGetValue(executionContextId, out var context))
-            {
-                return;
-            }
-
-            ContextIdToContext.TryRemove(executionContextId, out _);
-            context.Frame.ContextDestroyed(context);
-        }
-
-        private void OnExecutionContextCreated(ExecutionContextDescription contextPayload)
-        {
-            var auxData = contextPayload.AuxData != null
-                ? ((JsonElement)contextPayload.AuxData).ToObject<ExecutionContextDescriptionAuxData>()
-                : null;
-
-            Frame frame = null;
-
-            if (contextPayload.AuxData != null && !Page.FrameManager.Frames.TryGetValue(auxData.FrameId, out frame))
-            {
-                return;
-            }
-
-            if (auxData?.Type == "isolated")
-            {
-                _isolatedWorlds.Add(contextPayload.Name);
-            }
-
-            var executionContextDelegate = new ChromiumExecutionContext(Client, contextPayload);
-            var context = new FrameExecutionContext(executionContextDelegate, frame);
-
-            if (auxData?.IsDefault == true)
-            {
-                frame.ContextCreated(ContextType.Main, context);
-            }
-            else if (contextPayload.Name == UtilityWorldName)
-            {
-                frame.ContextCreated(ContextType.Utility, context);
-            }
-
-            ContextIdToContext[contextPayload.Id.Value] = context;
-        }
-
-        private void OnLifecycleEvent(PageLifecycleEventChromiumEvent e)
-        {
-            if (e.Name == "load")
-            {
-                Page.FrameManager.FrameLifecycleEvent(e.FrameId, "load");
-            }
-            else if (e.Name == "DOMContentLoaded")
-            {
-                Page.FrameManager.FrameLifecycleEvent(e.FrameId, "domcontentloaded");
-            }
-        }
-
-        private void OnNavigatedWithinDocument(PageNavigatedWithinDocumentChromiumEvent e)
-            => Page.FrameManager.FrameCommittedSameDocumentNavigation(e.FrameId, e.Url);
-
-        private void OnFrameNavigated(Protocol.Page.Frame frame, bool initial)
-            => Page.FrameManager.FrameCommittedNewDocumentNavigation(frame.Id, frame.Url, frame.Name ?? string.Empty, frame.LoaderId, initial);
-
-        private async Task EnsureIsolatedWorldAsync(string name)
-        {
-            if (!_isolatedWorlds.Add(name))
-            {
-                return;
-            }
-
-            await Client.SendAsync(new PageAddScriptToEvaluateOnNewDocumentRequest
-            {
-                Source = $"//# sourceURL={EvaluationScriptUrl}",
-                WorldName = name,
-            }).ConfigureAwait(false);
-
-            await Task.WhenAll(Page.Frames.Select(frame => Client.SendAsync(new PageCreateIsolatedWorldRequest
-            {
-                FrameId = frame.Id,
-                GrantUniveralAccess = true,
-                WorldName = name,
-            })).ToArray()).ConfigureAwait(false);
-        }
-
-        private Task EmulateTimezoneAsync(string timezoneId)
-        {
-            throw new NotImplementedException();
-        }
-
-        private void HandleFrameTree(FrameTree frameTree)
-        {
-            OnFrameAttached(frameTree.Frame.Id, frameTree.Frame.ParentId ?? string.Empty);
-            OnFrameNavigated(frameTree.Frame, true);
-
-            if (frameTree.ChildFrames != null)
-            {
-                foreach (var child in frameTree.ChildFrames)
-                {
-                    HandleFrameTree(child);
-                }
-            }
-        }
-
-        private void OnFrameAttached(PageFrameAttachedChromiumEvent e) => OnFrameAttached(e.FrameId, e.ParentFrameId);
-
-        private void OnFrameDetached(PageFrameDetachedChromiumEvent e)
-            => Page.FrameManager.FrameDetached(e.FrameId);
-
-        private void OnFrameAttached(string frameId, string parentFrameId) => Page.FrameManager.FrameAttached(frameId, parentFrameId);
-
-        private PageErrorEventArgs ExceptionToError(ExceptionDetails exceptionDetails)
-            => new PageErrorEventArgs(exceptionDetails.ToExceptionMessage());
-    }
-}
+using System;
+using System.Collections.Concurrent;
+using System.Collections.Generic;
+using System.Drawing;
+using System.Linq;
+using System.Text.Json;
+using System.Threading.Tasks;
+using PlaywrightSharp.Chromium.Input;
+using PlaywrightSharp.Chromium.Protocol;
+using PlaywrightSharp.Chromium.Protocol.DOM;
+using PlaywrightSharp.Chromium.Protocol.Emulation;
+using PlaywrightSharp.Chromium.Protocol.Log;
+using PlaywrightSharp.Chromium.Protocol.Network;
+using PlaywrightSharp.Chromium.Protocol.Page;
+using PlaywrightSharp.Chromium.Protocol.Runtime;
+using PlaywrightSharp.Chromium.Protocol.Security;
+using PlaywrightSharp.Chromium.Protocol.Target;
+using PlaywrightSharp.Helpers;
+using PlaywrightSharp.Input;
+
+namespace PlaywrightSharp.Chromium
+{
+    /// <inheritdoc cref="IPageDelegate"/>
+    internal class ChromiumPage : IPageDelegate
+    {
+        private const string UtilityWorldName = "__playwright_utility_world__";
+        private const string EvaluationScriptUrl = "__playwright_evaluation_script__";
+
+        private readonly ChromiumBrowser _browser;
+        private readonly IBrowserContext _browserContext;
+        private readonly ChromiumNetworkManager _networkManager;
+        private readonly ISet<string> _isolatedWorlds = new HashSet<string>();
+
+        public ChromiumPage(ChromiumSession client, ChromiumBrowser browser, IBrowserContext browserContext)
+        {
+            Client = client;
+            _browser = browser;
+            _browserContext = browserContext;
+            _networkManager = new ChromiumNetworkManager(Client, this);
+            RawKeyboard = new ChromiumRawKeyboard(client);
+            RawMouse = new ChromiumRawMouse(client);
+            Page = new Page(this, browserContext);
+
+            client.MessageReceived += Client_MessageReceived;
+        }
+
+        public ChromiumTarget Target { get; set; }
+
+        public IRawKeyboard RawKeyboard { get; }
+
+        public IRawMouse RawMouse { get; }
+
+        public ConcurrentDictionary<object, FrameExecutionContext> ContextIdToContext { get; } = new ConcurrentDictionary<object, FrameExecutionContext>();
+
+        internal Page Page { get; }
+
+        internal ChromiumSession Client { get; }
+
+        public async Task<GotoResult> NavigateFrameAsync(IFrame frame, string url, string referrer)
+        {
+            var response = await Client.SendAsync(new PageNavigateRequest
+            {
+                Url = url,
+                Referrer = referrer ?? string.Empty,
+                FrameId = frame.Id,
+            }).ConfigureAwait(false);
+
+            if (!string.IsNullOrEmpty(response.ErrorText))
+            {
+                throw new NavigationException(response.ErrorText, url);
+            }
+
+            return new GotoResult
+            {
+                NewDocumentId = response.LoaderId,
+                IsSameDocument = string.IsNullOrEmpty(response.LoaderId),
+            };
+        }
+
+        public Task SetViewportAsync(Viewport viewport)
+        {
+            bool isLandscape = viewport.Width > viewport.Height;
+            var screenOrientation = isLandscape
+                ? new ScreenOrientation { Angle = 90, Type = "landscapePrimary" }
+                : new ScreenOrientation { Angle = 0, Type = "portraitPrimary" };
+
+            return Task.WhenAll(
+                Client.SendAsync(new EmulationSetDeviceMetricsOverrideRequest
+                {
+                    Mobile = viewport.IsMobile,
+                    Width = viewport.Width,
+                    Height = viewport.Height,
+                    DeviceScaleFactor = viewport.DeviceScaleFactor,
+                    ScreenOrientation = screenOrientation,
+                }),
+                Client.SendAsync(new EmulationSetTouchEmulationEnabledRequest { Enabled = viewport.IsMobile }));
+        }
+
+        public Task ClosePageAsync(bool runBeforeUnload)
+            => runBeforeUnload ? Client.SendAsync(new PageCloseRequest()) : _browser.ClosePageAsync(this);
+
+        public async Task<ElementHandle> AdoptElementHandleAsync(ElementHandle handle, FrameExecutionContext to)
+        {
+            var nodeInfo = await Client.SendAsync(new DOMDescribeNodeRequest
+            {
+                ObjectId = handle.RemoteObject.ObjectId,
+            }).ConfigureAwait(false);
+
+            return await AdoptBackendNodeIdAsync(nodeInfo.Node.BackendNodeId.Value, to).ConfigureAwait(false);
+        }
+
+        public bool IsElementHandle(IRemoteObject remoteObject) => remoteObject?.Subtype == "node";
+
+        public async Task<Quad[][]> GetContentQuadsAsync(ElementHandle handle)
+        {
+            DOMGetContentQuadsResponse result = null;
+
+            try
+            {
+                result = await Client.SendAsync(new DOMGetContentQuadsRequest
+                {
+                    ObjectId = handle.RemoteObject.ObjectId,
+                }).ConfigureAwait(false);
+            }
+            catch (Exception ex)
+            {
+                System.Diagnostics.Debug.WriteLine(ex.Message);
+            }
+
+            return result?.Quads.Select(quad => new[]
+            {
+                new Quad
+                {
+                    X = quad[0].Value,
+                    Y = quad[1].Value,
+                },
+                new Quad
+                {
+                    X = quad[2].Value,
+                    Y = quad[3].Value,
+                },
+                new Quad
+                {
+                    X = quad[4].Value,
+                    Y = quad[5].Value,
+                },
+                new Quad
+                {
+                    X = quad[6].Value,
+                    Y = quad[7].Value,
+                },
+            }).ToArray();
+        }
+
+        public async Task<LayoutMetric> GetLayoutViewportAsync()
+        {
+            var layoutMetrics = await Client.SendAsync(new PageGetLayoutMetricsRequest()).ConfigureAwait(false);
+
+            return new LayoutMetric
+            {
+                Width = layoutMetrics.LayoutViewport.ClientWidth.Value,
+                Height = layoutMetrics.LayoutViewport.ClientHeight.Value,
+            };
+        }
+
+        public bool CanScreenshotOutsideViewport() => false;
+
+        public Task ResetViewportAsync(Viewport viewport)
+            => Client.SendAsync(new EmulationSetDeviceMetricsOverrideRequest
+            {
+                Mobile = false,
+                Width = 0,
+                Height = 0,
+                DeviceScaleFactor = 0,
+            });
+
+        public Task SetBackgroundColorAsync(Color? color = null) => throw new NotImplementedException();
+
+        public async Task<byte[]> TakeScreenshotAsync(ScreenshotFormat format, ScreenshotOptions options, Viewport viewport)
+        {
+            await Client.SendAsync(new PageBringToFrontRequest()).ConfigureAwait(false);
+            var clip = options.Clip != null ? options.Clip.ToViewportProtocol() : null;
+
+            var result = await Client.SendAsync(new PageCaptureScreenshotRequest
+            {
+                Format = format.ToStringFormat(),
+                Quality = options.Quality,
+                Clip = clip,
+            }).ConfigureAwait(false);
+            return result.Data;
+        }
+
+        public async Task<Rect> GetBoundingBoxForScreenshotAsync(ElementHandle handle)
+        {
+            var rect = await handle.GetBoundingBoxAsync().ConfigureAwait(false);
+            if (rect == null)
+            {
+                return rect;
+            }
+
+            var layout = await Client.SendAsync(new PageGetLayoutMetricsRequest()).ConfigureAwait(false);
+
+            rect.X += layout.LayoutViewport.PageX.Value;
+            rect.Y += layout.LayoutViewport.PageY.Value;
+
+            return rect;
+        }
+
+        public async Task ExposeBindingAsync(string name, string functionString)
+        {
+            await Client.SendAsync(new RuntimeAddBindingRequest { Name = name }).ConfigureAwait(false);
+            await Client.SendAsync(new PageAddScriptToEvaluateOnNewDocumentRequest { Source = functionString }).ConfigureAwait(false);
+
+            try
+            {
+                await Task.WhenAll(Page.Frames.Select(frame => frame.EvaluateAsync(functionString))).ConfigureAwait(false);
+            }
+            catch (Exception ex)
+            {
+                System.Diagnostics.Debug.WriteLine(ex);
+            }
+        }
+
+        public Task EvaluateOnNewDocumentAsync(string source)
+            => Client.SendAsync(new PageAddScriptToEvaluateOnNewDocumentRequest { Source = source });
+
+        public async Task<string> GetOwnerFrameAsync(ElementHandle handle)
+        {
+            // document.documentElement has frameId of the owner frame.
+            var documentElement = await handle.EvaluateHandleAsync(@"node => {
+                const doc = node;
+                if (doc.documentElement && doc.documentElement.ownerDocument === doc)
+                    return doc.documentElement;
+                return node.ownerDocument ? node.ownerDocument.documentElement : null;
+            }").ConfigureAwait(false) as ElementHandle;
+
+            if (documentElement == null)
+            {
+                return null;
+            }
+
+            var remoteObject = documentElement.RemoteObject;
+            if (string.IsNullOrEmpty(remoteObject.ObjectId))
+            {
+                return null;
+            }
+
+            var nodeInfo = await Client.SendAsync(new DOMDescribeNodeRequest
+            {
+                ObjectId = remoteObject.ObjectId,
+            }).ConfigureAwait(false);
+
+            string frameId = nodeInfo?.Node?.FrameId;
+            await documentElement.DisposeAsync().ConfigureAwait(false);
+            return frameId;
+        }
+
+        public async Task<IFrame> GetContentFrameAsync(ElementHandle handle)
+        {
+            var nodeInfo = await Client.SendAsync(new DOMDescribeNodeRequest
+            {
+                ObjectId = handle.RemoteObject.ObjectId,
+            }).ConfigureAwait(false);
+
+            if (nodeInfo == null || string.IsNullOrEmpty(nodeInfo.Node.FrameId))
+            {
+                return null;
+            }
+
+            return Page.FrameManager.Frames[nodeInfo.Node.FrameId];
+        }
+
+        public async Task<Rect> GetBoundingBoxAsync(ElementHandle handle)
+        {
+            DOMGetBoxModelResponse result = null;
+
+            try
+            {
+                result = await Client.SendAsync(new DOMGetBoxModelRequest
+                {
+                    ObjectId = handle.RemoteObject.ObjectId,
+                }).ConfigureAwait(false);
+            }
+            catch (Exception ex)
+            {
+                System.Diagnostics.Debug.WriteLine(ex);
+            }
+
+            if (result == null)
+            {
+                return null;
+            }
+
+            double?[] quad = result.Model.Border;
+            double x = Math.Min(quad[0].Value, Math.Min(quad[2].Value, Math.Min(quad[4].Value, quad[6].Value)));
+            double y = Math.Min(quad[1].Value, Math.Min(quad[3].Value, Math.Min(quad[5].Value, quad[7].Value)));
+            double width = Math.Max(quad[0].Value, Math.Max(quad[2].Value, Math.Max(quad[4].Value, quad[6].Value))) - x;
+            double height = Math.Max(quad[1].Value, Math.Max(quad[3].Value, Math.Max(quad[5].Value, quad[7].Value))) - y;
+
+            return new Rect
+            {
+                X = x,
+                Y = y,
+                Width = width,
+                Height = height,
+            };
+        }
+
+        public Task SetExtraHttpHeadersAsync(IDictionary<string, string> headers)
+            => Client.SendAsync(new NetworkSetExtraHTTPHeadersRequest
+            {
+                Headers = headers,
+            });
+
+        public Task ReloadAsync() => Client.SendAsync(new PageReloadRequest());
+
+        internal async Task InitializeAsync()
+        {
+            var getFrameTreeTask = Client.SendAsync(new PageGetFrameTreeRequest());
+
+            await Task.WhenAll(
+                Client.SendAsync(new PageEnableRequest()),
+                getFrameTreeTask).ConfigureAwait(false);
+
+            HandleFrameTree(getFrameTreeTask.Result.FrameTree);
+
+            var tasks = new List<Task>
+            {
+               Client.SendAsync(new LogEnableRequest()),
+               Client.SendAsync(new PageSetLifecycleEventsEnabledRequest { Enabled = true }),
+               Client.SendAsync(new RuntimeEnableRequest()),
+               _networkManager.InitializeAsync(),
+            };
+
+            await EnsureIsolatedWorldAsync(UtilityWorldName).ConfigureAwait(false);
+
+            if (_browserContext.Options != null)
+            {
+                var options = _browserContext.Options;
+
+                if (options.BypassCSP)
+                {
+                    tasks.Add(Client.SendAsync(new PageSetBypassCSPRequest { Enabled = true }));
+                }
+
+                if (options.IgnoreHTTPSErrors)
+                {
+                    tasks.Add(Client.SendAsync(new SecuritySetIgnoreCertificateErrorsRequest { Ignore = true }));
+                }
+
+                if (options.Viewport != null)
+                {
+                    tasks.Add(SetViewportAsync(options.Viewport));
+                }
+
+                if (!options.JavaScriptEnabled)
+                {
+                    tasks.Add(Client.SendAsync(new EmulationSetScriptExecutionDisabledRequest { Value = true }));
+                }
+
+                if (options.UserAgent != null)
+                {
+                    tasks.Add(_networkManager.SetUserAgentAsync(options.UserAgent));
+                }
+
+                if (options.TimezoneId != null)
+                {
+                    tasks.Add(EmulateTimezoneAsync(options.TimezoneId));
+                }
+
+                if (options.Geolocation != null)
+                {
+                    tasks.Add(Client.SendAsync(new EmulationSetGeolocationOverrideRequest
+                    {
+                        Accuracy = options.Geolocation.Accuracy,
+                        Latitude = options.Geolocation.Latitude,
+                        Longitude = options.Geolocation.Longitude,
+                    }));
+                }
+            }
+
+            await Task.WhenAll(tasks).ConfigureAwait(false);
+        }
+
+        internal void DidClose() => Page.DidClose();
+
+        private async Task<ElementHandle> AdoptBackendNodeIdAsync(int backendNodeId, FrameExecutionContext to)
+        {
+            DOMResolveNodeResponse result = null;
+
+            try
+            {
+                result = await Client.SendAsync(new DOMResolveNodeRequest
+                {
+                    BackendNodeId = backendNodeId,
+                    ExecutionContextId = ((ChromiumExecutionContext)to.Delegate).ContextId,
+                }).ConfigureAwait(false);
+            }
+            catch (Exception ex)
+            {
+                System.Diagnostics.Debug.WriteLine(ex);
+            }
+
+            if (result == null || result.Object.Subtype == "null")
+            {
+                throw new PlaywrightSharpException("Unable to adopt element handle from a different document");
+            }
+
+            return to.CreateHandle(result.Object) as ElementHandle;
+        }
+
+        private async void Client_MessageReceived(object sender, IChromiumEvent e)
+        {
+            try
+            {
+                switch (e)
+                {
+                    case PageFrameAttachedChromiumEvent pageFrameAttached:
+                        OnFrameAttached(pageFrameAttached);
+                        break;
+                    case PageFrameDetachedChromiumEvent pageFrameDetached:
+                        OnFrameDetached(pageFrameDetached);
+                        break;
+                    case PageFrameNavigatedChromiumEvent pageFrameNavigated:
+                        OnFrameNavigated(pageFrameNavigated.Frame, false);
+                        break;
+                    case PageLifecycleEventChromiumEvent pageLifecycleEvent:
+                        OnLifecycleEvent(pageLifecycleEvent);
+                        break;
+                    case PageNavigatedWithinDocumentChromiumEvent pageNavigatedWithinDocument:
+                        OnNavigatedWithinDocument(pageNavigatedWithinDocument);
+                        break;
+                    case RuntimeExecutionContextCreatedChromiumEvent runtimeExecutionContextCreated:
+                        OnExecutionContextCreated(runtimeExecutionContextCreated.Context);
+                        break;
+                    case RuntimeExecutionContextDestroyedChromiumEvent runtimeExecutionContextDestroyed:
+                        OnExecutionContextDestroyed(runtimeExecutionContextDestroyed.ExecutionContextId.Value);
+                        break;
+                    case RuntimeExecutionContextsClearedChromiumEvent runtimeExecutionContextsCleared:
+                        OnExecutionContextsCleared();
+                        break;
+                    case TargetAttachedToTargetChromiumEvent targetAttachedToTarget:
+                        await OnAttachedToTargetAsync(targetAttachedToTarget).ConfigureAwait(false);
+                        break;
+                    case RuntimeConsoleAPICalledChromiumEvent runtimeConsoleAPICalled:
+                        OnConsoleAPI(runtimeConsoleAPICalled);
+                        break;
+                    case RuntimeBindingCalledChromiumEvent runtimeBindingCalled:
+                        await OnBindingCalled(runtimeBindingCalled).ConfigureAwait(false);
+                        break;
+                }
+            }
+            catch (Exception ex)
+            {
+                // TODO Add Logger
+                /*
+                var message = $"Page failed to process {e.MessageID}. {ex.Message}. {ex.StackTrace}";
+                _logger.LogError(ex, message);
+                */
+                Client.OnClosed(ex.Message);
+            }
+        }
+
+        private Task OnBindingCalled(RuntimeBindingCalledChromiumEvent e)
+        {
+            var context = ContextIdToContext[e.ExecutionContextId.Value];
+            return Page.OnBindingCalledAsync(e.Payload, context);
+        }
+
+        private void OnConsoleAPI(RuntimeConsoleAPICalledChromiumEvent e)
+        {
+            if (!e.ExecutionContextId.HasValue || e.ExecutionContextId == 0)
+            {
+                // DevTools protocol stores the last 1000 console messages. These
+                // messages are always reported even for removed execution contexts. In
+                // this case, they are marked with executionContextId = 0 and are
+                // reported upon enabling Runtime agent.
+                //
+                // Ignore these messages since:
+                // - there's no execution context we can use to operate with message
+                //   arguments
+                // - these messages are reported before Playwright clients can subscribe
+                //   to the 'console'
+                //   page event.
+                //
+                // @see https://github.com/GoogleChrome/puppeteer/issues/3865
+                return;
+            }
+
+            var context = ContextIdToContext[e.ExecutionContextId.Value];
+            var values = e.Args.Select(arg => context.CreateHandle(arg));
+            Page.AddConsoleMessage(e.Type.ToEnum<ConsoleType>(), values.ToArray(), ToConsoleMessageLocation(e.StackTrace));
+        }
+
+        private async Task OnAttachedToTargetAsync(TargetAttachedToTargetChromiumEvent e)
+        {
+            if (e.TargetInfo.Type != "worker")
+            {
+                return;
+            }
+
+            string url = e.TargetInfo.Url;
+            var session = ChromiumConnection.FromSession(Client).GetSession(e.SessionId);
+            var worker = new Worker(url);
+            Page.AddWorker(e.SessionId, worker);
+
+            void HandleRuntimeExecutionContextCreated(object sender, IChromiumEvent e)
+            {
+                switch (e)
+                {
+                    case RuntimeExecutionContextCreatedChromiumEvent runtimeExecutionContextCreated:
+
+                        worker.CreateExecutionContext(new ChromiumExecutionContext(session, runtimeExecutionContextCreated.Context));
+                        session.MessageReceived -= HandleRuntimeExecutionContextCreated;
+                        break;
+
+                    case RuntimeConsoleAPICalledChromiumEvent runtimeConsoleAPICalled:
+                        var args = runtimeConsoleAPICalled.Args.Select(o =>
+                            worker.ExistingExecutionContext.CreateHandle(o));
+                        Page.AddConsoleMessage(
+                            runtimeConsoleAPICalled.Type.ToEnum<ConsoleType>(),
+                            args.ToArray(),
+                            ToConsoleMessageLocation(runtimeConsoleAPICalled.StackTrace));
+                        break;
+
+                    case RuntimeExceptionThrownChromiumEvent runtimeExceptionThrown:
+                        Page.OnPageError(ExceptionToError(runtimeExceptionThrown.ExceptionDetails));
+                        break;
+                }
+            }
+
+            session.MessageReceived += HandleRuntimeExecutionContextCreated;
+
+            try
+            {
+                await Task.WhenAll(
+                    session.SendAsync(new RuntimeEnableRequest()),
+                    session.SendAsync(new NetworkEnableRequest())).ConfigureAwait(false);
+            }
+            catch (Exception ex)
+            {
+                System.Diagnostics.Debug.WriteLine(ex);
+            }
+
+            _networkManager.InstrumentNetworkEvents(session);
+        }
+
+        private ConsoleMessageLocation ToConsoleMessageLocation(StackTrace stackTrace)
+            => stackTrace != null && stackTrace.CallFrames.Length > 0
+                ? new ConsoleMessageLocation
+                {
+                    URL = stackTrace.CallFrames[0].Url,
+                    LineNumber = stackTrace.CallFrames[0].LineNumber,
+                    ColumnNumber = stackTrace.CallFrames[0].ColumnNumber,
+                }
+                : new ConsoleMessageLocation();
+
+        private void OnExecutionContextsCleared()
+        {
+            foreach (int contextId in ContextIdToContext.Keys)
+            {
+                OnExecutionContextDestroyed(contextId);
+            }
+        }
+
+        private void OnExecutionContextDestroyed(int executionContextId)
+        {
+            if (!ContextIdToContext.TryGetValue(executionContextId, out var context))
+            {
+                return;
+            }
+
+            ContextIdToContext.TryRemove(executionContextId, out _);
+            context.Frame.ContextDestroyed(context);
+        }
+
+        private void OnExecutionContextCreated(ExecutionContextDescription contextPayload)
+        {
+            var auxData = contextPayload.AuxData != null
+                ? ((JsonElement)contextPayload.AuxData).ToObject<ExecutionContextDescriptionAuxData>()
+                : null;
+
+            Frame frame = null;
+
+            if (contextPayload.AuxData != null && !Page.FrameManager.Frames.TryGetValue(auxData.FrameId, out frame))
+            {
+                return;
+            }
+
+            if (auxData?.Type == "isolated")
+            {
+                _isolatedWorlds.Add(contextPayload.Name);
+            }
+
+            var executionContextDelegate = new ChromiumExecutionContext(Client, contextPayload);
+            var context = new FrameExecutionContext(executionContextDelegate, frame);
+
+            if (auxData?.IsDefault == true)
+            {
+                frame.ContextCreated(ContextType.Main, context);
+            }
+            else if (contextPayload.Name == UtilityWorldName)
+            {
+                frame.ContextCreated(ContextType.Utility, context);
+            }
+
+            ContextIdToContext[contextPayload.Id.Value] = context;
+        }
+
+        private void OnLifecycleEvent(PageLifecycleEventChromiumEvent e)
+        {
+            if (e.Name == "load")
+            {
+                Page.FrameManager.FrameLifecycleEvent(e.FrameId, "load");
+            }
+            else if (e.Name == "DOMContentLoaded")
+            {
+                Page.FrameManager.FrameLifecycleEvent(e.FrameId, "domcontentloaded");
+            }
+        }
+
+        private void OnNavigatedWithinDocument(PageNavigatedWithinDocumentChromiumEvent e)
+            => Page.FrameManager.FrameCommittedSameDocumentNavigation(e.FrameId, e.Url);
+
+        private void OnFrameNavigated(Protocol.Page.Frame frame, bool initial)
+            => Page.FrameManager.FrameCommittedNewDocumentNavigation(frame.Id, frame.Url, frame.Name ?? string.Empty, frame.LoaderId, initial);
+
+        private async Task EnsureIsolatedWorldAsync(string name)
+        {
+            if (!_isolatedWorlds.Add(name))
+            {
+                return;
+            }
+
+            await Client.SendAsync(new PageAddScriptToEvaluateOnNewDocumentRequest
+            {
+                Source = $"//# sourceURL={EvaluationScriptUrl}",
+                WorldName = name,
+            }).ConfigureAwait(false);
+
+            await Task.WhenAll(Page.Frames.Select(frame => Client.SendAsync(new PageCreateIsolatedWorldRequest
+            {
+                FrameId = frame.Id,
+                GrantUniveralAccess = true,
+                WorldName = name,
+            })).ToArray()).ConfigureAwait(false);
+        }
+
+        private Task EmulateTimezoneAsync(string timezoneId)
+        {
+            throw new NotImplementedException();
+        }
+
+        private void HandleFrameTree(FrameTree frameTree)
+        {
+            OnFrameAttached(frameTree.Frame.Id, frameTree.Frame.ParentId ?? string.Empty);
+            OnFrameNavigated(frameTree.Frame, true);
+
+            if (frameTree.ChildFrames != null)
+            {
+                foreach (var child in frameTree.ChildFrames)
+                {
+                    HandleFrameTree(child);
+                }
+            }
+        }
+
+        private void OnFrameAttached(PageFrameAttachedChromiumEvent e) => OnFrameAttached(e.FrameId, e.ParentFrameId);
+
+        private void OnFrameDetached(PageFrameDetachedChromiumEvent e)
+            => Page.FrameManager.FrameDetached(e.FrameId);
+
+        private void OnFrameAttached(string frameId, string parentFrameId) => Page.FrameManager.FrameAttached(frameId, parentFrameId);
+
+        private PageErrorEventArgs ExceptionToError(ExceptionDetails exceptionDetails)
+            => new PageErrorEventArgs(exceptionDetails.ToExceptionMessage());
+    }
+}