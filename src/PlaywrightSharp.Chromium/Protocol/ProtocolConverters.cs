using System;
using System.Linq;

namespace PlaywrightSharp.Chromium.Protocol
{
    internal static class ProtocolConverters
    {
        internal static Input.MouseButton ToMouseButtonProtocol(this PlaywrightSharp.Input.MouseButton button)
            => button switch
            {
                PlaywrightSharp.Input.MouseButton.Left => Input.MouseButton.Left,
                PlaywrightSharp.Input.MouseButton.Middle => Input.MouseButton.Middle,
                PlaywrightSharp.Input.MouseButton.Right => Input.MouseButton.Right,
                _ => Input.MouseButton.None,
            };

        internal static int ToModifiersMask(this PlaywrightSharp.Input.Modifier[] modifiers)
        {
            int mask = 0;
            if (modifiers.Contains(PlaywrightSharp.Input.Modifier.Alt))
            {
                mask |= 1;
            }

            if (modifiers.Contains(PlaywrightSharp.Input.Modifier.Control))
            {
                mask |= 2;
            }

            if (modifiers.Contains(PlaywrightSharp.Input.Modifier.Meta))
            {
                mask |= 4;
            }

            if (modifiers.Contains(PlaywrightSharp.Input.Modifier.Shift))
            {
                mask |= 8;
            }

            return mask;
        }

        internal static string ToStringFormat(this ScreenshotFormat format)
            => format switch
            {
                ScreenshotFormat.Jpeg => "jpeg",
                ScreenshotFormat.Png => "png",
                _ => string.Empty,
            };

        internal static Page.Viewport ToViewportProtocol(this Rect clip)
            => new Page.Viewport
            {
                Height = clip.Height,
                Width = clip.Width,
                X = clip.X,
                Y = clip.Y,
                Scale = 1,
            };

        internal static string ToExceptionMessage(this Runtime.ExceptionDetails exceptionDetails)
        {
            if (exceptionDetails.Exception != null)
            {
                return exceptionDetails.Exception.Description ?? exceptionDetails.Exception.Value.ToString();
            }

            string message = exceptionDetails.Text;
            if (exceptionDetails.StackTrace != null)
            {
                foreach (var callframe in exceptionDetails.StackTrace.CallFrames)
                {
                    string location = $"{callframe.Url}:{callframe.LineNumber}:{callframe.ColumnNumber}";
                    string functionName = string.IsNullOrEmpty(callframe.FunctionName) ? "<anonymous>" : callframe.FunctionName;
                    message += $"\n at ${functionName} (${location})";
                }
            }

            return message;
        }

        internal static ResourceType ToPlaywrightResourceType(this Network.ResourceType resourceType)
            => resourceType switch
            {
                Network.ResourceType.Document => ResourceType.Document,
                Network.ResourceType.Stylesheet => ResourceType.StyleSheet,
                Network.ResourceType.Image => ResourceType.Image,
                Network.ResourceType.Media => ResourceType.Media,
                Network.ResourceType.Font => ResourceType.Font,
                Network.ResourceType.Script => ResourceType.Script,
                Network.ResourceType.TextTrack => ResourceType.TextTrack,
                Network.ResourceType.XHR => ResourceType.Xhr,
                Network.ResourceType.Fetch => ResourceType.Fetch,
                Network.ResourceType.EventSource => ResourceType.EventSource,
                Network.ResourceType.WebSocket => ResourceType.WebSocket,
                Network.ResourceType.Manifest => ResourceType.Manifest,
                Network.ResourceType.SignedExchange => ResourceType.SignedExchange,
                Network.ResourceType.Ping => ResourceType.Ping,
                Network.ResourceType.CSPViolationReport => ResourceType.CSPViolationReport,
                Network.ResourceType.Other => ResourceType.Other,
                _ => ResourceType.Other
            };

<<<<<<< HEAD
        internal static DialogType ToDialogType(this PlaywrightSharp.Chromium.Protocol.Page.DialogType dialogType)
            => dialogType switch
            {
                Page.DialogType.Alert => DialogType.Alert,
                Page.DialogType.Confirm => DialogType.Confirm,
                Page.DialogType.Prompt => DialogType.Prompt,
                Page.DialogType.Beforeunload => DialogType.BeforeUnload,
                _ => DialogType.Alert
=======
        internal static Network.ErrorReason ToErrorReasonProtocol(this RequestAbortErrorCode code)
            => code switch
            {
                RequestAbortErrorCode.Aborted => Network.ErrorReason.Aborted,
                RequestAbortErrorCode.AccessDenied => Network.ErrorReason.AccessDenied,
                RequestAbortErrorCode.AddressUnreachable => Network.ErrorReason.AddressUnreachable,
                RequestAbortErrorCode.BlockedByClient => Network.ErrorReason.BlockedByClient,
                RequestAbortErrorCode.BlockedByResponse => Network.ErrorReason.BlockedByResponse,
                RequestAbortErrorCode.ConnectionAborted => Network.ErrorReason.ConnectionAborted,
                RequestAbortErrorCode.ConnectionClosed => Network.ErrorReason.ConnectionClosed,
                RequestAbortErrorCode.ConnectionFailed => Network.ErrorReason.ConnectionFailed,
                RequestAbortErrorCode.ConnectionRefused => Network.ErrorReason.ConnectionRefused,
                RequestAbortErrorCode.ConnectionReset => Network.ErrorReason.ConnectionReset,
                RequestAbortErrorCode.InternetDisconnected => Network.ErrorReason.InternetDisconnected,
                RequestAbortErrorCode.NameNotResolved => Network.ErrorReason.NameNotResolved,
                RequestAbortErrorCode.TimedOut => Network.ErrorReason.TimedOut,
                RequestAbortErrorCode.Failed => Network.ErrorReason.Failed,
                _ => Network.ErrorReason.Failed,
>>>>>>> 5036955c
            };
    }
}
<|MERGE_RESOLUTION|>--- conflicted
+++ resolved
@@ -101,7 +101,6 @@
                 _ => ResourceType.Other
             };
 
-<<<<<<< HEAD
         internal static DialogType ToDialogType(this PlaywrightSharp.Chromium.Protocol.Page.DialogType dialogType)
             => dialogType switch
             {
@@ -110,7 +109,8 @@
                 Page.DialogType.Prompt => DialogType.Prompt,
                 Page.DialogType.Beforeunload => DialogType.BeforeUnload,
                 _ => DialogType.Alert
-=======
+            };
+
         internal static Network.ErrorReason ToErrorReasonProtocol(this RequestAbortErrorCode code)
             => code switch
             {
@@ -129,7 +129,6 @@
                 RequestAbortErrorCode.TimedOut => Network.ErrorReason.TimedOut,
                 RequestAbortErrorCode.Failed => Network.ErrorReason.Failed,
                 _ => Network.ErrorReason.Failed,
->>>>>>> 5036955c
             };
     }
-}
+}