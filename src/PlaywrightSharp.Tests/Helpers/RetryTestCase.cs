--- conflicted
+++ resolved
@@ -72,20 +72,6 @@
                 }
                 catch (TimeoutException ex)
                 {
-<<<<<<< HEAD
-                    var runSummary = new RunSummary { Total = 1, Failed = 1 };
-                    aggregator.Add(ex);
-
-                    if (!delayedMessageBus.QueueMessage(new TestCleanupFailure(
-                        new XunitTest(this, DisplayName),
-                        aggregator.ToException()!)))
-                    {
-                        cancellationTokenSource.Cancel();
-                    }
-                    delayedMessageBus.Dispose(); // Sends all the delayed messages
-
-                    return runSummary;
-=======
                     if (++runCount >= _maxRetries)
                     {
                         var runSummary = new RunSummary { Total = 1, Failed = 1 };
@@ -101,7 +87,6 @@
 
                         return runSummary;
                     }
->>>>>>> 25630692
                 }
 
                 diagnosticMessageSink.OnMessage(
