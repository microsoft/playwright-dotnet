--- conflicted
+++ resolved
@@ -1,138 +1,126 @@
-using System.Collections.Generic;
-using System.IO;
-using System.Net;
-using System.Threading.Tasks;
-using PlaywrightSharp.Tests.BaseTests;
-using Xunit;
-using Xunit.Abstractions;
-
-namespace PlaywrightSharp.Tests.RequestInterception
-{
-    ///<playwright-file>interception.spec.js</playwright-file>
-    ///<playwright-describe>interception.fulfill</playwright-describe>
-<<<<<<< HEAD
-    [Trait("Category", "firefox")]
-=======
-    [Trait("Category", "chromium")]
->>>>>>> 03ae23bf
-    [Collection(TestConstants.TestFixtureBrowserCollectionName)]
-    public class InterceptionFulfillTests : PlaywrightSharpPageBaseTest
-    {
-        /// <inheritdoc/>
-        public InterceptionFulfillTests(ITestOutputHelper output) : base(output)
-        {
-        }
-
-        ///<playwright-file>interception.spec.js</playwright-file>
-        ///<playwright-describe>interception.fulfill</playwright-describe>
-        ///<playwright-it>should work</playwright-it>
-        [Fact]
-        public async Task ShouldWork()
-        {
-            await Page.SetRequestInterceptionAsync(true);
-            Page.Request += async (sender, e) =>
-            {
-                await e.Request.FulfillAsync(new ResponseData
-                {
-                    Status = HttpStatusCode.Created,
-                    Headers = new Dictionary<string, string>
-                    {
-                        ["foo"] = "bar"
-                    },
-                    ContentType = "text/html",
-                    Body = "Yo, page!"
-                });
-            };
-            var response = await Page.GoToAsync(TestConstants.EmptyPage);
-            Assert.Equal(HttpStatusCode.Created, response.Status);
-            Assert.Equal("bar", response.Headers["foo"]);
-            Assert.Equal("Yo, page!", await Page.EvaluateAsync<string>("() => document.body.textContent"));
-        }
-
-        /// <summary>
-        /// In Playwright this method is called ShouldWorkWithStatusCode422.
-        /// I found that status 422 is not available in all .NET runtime versions (see https://github.com/dotnet/core/blob/4c4642d548074b3fbfd425541a968aadd75fea99/release-notes/2.1/Preview/api-diff/preview2/2.1-preview2_System.Net.md)
-        /// As the goal here is testing HTTP codes that are not in Chromium (see https://cs.chromium.org/chromium/src/net/http/http_status_code_list.h?sq=package:chromium) we will use code 426: Upgrade Required
-        /// </summary>
-        ///<playwright-file>interception.spec.js</playwright-file>
-        ///<playwright-describe>interception.fulfill</playwright-describe>
-        ///<playwright-it>should work with status code 422</playwright-it>
-        [Fact]
-        public async Task ShouldWorkWithStatusCode422()
-        {
-            await Page.SetRequestInterceptionAsync(true);
-            Page.Request += (sender, e) =>
-            {
-                e.Request.FulfillAsync(new ResponseData
-                {
-                    Status = (HttpStatusCode)422,
-                    Body = "Yo, page!"
-                });
-            };
-            var response = await Page.GoToAsync(TestConstants.EmptyPage);
-<<<<<<< HEAD
-            Assert.Equal((HttpStatusCode)422, response.Status);
-            Assert.Equal("Unprocessable Entity", response.StatusText);
-=======
-            Assert.Equal(HttpStatusCode.UpgradeRequired, response.Status);
-            Assert.Equal("Upgrade Required", response.StatusText);
->>>>>>> 03ae23bf
-            Assert.Equal("Yo, page!", await Page.EvaluateAsync<string>("() => document.body.textContent"));
-        }
-
-        ///<playwright-file>interception.spec.js</playwright-file>
-        ///<playwright-describe>interception.fulfill</playwright-describe>
-        ///<playwright-it>should allow mocking binary responses</playwright-it>
-        [Fact]
-        public async Task ShouldAllowMockingBinaryResponses()
-        {
-            await Page.SetRequestInterceptionAsync(true);
-            Page.Request += (sender, e) =>
-            {
-<<<<<<< HEAD
-                byte[] imageBuffer = File.ReadAllBytes(Path.Combine("assets", "pptr.png"));
-=======
-                var imageBuffer = File.ReadAllBytes(TestUtils.GetWebServerFile("pptr.png"));
->>>>>>> 03ae23bf
-                e.Request.FulfillAsync(new ResponseData
-                {
-                    ContentType = "image/png",
-                    BodyData = imageBuffer
-                });
-            };
-            await Page.EvaluateAsync(@"PREFIX => {
-                const img = document.createElement('img');
-                img.src = PREFIX + '/does-not-exist.png';
-                document.body.appendChild(img);
-                return new Promise(fulfill => img.onload = fulfill);
-            }", TestConstants.ServerUrl);
-            var img = await Page.QuerySelectorAsync("img");
-            Assert.True(ScreenshotHelper.PixelMatch("mock-binary-response.png", await img.ScreenshotAsync()));
-        }
-
-        ///<playwright-file>interception.spec.js</playwright-file>
-        ///<playwright-describe>interception.fulfill</playwright-describe>
-        ///<playwright-it>should stringify intercepted request response headers</playwright-it>
-        [Fact]
-        public async Task ShouldStringifyInterceptedRequestResponseHeaders()
-        {
-            await Page.SetRequestInterceptionAsync(true);
-            Page.Request += async (sender, e) =>
-            {
-                await e.Request.FulfillAsync(new ResponseData
-                {
-                    Status = HttpStatusCode.OK,
-                    Headers = new Dictionary<string, string>
-                    {
-                        ["foo"] = "true"
-                    },
-                    Body = "Yo, page!"
-                });
-            };
-            var response = await Page.GoToAsync(TestConstants.EmptyPage);
-            Assert.Equal(HttpStatusCode.OK, response.Status);
-            Assert.Equal("true", response.Headers["foo"]);
-            Assert.Equal("Yo, page!", await Page.EvaluateAsync<string>("() => document.body.textContent"));
-        }
-    }
-}
+using System.Collections.Generic;
+using System.IO;
+using System.Net;
+using System.Threading.Tasks;
+using PlaywrightSharp.Tests.BaseTests;
+using Xunit;
+using Xunit.Abstractions;
+
+namespace PlaywrightSharp.Tests.RequestInterception
+{
+    ///<playwright-file>interception.spec.js</playwright-file>
+    ///<playwright-describe>interception.fulfill</playwright-describe>
+    [Trait("Category", "chromium")]
+    [Trait("Category", "firefox")]
+    [Collection(TestConstants.TestFixtureBrowserCollectionName)]
+    public class InterceptionFulfillTests : PlaywrightSharpPageBaseTest
+    {
+        /// <inheritdoc/>
+        public InterceptionFulfillTests(ITestOutputHelper output) : base(output)
+        {
+        }
+
+        ///<playwright-file>interception.spec.js</playwright-file>
+        ///<playwright-describe>interception.fulfill</playwright-describe>
+        ///<playwright-it>should work</playwright-it>
+        [Fact]
+        public async Task ShouldWork()
+        {
+            await Page.SetRequestInterceptionAsync(true);
+            Page.Request += async (sender, e) =>
+            {
+                await e.Request.FulfillAsync(new ResponseData
+                {
+                    Status = HttpStatusCode.Created,
+                    Headers =
+                    {
+                        ["foo"] = "bar"
+                    },
+                    ContentType = "text/html",
+                    Body = "Yo, page!"
+                });
+            };
+            var response = await Page.GoToAsync(TestConstants.EmptyPage);
+            Assert.Equal(HttpStatusCode.Created, response.Status);
+            Assert.Equal("bar", response.Headers["foo"]);
+            Assert.Equal("Yo, page!", await Page.EvaluateAsync<string>("() => document.body.textContent"));
+        }
+
+        /// <summary>
+        /// In Playwright this method is called ShouldWorkWithStatusCode422.
+        /// I found that status 422 is not available in all .NET runtime versions (see https://github.com/dotnet/core/blob/4c4642d548074b3fbfd425541a968aadd75fea99/release-notes/2.1/Preview/api-diff/preview2/2.1-preview2_System.Net.md)
+        /// As the goal here is testing HTTP codes that are not in Chromium (see https://cs.chromium.org/chromium/src/net/http/http_status_code_list.h?sq=package:chromium) we will use code 426: Upgrade Required
+        /// </summary>
+        ///<playwright-file>interception.spec.js</playwright-file>
+        ///<playwright-describe>interception.fulfill</playwright-describe>
+        ///<playwright-it>should work with status code 422</playwright-it>
+        [Fact]
+        public async Task ShouldWorkWithStatusCode422()
+        {
+            await Page.SetRequestInterceptionAsync(true);
+            Page.Request += (sender, e) =>
+            {
+                e.Request.FulfillAsync(new ResponseData
+                {
+                    Status = HttpStatusCode.UpgradeRequired,
+                    Body = "Yo, page!"
+                });
+            };
+            var response = await Page.GoToAsync(TestConstants.EmptyPage);
+            Assert.Equal(HttpStatusCode.UpgradeRequired, response.Status);
+            Assert.Equal("Upgrade Required", response.StatusText);
+            Assert.Equal("Yo, page!", await Page.EvaluateAsync<string>("() => document.body.textContent"));
+        }
+
+        ///<playwright-file>interception.spec.js</playwright-file>
+        ///<playwright-describe>interception.fulfill</playwright-describe>
+        ///<playwright-it>should allow mocking binary responses</playwright-it>
+        [Fact]
+        public async Task ShouldAllowMockingBinaryResponses()
+        {
+            await Page.SetRequestInterceptionAsync(true);
+            Page.Request += (sender, e) =>
+            {
+                byte[] imageBuffer = File.ReadAllBytes(TestUtils.GetWebServerFile("pptr.png"));
+                e.Request.FulfillAsync(new ResponseData
+                {
+                    ContentType = "image/png",
+                    BodyData = imageBuffer
+                });
+            };
+            await Page.EvaluateAsync(@"PREFIX => {
+                const img = document.createElement('img');
+                img.src = PREFIX + '/does-not-exist.png';
+                document.body.appendChild(img);
+                return new Promise(fulfill => img.onload = fulfill);
+            }", TestConstants.ServerUrl);
+            var img = await Page.QuerySelectorAsync("img");
+            Assert.True(ScreenshotHelper.PixelMatch("mock-binary-response.png", await img.ScreenshotAsync()));
+        }
+
+        ///<playwright-file>interception.spec.js</playwright-file>
+        ///<playwright-describe>interception.fulfill</playwright-describe>
+        ///<playwright-it>should stringify intercepted request response headers</playwright-it>
+        [Fact]
+        public async Task ShouldStringifyInterceptedRequestResponseHeaders()
+        {
+            await Page.SetRequestInterceptionAsync(true);
+            Page.Request += async (sender, e) =>
+            {
+                await e.Request.FulfillAsync(new ResponseData
+                {
+                    Status = HttpStatusCode.OK,
+                    Headers =
+                    {
+                        ["foo"] = "true"
+                    },
+                    Body = "Yo, page!"
+                });
+            };
+            var response = await Page.GoToAsync(TestConstants.EmptyPage);
+            Assert.Equal(HttpStatusCode.OK, response.Status);
+            Assert.Equal("true", response.Headers["foo"]);
+            Assert.Equal("Yo, page!", await Page.EvaluateAsync<string>("() => document.body.textContent"));
+        }
+    }
+}