--- conflicted
+++ resolved
@@ -1,47 +1,43 @@
-<<<<<<< HEAD
-using System.IO;
-=======
->>>>>>> cd3ff167
-using System.Threading.Tasks;
-using Xunit.Abstractions;
-using Xunit;
-using System.Collections.Generic;
-
-namespace PlaywrightSharp.Tests.BaseTests
-{
-    /// <summary>
-    /// Based on <see cref="PlaywrightSharpBaseTest"/>, this base class also creates a new Browser
-    /// </summary>
-    public class PlaywrightSharpBrowserBaseTest : PlaywrightSharpBaseTest, IAsyncLifetime
-    {
-        internal IBrowser Browser => PlaywrightSharpBrowserLoaderFixture.Browser;
-        internal IBrowserApp BrowserApp => PlaywrightSharpBrowserLoaderFixture.BrowserApp;
-
-        private readonly List<IBrowserContext> _contexts = new List<IBrowserContext>();
-
-        internal LaunchOptions DefaultOptions { get; set; }
-
-        internal PlaywrightSharpBrowserBaseTest(ITestOutputHelper output) : base(output)
-        {
-        }
-
-        internal async Task<IBrowserContext> NewContextAsync(BrowserContextOptions options = null)
-        {
-            var context = await Browser.NewContextAsync(options);
-            _contexts.Add(context);
-            return context;
-        }
-
-        internal async Task<IPage> NewPageAsync(BrowserContextOptions options = null)
-        {
-            var context = await NewContextAsync(options);
-            return await context.NewPageAsync();
-        }
-
-        /// <inheritdoc cref="IAsyncLifetime.InitializeAsync"/>
-        public virtual Task InitializeAsync() => Task.CompletedTask;
-
-        /// <inheritdoc cref="IAsyncLifetime.DisposeAsync"/>
-        public virtual Task DisposeAsync() => Task.WhenAll(_contexts.ConvertAll(context => context.CloseAsync()));
-    }
-}
+using System.Threading.Tasks;
+using Xunit.Abstractions;
+using Xunit;
+using System.Collections.Generic;
+
+namespace PlaywrightSharp.Tests.BaseTests
+{
+    /// <summary>
+    /// Based on <see cref="PlaywrightSharpBaseTest"/>, this base class also creates a new Browser
+    /// </summary>
+    public class PlaywrightSharpBrowserBaseTest : PlaywrightSharpBaseTest, IAsyncLifetime
+    {
+        internal IBrowser Browser => PlaywrightSharpBrowserLoaderFixture.Browser;
+        internal IBrowserApp BrowserApp => PlaywrightSharpBrowserLoaderFixture.BrowserApp;
+
+        private readonly List<IBrowserContext> _contexts = new List<IBrowserContext>();
+
+        internal LaunchOptions DefaultOptions { get; set; }
+
+        internal PlaywrightSharpBrowserBaseTest(ITestOutputHelper output) : base(output)
+        {
+        }
+
+        internal async Task<IBrowserContext> NewContextAsync(BrowserContextOptions options = null)
+        {
+            var context = await Browser.NewContextAsync(options);
+            _contexts.Add(context);
+            return context;
+        }
+
+        internal async Task<IPage> NewPageAsync(BrowserContextOptions options = null)
+        {
+            var context = await NewContextAsync(options);
+            return await context.NewPageAsync();
+        }
+
+        /// <inheritdoc cref="IAsyncLifetime.InitializeAsync"/>
+        public virtual Task InitializeAsync() => Task.CompletedTask;
+
+        /// <inheritdoc cref="IAsyncLifetime.DisposeAsync"/>
+        public virtual Task DisposeAsync() => Task.WhenAll(_contexts.ConvertAll(context => context.CloseAsync()));
+    }
+}