--- conflicted
+++ resolved
@@ -82,17 +82,10 @@
                         },
                     }
                 }
-<<<<<<< HEAD
-            });
-            var page1 = await context.NewPageAsync();
-            await page1.RouteAsync("**/*", (route) =>
-            {
-=======
             });*/
             //var page1 = await context.NewPageAsync();
-            //await page1.RouteAsync("**/*", (route, _) =>
+            //await page1.RouteAsync("**/*", (route) =>
             /*{
->>>>>>> ee4308af
                 route.FulfillAsync(body: "<html></html>");
             });
 
