<Project Sdk="Microsoft.NET.Sdk">

  <PropertyGroup>
    <TargetFramework>netcoreapp3.1</TargetFramework>

    <IsPackable>false</IsPackable>
    <ReleaseVersion>0.0.0</ReleaseVersion>
    <LangVersion>8.0</LangVersion>
  </PropertyGroup>

  <PropertyGroup Condition=" '$(Configuration)|$(Platform)' == 'Debug|AnyCPU' ">
    <TreatWarningsAsErrors>false</TreatWarningsAsErrors>
    <DocumentationFile>bin\Debug\netcoreapp3.1\PlaywrightSharp.Tests.xml</DocumentationFile>
    <NoWarn>1701;1702</NoWarn>
    <NoWarn>1701;1702</NoWarn>
  </PropertyGroup>
  <ItemGroup>
    <PackageReference Include="Microsoft.NET.Test.Sdk" Version="16.4.0" />
    <PackageReference Include="xunit" Version="2.4.1" />
    <PackageReference Include="xunit.runner.visualstudio" Version="2.4.1"><IncludeAssets>runtime; build; native; contentfiles; analyzers; buildtransitive</IncludeAssets>
<PrivateAssets>all</PrivateAssets>
</PackageReference>
    <PackageReference Include="coverlet.collector" Version="1.2.0"><IncludeAssets>runtime; build; native; contentfiles; analyzers; buildtransitive</IncludeAssets>
<PrivateAssets>all</PrivateAssets>
</PackageReference>
    <PackageReference Include="MicrosoftExtensions.Logging.Xunit" Version="1.0.0" />
  </ItemGroup>

  <ItemGroup>
    <ProjectReference Include="..\PlaywrightSharp.Abstractions\PlaywrightSharp.Abstractions.csproj" />
    <ProjectReference Include="..\PlaywrightSharp\PlaywrightSharp.csproj" />
    <ProjectReference Include="..\PlaywrightSharp.TestServer\PlaywrightSharp.TestServer.csproj" />
  </ItemGroup>
<<<<<<< HEAD
  <ItemGroup>
    <Folder Include="BrowserContext\" />
    <Folder Include="Attributes\" />
    <Folder Include="Accessibility\" />
  </ItemGroup>
  <ItemGroup>
    <Compile Remove="Attributes\SkipFirefoxFact.cs" />
    <Compile Remove="Attributes\SkipFirefoxFact %28another copy%29.cs" />
    <Compile Remove="Attributes\SkipWebKitFact %28copy%29.cs" />
  </ItemGroup>
=======
>>>>>>> 14c759e6
</Project>
<|MERGE_RESOLUTION|>--- conflicted
+++ resolved
@@ -1,47 +1,34 @@
-<Project Sdk="Microsoft.NET.Sdk">
-
-  <PropertyGroup>
-    <TargetFramework>netcoreapp3.1</TargetFramework>
-
-    <IsPackable>false</IsPackable>
-    <ReleaseVersion>0.0.0</ReleaseVersion>
-    <LangVersion>8.0</LangVersion>
-  </PropertyGroup>
-
-  <PropertyGroup Condition=" '$(Configuration)|$(Platform)' == 'Debug|AnyCPU' ">
-    <TreatWarningsAsErrors>false</TreatWarningsAsErrors>
-    <DocumentationFile>bin\Debug\netcoreapp3.1\PlaywrightSharp.Tests.xml</DocumentationFile>
-    <NoWarn>1701;1702</NoWarn>
-    <NoWarn>1701;1702</NoWarn>
-  </PropertyGroup>
-  <ItemGroup>
-    <PackageReference Include="Microsoft.NET.Test.Sdk" Version="16.4.0" />
-    <PackageReference Include="xunit" Version="2.4.1" />
-    <PackageReference Include="xunit.runner.visualstudio" Version="2.4.1"><IncludeAssets>runtime; build; native; contentfiles; analyzers; buildtransitive</IncludeAssets>
-<PrivateAssets>all</PrivateAssets>
-</PackageReference>
-    <PackageReference Include="coverlet.collector" Version="1.2.0"><IncludeAssets>runtime; build; native; contentfiles; analyzers; buildtransitive</IncludeAssets>
-<PrivateAssets>all</PrivateAssets>
-</PackageReference>
-    <PackageReference Include="MicrosoftExtensions.Logging.Xunit" Version="1.0.0" />
-  </ItemGroup>
-
-  <ItemGroup>
-    <ProjectReference Include="..\PlaywrightSharp.Abstractions\PlaywrightSharp.Abstractions.csproj" />
-    <ProjectReference Include="..\PlaywrightSharp\PlaywrightSharp.csproj" />
-    <ProjectReference Include="..\PlaywrightSharp.TestServer\PlaywrightSharp.TestServer.csproj" />
-  </ItemGroup>
-<<<<<<< HEAD
-  <ItemGroup>
-    <Folder Include="BrowserContext\" />
-    <Folder Include="Attributes\" />
-    <Folder Include="Accessibility\" />
-  </ItemGroup>
-  <ItemGroup>
-    <Compile Remove="Attributes\SkipFirefoxFact.cs" />
-    <Compile Remove="Attributes\SkipFirefoxFact %28another copy%29.cs" />
-    <Compile Remove="Attributes\SkipWebKitFact %28copy%29.cs" />
-  </ItemGroup>
-=======
->>>>>>> 14c759e6
-</Project>
+<Project Sdk="Microsoft.NET.Sdk">
+
+  <PropertyGroup>
+    <TargetFramework>netcoreapp3.1</TargetFramework>
+
+    <IsPackable>false</IsPackable>
+    <ReleaseVersion>0.0.0</ReleaseVersion>
+    <LangVersion>8.0</LangVersion>
+  </PropertyGroup>
+
+  <PropertyGroup Condition=" '$(Configuration)|$(Platform)' == 'Debug|AnyCPU' ">
+    <TreatWarningsAsErrors>false</TreatWarningsAsErrors>
+    <DocumentationFile>bin\Debug\netcoreapp3.1\PlaywrightSharp.Tests.xml</DocumentationFile>
+    <NoWarn>1701;1702</NoWarn>
+    <NoWarn>1701;1702</NoWarn>
+  </PropertyGroup>
+  <ItemGroup>
+    <PackageReference Include="Microsoft.NET.Test.Sdk" Version="16.4.0" />
+    <PackageReference Include="xunit" Version="2.4.1" />
+    <PackageReference Include="xunit.runner.visualstudio" Version="2.4.1"><IncludeAssets>runtime; build; native; contentfiles; analyzers; buildtransitive</IncludeAssets>
+<PrivateAssets>all</PrivateAssets>
+</PackageReference>
+    <PackageReference Include="coverlet.collector" Version="1.2.0"><IncludeAssets>runtime; build; native; contentfiles; analyzers; buildtransitive</IncludeAssets>
+<PrivateAssets>all</PrivateAssets>
+</PackageReference>
+    <PackageReference Include="MicrosoftExtensions.Logging.Xunit" Version="1.0.0" />
+  </ItemGroup>
+
+  <ItemGroup>
+    <ProjectReference Include="..\PlaywrightSharp.Abstractions\PlaywrightSharp.Abstractions.csproj" />
+    <ProjectReference Include="..\PlaywrightSharp\PlaywrightSharp.csproj" />
+    <ProjectReference Include="..\PlaywrightSharp.TestServer\PlaywrightSharp.TestServer.csproj" />
+  </ItemGroup>
+</Project>