--- conflicted
+++ resolved
@@ -29,13 +29,8 @@
         <ProjectReference Include="..\PlaywrightSharp\PlaywrightSharp.csproj" />
         <ProjectReference Include="..\PlaywrightSharp.TestServer\PlaywrightSharp.TestServer.csproj" />
         <ProjectReference Include="..\PlaywrightSharp.Chromium\PlaywrightSharp.Chromium.csproj" />
-<<<<<<< HEAD
         <ProjectReference Include="..\PlaywrightSharp.Firefox\PlaywrightSharp.Firefox.csproj" />
         <ProjectReference Include="..\PlaywrightSharp.Webkit\PlaywrightSharp.Webkit.csproj" />
-=======
-        <ProjectReference Include="..\PlaywrightShap.Firefox\PlaywrightSharp.Firefox.csproj" />
-        <ProjectReference Include="..\PlaywrightShap.Webkit\PlaywrightSharp.Webkit.csproj" />
         <ProjectReference Include="..\PlaywrightSharp.Tests.DumpIO\PlaywrightSharp.Tests.DumpIO.csproj" />
->>>>>>> 0b223715
     </ItemGroup>
 </Project>