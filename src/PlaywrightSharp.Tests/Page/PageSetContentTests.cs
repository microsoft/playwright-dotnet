using System;
using System.Threading;
using System.Threading.Tasks;
using PlaywrightSharp.Tests.BaseTests;
using Xunit;
using Xunit.Abstractions;

namespace PlaywrightSharp.Tests.Page
{
    ///<playwright-file>page.spec.js</playwright-file>
    ///<playwright-describe>Page.setContent</playwright-describe>
    [Trait("Category", "firefox")]
<<<<<<< HEAD
    [Collection(TestConstants.TestFixtureCollectionName)]
=======
    [Collection(TestConstants.TestFixtureBrowserCollectionName)]
>>>>>>> 7384a362
    public class PageSetContentTests : PlaywrightSharpPageBaseTest
    {
        const string expectedOutput = "<html><head></head><body><div>hello</div></body></html>";

        /// <inheritdoc />
        public PageSetContentTests(ITestOutputHelper output) : base(output)
        {
        }

        ///<playwright-file>page.spec.js</playwright-file>
        ///<playwright-describe>Page.setContent</playwright-describe>
        ///<playwright-it>should work</playwright-it>
        [Fact]
        public async Task ShouldWork()
        {
            await Page.SetContentAsync("<div>hello</div>");
            string result = await Page.GetContentAsync();
            Assert.Equal(expectedOutput, result);
        }

        ///<playwright-file>page.spec.js</playwright-file>
        ///<playwright-describe>Page.setContent</playwright-describe>
        ///<playwright-it>should work with domcontentloaded</playwright-it>
        [Fact]
        public async Task ShouldWorkWithDomcontentloaded()
        {
            await Page.SetContentAsync("<div>hello</div>", WaitUntilNavigation.DOMContentLoaded);
            string result = await Page.GetContentAsync();
            Assert.Equal(expectedOutput, result);
        }

        ///<playwright-file>page.spec.js</playwright-file>
        ///<playwright-describe>Page.setContent</playwright-describe>
        ///<playwright-it>should not confuse with previous navigation</playwright-it>
        [Fact]
        public async Task ShouldNotConfuseWithPreviousNavigation()
        {
            string imgPath = "/img.png";
            var imgResponse = new TaskCompletionSource<bool>();
            Server.SetRoute(imgPath, context => imgResponse.Task);
            bool loaded = false;
            // get the global object to make sure that the main execution context is alive and well.
            await Page.EvaluateAsync("() => this");
            // Trigger navigation which might resolve next setContent call.
            var evalPromise = Page.EvaluateAsync("url => window.location.href = url", TestConstants.EmptyPage);
            var contentPromise = Page.SetContentAsync($"<img src=\"{TestConstants.ServerUrl + imgPath}\" ></img>").ContinueWith(_ => loaded = true);
            await Server.WaitForRequest(imgPath);

            Assert.False(loaded);
            for (int i = 0; i < 5; i++)
            {
                await Page.EvaluateAsync("1");  // Roundtrips to give setContent a chance to resolve.
            }

            Assert.False(loaded);

            imgResponse.SetResult(true);
            await contentPromise;
            await evalPromise;
        }

        ///<playwright-file>page.spec.js</playwright-file>
        ///<playwright-describe>Page.setContent</playwright-describe>
        ///<playwright-it>should work with doctype</playwright-it>
        [Fact]
        public async Task ShouldWorkWithDoctype()
        {
            string doctype = "<!DOCTYPE html>";
            await Page.SetContentAsync($"{doctype}<div>hello</div>");
            string result = await Page.GetContentAsync();
            Assert.Equal($"{doctype}{expectedOutput}", result);
        }

        ///<playwright-file>page.spec.js</playwright-file>
        ///<playwright-describe>Page.setContent</playwright-describe>
        ///<playwright-it>should work with HTML 4 doctype</playwright-it>
        [Fact]
        public async Task ShouldWorkWithHTML4Doctype()
        {
            string doctype = "<!DOCTYPE html PUBLIC \" -//W3C//DTD HTML 4.01//EN\" \"http://www.w3.org/TR/html4/strict.dtd\">";
            await Page.SetContentAsync($"{doctype}<div>hello</div>");
            string result = await Page.GetContentAsync();
            Assert.Equal($"{doctype}{expectedOutput}", result);
        }

        ///<playwright-file>page.spec.js</playwright-file>
        ///<playwright-describe>Page.setContent</playwright-describe>
        ///<playwright-it>should respect timeout</playwright-it>
        [Fact]
        public async Task ShouldRespectTimeout()
        {
            string imgPath = "/img.png";
            // stall for image
            Server.SetRoute(imgPath, context => Task.Delay(Timeout.Infinite));
            var exception = await Assert.ThrowsAsync<TimeoutException>(() =>
                Page.SetContentAsync($"<img src=\"{TestConstants.ServerUrl + imgPath}\"></img>", new NavigationOptions { Timeout = 1 })
            );
        }

        ///<playwright-file>page.spec.js</playwright-file>
        ///<playwright-describe>Page.setContent</playwright-describe>
        ///<playwright-it>should respect default navigation timeout</playwright-it>
        [Fact]
        public async Task ShouldRespectDefaultNavigationTimeout()
        {
            Page.DefaultNavigationTimeout = 1;
            string imgPath = "/img.png";
            // stall for image
            Server.SetRoute(imgPath, context => Task.Delay(Timeout.Infinite));
            var exception = await Assert.ThrowsAsync<TimeoutException>(() =>
                Page.SetContentAsync($"<img src=\"{TestConstants.ServerUrl + imgPath}\"></img>", new NavigationOptions { Timeout = 1 })
            );
        }

        ///<playwright-file>page.spec.js</playwright-file>
        ///<playwright-describe>Page.setContent</playwright-describe>
        ///<playwright-it>should await resources to load</playwright-it>
        [Fact]
        public async Task ShouldAwaitResourcesToLoad()
        {
            string imgPath = "/img.png";
            var imgResponse = new TaskCompletionSource<bool>();
            Server.SetRoute(imgPath, context => imgResponse.Task);
            bool loaded = false;
            var contentTask = Page.SetContentAsync($"<img src=\"{TestConstants.ServerUrl + imgPath}\"></img>").ContinueWith(_ => loaded = true);
            await Server.WaitForRequest(imgPath);
            Assert.False(loaded);
            imgResponse.SetResult(true);
            await contentTask;
        }

        ///<playwright-file>page.spec.js</playwright-file>
        ///<playwright-describe>Page.setContent</playwright-describe>
        ///<playwright-it>should work fast enough</playwright-it>
        [Fact]
        public async Task ShouldWorkFastEnough()
        {
            for (int i = 0; i < 20; ++i)
            {
                await Page.SetContentAsync("<div>yo</div>");
            }
        }

        ///<playwright-file>page.spec.js</playwright-file>
        ///<playwright-describe>Page.setContent</playwright-describe>
        ///<playwright-it>should work with tricky content</playwright-it>
        [Fact]
        public async Task ShouldWorkWithTrickyContent()
        {
            await Page.SetContentAsync("<div>hello world</div>" + "\x7F");
            Assert.Equal("hello world", await Page.QuerySelectorEvaluateAsync<string>("div", "div => div.textContent"));
        }

        ///<playwright-file>page.spec.js</playwright-file>
        ///<playwright-describe>Page.setContent</playwright-describe>
        ///<playwright-it>should work with accents</playwright-it>
        [Fact]
        public async Task ShouldWorkWithAccents()
        {
            await Page.SetContentAsync("<div>aberración</div>");
            Assert.Equal("aberración", await Page.QuerySelectorEvaluateAsync<string>("div", "div => div.textContent"));
        }

        ///<playwright-file>page.spec.js</playwright-file>
        ///<playwright-describe>Page.setContent</playwright-describe>
        ///<playwright-it>should work with emojis</playwright-it>
        [Fact]
        public async Task ShouldWorkWithEmojis()
        {
            await Page.SetContentAsync("<div>🐥</div>");
            Assert.Equal("🐥", await Page.QuerySelectorEvaluateAsync<string>("div", "div => div.textContent"));
        }

        ///<playwright-file>page.spec.js</playwright-file>
        ///<playwright-describe>Page.setContent</playwright-describe>
        ///<playwright-it>should work with newline</playwright-it>
        [Fact]
        public async Task ShouldWorkWithNewline()
        {
            await Page.SetContentAsync("<div>\n</div>");
            Assert.Equal("\n", await Page.QuerySelectorEvaluateAsync<string>("div", "div => div.textContent"));
        }
    }
}
<|MERGE_RESOLUTION|>--- conflicted
+++ resolved
@@ -1,201 +1,197 @@
-using System;
-using System.Threading;
-using System.Threading.Tasks;
-using PlaywrightSharp.Tests.BaseTests;
-using Xunit;
-using Xunit.Abstractions;
-
-namespace PlaywrightSharp.Tests.Page
-{
-    ///<playwright-file>page.spec.js</playwright-file>
-    ///<playwright-describe>Page.setContent</playwright-describe>
-    [Trait("Category", "firefox")]
-<<<<<<< HEAD
-    [Collection(TestConstants.TestFixtureCollectionName)]
-=======
-    [Collection(TestConstants.TestFixtureBrowserCollectionName)]
->>>>>>> 7384a362
-    public class PageSetContentTests : PlaywrightSharpPageBaseTest
-    {
-        const string expectedOutput = "<html><head></head><body><div>hello</div></body></html>";
-
-        /// <inheritdoc />
-        public PageSetContentTests(ITestOutputHelper output) : base(output)
-        {
-        }
-
-        ///<playwright-file>page.spec.js</playwright-file>
-        ///<playwright-describe>Page.setContent</playwright-describe>
-        ///<playwright-it>should work</playwright-it>
-        [Fact]
-        public async Task ShouldWork()
-        {
-            await Page.SetContentAsync("<div>hello</div>");
-            string result = await Page.GetContentAsync();
-            Assert.Equal(expectedOutput, result);
-        }
-
-        ///<playwright-file>page.spec.js</playwright-file>
-        ///<playwright-describe>Page.setContent</playwright-describe>
-        ///<playwright-it>should work with domcontentloaded</playwright-it>
-        [Fact]
-        public async Task ShouldWorkWithDomcontentloaded()
-        {
-            await Page.SetContentAsync("<div>hello</div>", WaitUntilNavigation.DOMContentLoaded);
-            string result = await Page.GetContentAsync();
-            Assert.Equal(expectedOutput, result);
-        }
-
-        ///<playwright-file>page.spec.js</playwright-file>
-        ///<playwright-describe>Page.setContent</playwright-describe>
-        ///<playwright-it>should not confuse with previous navigation</playwright-it>
-        [Fact]
-        public async Task ShouldNotConfuseWithPreviousNavigation()
-        {
-            string imgPath = "/img.png";
-            var imgResponse = new TaskCompletionSource<bool>();
-            Server.SetRoute(imgPath, context => imgResponse.Task);
-            bool loaded = false;
-            // get the global object to make sure that the main execution context is alive and well.
-            await Page.EvaluateAsync("() => this");
-            // Trigger navigation which might resolve next setContent call.
-            var evalPromise = Page.EvaluateAsync("url => window.location.href = url", TestConstants.EmptyPage);
-            var contentPromise = Page.SetContentAsync($"<img src=\"{TestConstants.ServerUrl + imgPath}\" ></img>").ContinueWith(_ => loaded = true);
-            await Server.WaitForRequest(imgPath);
-
-            Assert.False(loaded);
-            for (int i = 0; i < 5; i++)
-            {
-                await Page.EvaluateAsync("1");  // Roundtrips to give setContent a chance to resolve.
-            }
-
-            Assert.False(loaded);
-
-            imgResponse.SetResult(true);
-            await contentPromise;
-            await evalPromise;
-        }
-
-        ///<playwright-file>page.spec.js</playwright-file>
-        ///<playwright-describe>Page.setContent</playwright-describe>
-        ///<playwright-it>should work with doctype</playwright-it>
-        [Fact]
-        public async Task ShouldWorkWithDoctype()
-        {
-            string doctype = "<!DOCTYPE html>";
-            await Page.SetContentAsync($"{doctype}<div>hello</div>");
-            string result = await Page.GetContentAsync();
-            Assert.Equal($"{doctype}{expectedOutput}", result);
-        }
-
-        ///<playwright-file>page.spec.js</playwright-file>
-        ///<playwright-describe>Page.setContent</playwright-describe>
-        ///<playwright-it>should work with HTML 4 doctype</playwright-it>
-        [Fact]
-        public async Task ShouldWorkWithHTML4Doctype()
-        {
-            string doctype = "<!DOCTYPE html PUBLIC \" -//W3C//DTD HTML 4.01//EN\" \"http://www.w3.org/TR/html4/strict.dtd\">";
-            await Page.SetContentAsync($"{doctype}<div>hello</div>");
-            string result = await Page.GetContentAsync();
-            Assert.Equal($"{doctype}{expectedOutput}", result);
-        }
-
-        ///<playwright-file>page.spec.js</playwright-file>
-        ///<playwright-describe>Page.setContent</playwright-describe>
-        ///<playwright-it>should respect timeout</playwright-it>
-        [Fact]
-        public async Task ShouldRespectTimeout()
-        {
-            string imgPath = "/img.png";
-            // stall for image
-            Server.SetRoute(imgPath, context => Task.Delay(Timeout.Infinite));
-            var exception = await Assert.ThrowsAsync<TimeoutException>(() =>
-                Page.SetContentAsync($"<img src=\"{TestConstants.ServerUrl + imgPath}\"></img>", new NavigationOptions { Timeout = 1 })
-            );
-        }
-
-        ///<playwright-file>page.spec.js</playwright-file>
-        ///<playwright-describe>Page.setContent</playwright-describe>
-        ///<playwright-it>should respect default navigation timeout</playwright-it>
-        [Fact]
-        public async Task ShouldRespectDefaultNavigationTimeout()
-        {
-            Page.DefaultNavigationTimeout = 1;
-            string imgPath = "/img.png";
-            // stall for image
-            Server.SetRoute(imgPath, context => Task.Delay(Timeout.Infinite));
-            var exception = await Assert.ThrowsAsync<TimeoutException>(() =>
-                Page.SetContentAsync($"<img src=\"{TestConstants.ServerUrl + imgPath}\"></img>", new NavigationOptions { Timeout = 1 })
-            );
-        }
-
-        ///<playwright-file>page.spec.js</playwright-file>
-        ///<playwright-describe>Page.setContent</playwright-describe>
-        ///<playwright-it>should await resources to load</playwright-it>
-        [Fact]
-        public async Task ShouldAwaitResourcesToLoad()
-        {
-            string imgPath = "/img.png";
-            var imgResponse = new TaskCompletionSource<bool>();
-            Server.SetRoute(imgPath, context => imgResponse.Task);
-            bool loaded = false;
-            var contentTask = Page.SetContentAsync($"<img src=\"{TestConstants.ServerUrl + imgPath}\"></img>").ContinueWith(_ => loaded = true);
-            await Server.WaitForRequest(imgPath);
-            Assert.False(loaded);
-            imgResponse.SetResult(true);
-            await contentTask;
-        }
-
-        ///<playwright-file>page.spec.js</playwright-file>
-        ///<playwright-describe>Page.setContent</playwright-describe>
-        ///<playwright-it>should work fast enough</playwright-it>
-        [Fact]
-        public async Task ShouldWorkFastEnough()
-        {
-            for (int i = 0; i < 20; ++i)
-            {
-                await Page.SetContentAsync("<div>yo</div>");
-            }
-        }
-
-        ///<playwright-file>page.spec.js</playwright-file>
-        ///<playwright-describe>Page.setContent</playwright-describe>
-        ///<playwright-it>should work with tricky content</playwright-it>
-        [Fact]
-        public async Task ShouldWorkWithTrickyContent()
-        {
-            await Page.SetContentAsync("<div>hello world</div>" + "\x7F");
-            Assert.Equal("hello world", await Page.QuerySelectorEvaluateAsync<string>("div", "div => div.textContent"));
-        }
-
-        ///<playwright-file>page.spec.js</playwright-file>
-        ///<playwright-describe>Page.setContent</playwright-describe>
-        ///<playwright-it>should work with accents</playwright-it>
-        [Fact]
-        public async Task ShouldWorkWithAccents()
-        {
-            await Page.SetContentAsync("<div>aberración</div>");
-            Assert.Equal("aberración", await Page.QuerySelectorEvaluateAsync<string>("div", "div => div.textContent"));
-        }
-
-        ///<playwright-file>page.spec.js</playwright-file>
-        ///<playwright-describe>Page.setContent</playwright-describe>
-        ///<playwright-it>should work with emojis</playwright-it>
-        [Fact]
-        public async Task ShouldWorkWithEmojis()
-        {
-            await Page.SetContentAsync("<div>🐥</div>");
-            Assert.Equal("🐥", await Page.QuerySelectorEvaluateAsync<string>("div", "div => div.textContent"));
-        }
-
-        ///<playwright-file>page.spec.js</playwright-file>
-        ///<playwright-describe>Page.setContent</playwright-describe>
-        ///<playwright-it>should work with newline</playwright-it>
-        [Fact]
-        public async Task ShouldWorkWithNewline()
-        {
-            await Page.SetContentAsync("<div>\n</div>");
-            Assert.Equal("\n", await Page.QuerySelectorEvaluateAsync<string>("div", "div => div.textContent"));
-        }
-    }
-}
+using System;
+using System.Threading;
+using System.Threading.Tasks;
+using PlaywrightSharp.Tests.BaseTests;
+using Xunit;
+using Xunit.Abstractions;
+
+namespace PlaywrightSharp.Tests.Page
+{
+    ///<playwright-file>page.spec.js</playwright-file>
+    ///<playwright-describe>Page.setContent</playwright-describe>
+    [Trait("Category", "firefox")]
+    [Collection(TestConstants.TestFixtureBrowserCollectionName)]
+    public class PageSetContentTests : PlaywrightSharpPageBaseTest
+    {
+        const string expectedOutput = "<html><head></head><body><div>hello</div></body></html>";
+
+        /// <inheritdoc />
+        public PageSetContentTests(ITestOutputHelper output) : base(output)
+        {
+        }
+
+        ///<playwright-file>page.spec.js</playwright-file>
+        ///<playwright-describe>Page.setContent</playwright-describe>
+        ///<playwright-it>should work</playwright-it>
+        [Fact]
+        public async Task ShouldWork()
+        {
+            await Page.SetContentAsync("<div>hello</div>");
+            string result = await Page.GetContentAsync();
+            Assert.Equal(expectedOutput, result);
+        }
+
+        ///<playwright-file>page.spec.js</playwright-file>
+        ///<playwright-describe>Page.setContent</playwright-describe>
+        ///<playwright-it>should work with domcontentloaded</playwright-it>
+        [Fact]
+        public async Task ShouldWorkWithDomcontentloaded()
+        {
+            await Page.SetContentAsync("<div>hello</div>", WaitUntilNavigation.DOMContentLoaded);
+            string result = await Page.GetContentAsync();
+            Assert.Equal(expectedOutput, result);
+        }
+
+        ///<playwright-file>page.spec.js</playwright-file>
+        ///<playwright-describe>Page.setContent</playwright-describe>
+        ///<playwright-it>should not confuse with previous navigation</playwright-it>
+        [Fact]
+        public async Task ShouldNotConfuseWithPreviousNavigation()
+        {
+            string imgPath = "/img.png";
+            var imgResponse = new TaskCompletionSource<bool>();
+            Server.SetRoute(imgPath, context => imgResponse.Task);
+            bool loaded = false;
+            // get the global object to make sure that the main execution context is alive and well.
+            await Page.EvaluateAsync("() => this");
+            // Trigger navigation which might resolve next setContent call.
+            var evalPromise = Page.EvaluateAsync("url => window.location.href = url", TestConstants.EmptyPage);
+            var contentPromise = Page.SetContentAsync($"<img src=\"{TestConstants.ServerUrl + imgPath}\" ></img>").ContinueWith(_ => loaded = true);
+            await Server.WaitForRequest(imgPath);
+
+            Assert.False(loaded);
+            for (int i = 0; i < 5; i++)
+            {
+                await Page.EvaluateAsync("1");  // Roundtrips to give setContent a chance to resolve.
+            }
+
+            Assert.False(loaded);
+
+            imgResponse.SetResult(true);
+            await contentPromise;
+            await evalPromise;
+        }
+
+        ///<playwright-file>page.spec.js</playwright-file>
+        ///<playwright-describe>Page.setContent</playwright-describe>
+        ///<playwright-it>should work with doctype</playwright-it>
+        [Fact]
+        public async Task ShouldWorkWithDoctype()
+        {
+            string doctype = "<!DOCTYPE html>";
+            await Page.SetContentAsync($"{doctype}<div>hello</div>");
+            string result = await Page.GetContentAsync();
+            Assert.Equal($"{doctype}{expectedOutput}", result);
+        }
+
+        ///<playwright-file>page.spec.js</playwright-file>
+        ///<playwright-describe>Page.setContent</playwright-describe>
+        ///<playwright-it>should work with HTML 4 doctype</playwright-it>
+        [Fact]
+        public async Task ShouldWorkWithHTML4Doctype()
+        {
+            string doctype = "<!DOCTYPE html PUBLIC \" -//W3C//DTD HTML 4.01//EN\" \"http://www.w3.org/TR/html4/strict.dtd\">";
+            await Page.SetContentAsync($"{doctype}<div>hello</div>");
+            string result = await Page.GetContentAsync();
+            Assert.Equal($"{doctype}{expectedOutput}", result);
+        }
+
+        ///<playwright-file>page.spec.js</playwright-file>
+        ///<playwright-describe>Page.setContent</playwright-describe>
+        ///<playwright-it>should respect timeout</playwright-it>
+        [Fact]
+        public async Task ShouldRespectTimeout()
+        {
+            string imgPath = "/img.png";
+            // stall for image
+            Server.SetRoute(imgPath, context => Task.Delay(Timeout.Infinite));
+            var exception = await Assert.ThrowsAsync<TimeoutException>(() =>
+                Page.SetContentAsync($"<img src=\"{TestConstants.ServerUrl + imgPath}\"></img>", new NavigationOptions { Timeout = 1 })
+            );
+        }
+
+        ///<playwright-file>page.spec.js</playwright-file>
+        ///<playwright-describe>Page.setContent</playwright-describe>
+        ///<playwright-it>should respect default navigation timeout</playwright-it>
+        [Fact]
+        public async Task ShouldRespectDefaultNavigationTimeout()
+        {
+            Page.DefaultNavigationTimeout = 1;
+            string imgPath = "/img.png";
+            // stall for image
+            Server.SetRoute(imgPath, context => Task.Delay(Timeout.Infinite));
+            var exception = await Assert.ThrowsAsync<TimeoutException>(() =>
+                Page.SetContentAsync($"<img src=\"{TestConstants.ServerUrl + imgPath}\"></img>", new NavigationOptions { Timeout = 1 })
+            );
+        }
+
+        ///<playwright-file>page.spec.js</playwright-file>
+        ///<playwright-describe>Page.setContent</playwright-describe>
+        ///<playwright-it>should await resources to load</playwright-it>
+        [Fact]
+        public async Task ShouldAwaitResourcesToLoad()
+        {
+            string imgPath = "/img.png";
+            var imgResponse = new TaskCompletionSource<bool>();
+            Server.SetRoute(imgPath, context => imgResponse.Task);
+            bool loaded = false;
+            var contentTask = Page.SetContentAsync($"<img src=\"{TestConstants.ServerUrl + imgPath}\"></img>").ContinueWith(_ => loaded = true);
+            await Server.WaitForRequest(imgPath);
+            Assert.False(loaded);
+            imgResponse.SetResult(true);
+            await contentTask;
+        }
+
+        ///<playwright-file>page.spec.js</playwright-file>
+        ///<playwright-describe>Page.setContent</playwright-describe>
+        ///<playwright-it>should work fast enough</playwright-it>
+        [Fact]
+        public async Task ShouldWorkFastEnough()
+        {
+            for (int i = 0; i < 20; ++i)
+            {
+                await Page.SetContentAsync("<div>yo</div>");
+            }
+        }
+
+        ///<playwright-file>page.spec.js</playwright-file>
+        ///<playwright-describe>Page.setContent</playwright-describe>
+        ///<playwright-it>should work with tricky content</playwright-it>
+        [Fact]
+        public async Task ShouldWorkWithTrickyContent()
+        {
+            await Page.SetContentAsync("<div>hello world</div>" + "\x7F");
+            Assert.Equal("hello world", await Page.QuerySelectorEvaluateAsync<string>("div", "div => div.textContent"));
+        }
+
+        ///<playwright-file>page.spec.js</playwright-file>
+        ///<playwright-describe>Page.setContent</playwright-describe>
+        ///<playwright-it>should work with accents</playwright-it>
+        [Fact]
+        public async Task ShouldWorkWithAccents()
+        {
+            await Page.SetContentAsync("<div>aberración</div>");
+            Assert.Equal("aberración", await Page.QuerySelectorEvaluateAsync<string>("div", "div => div.textContent"));
+        }
+
+        ///<playwright-file>page.spec.js</playwright-file>
+        ///<playwright-describe>Page.setContent</playwright-describe>
+        ///<playwright-it>should work with emojis</playwright-it>
+        [Fact]
+        public async Task ShouldWorkWithEmojis()
+        {
+            await Page.SetContentAsync("<div>🐥</div>");
+            Assert.Equal("🐥", await Page.QuerySelectorEvaluateAsync<string>("div", "div => div.textContent"));
+        }
+
+        ///<playwright-file>page.spec.js</playwright-file>
+        ///<playwright-describe>Page.setContent</playwright-describe>
+        ///<playwright-it>should work with newline</playwright-it>
+        [Fact]
+        public async Task ShouldWorkWithNewline()
+        {
+            await Page.SetContentAsync("<div>\n</div>");
+            Assert.Equal("\n", await Page.QuerySelectorEvaluateAsync<string>("div", "div => div.textContent"));
+        }
+    }
+}