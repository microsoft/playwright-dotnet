--- conflicted
+++ resolved
@@ -1,115 +1,111 @@
-using System;
-using System.Threading.Tasks;
-using PlaywrightSharp.Tests.BaseTests;
-using Xunit;
-using Xunit.Abstractions;
-
-namespace PlaywrightSharp.Tests.Page
-{
-    ///<playwright-file>waittask.spec.js</playwright-file>
-    ///<playwright-describe>Page.WaitFor</playwright-describe>
-    [Trait("Category", "firefox")]
-<<<<<<< HEAD
-    [Collection(TestConstants.TestFixtureCollectionName)]
-=======
-    [Collection(TestConstants.TestFixtureBrowserCollectionName)]
->>>>>>> cce9bee0
-    public class PageWaitForTests : PlaywrightSharpPageBaseTest
-    {
-        /// <inheritdoc/>
-        public PageWaitForTests(ITestOutputHelper output) : base(output)
-        {
-        }
-
-        ///<playwright-file>waittask.spec.js</playwright-file>
-        ///<playwright-describe>PageWaitFor</playwright-describe>
-        ///<playwright-it>should wait for selector</playwright-it>
-        [Fact]
-        public async Task ShouldWaitForSelector()
-        {
-            bool found = false;
-            var waitFor = Page.WaitForSelectorAsync("div").ContinueWith(_ => found = true);
-            await Page.GoToAsync(TestConstants.EmptyPage);
-
-            Assert.False(found);
-
-            await Page.GoToAsync(TestConstants.ServerUrl + "/grid.html");
-            await waitFor;
-            Assert.True(found);
-        }
-
-        ///<playwright-file>waittask.spec.js</playwright-file>
-        ///<playwright-describe>PageWaitFor</playwright-describe>
-        ///<playwright-it>should wait for an xpath</playwright-it>
-        [Fact]
-        public async Task ShouldWaitForAnXpath()
-        {
-            bool found = false;
-            var waitFor = Page.WaitForSelectorAsync("//div").ContinueWith(_ => found = true);
-            await Page.GoToAsync(TestConstants.EmptyPage);
-            Assert.False(found);
-            await Page.GoToAsync(TestConstants.ServerUrl + "/grid.html");
-            await waitFor;
-            Assert.True(found);
-        }
-
-        ///<playwright-file>waittask.spec.js</playwright-file>
-        ///<playwright-describe>PageWaitFor</playwright-describe>
-        ///<playwright-it>should not allow you to select an element with single slash xpath</playwright-it>
-        [Fact]
-        public async Task ShouldNotAllowYouToSelectAnElementWithSingleSlashXpath()
-        {
-            await Page.SetContentAsync("<div>some text</div>");
-            var exception = await Assert.ThrowsAsync<PlaywrightSharpException>(() =>
-                Page.WaitForSelectorAsync("/html/body/div"));
-            Assert.NotNull(exception);
-        }
-
-        ///<playwright-file>waittask.spec.js</playwright-file>
-        ///<playwright-describe>PageWaitFor</playwright-describe>
-        ///<playwright-it>should timeout</playwright-it>
-        [Fact]
-        public async Task ShouldTimeout()
-        {
-            var startTime = DateTime.Now;
-            int timeout = 42;
-            await Page.WaitForTimeoutAsync(timeout);
-            Assert.True((DateTime.Now - startTime).TotalMilliseconds > timeout / 2);
-        }
-
-        ///<playwright-file>waittask.spec.js</playwright-file>
-        ///<playwright-describe>PageWaitFor</playwright-describe>
-        ///<playwright-it>should work with multiline body</playwright-it>
-        [Fact]
-        public async Task ShouldWorkWithMultilineBody()
-        {
-            var result = await Page.WaitForFunctionAsync(@"
-                (() => true)()
-            ");
-            Assert.True(await result.GetJsonValueAsync<bool>());
-        }
-
-        ///<playwright-file>waittask.spec.js</playwright-file>
-        ///<playwright-describe>PageWaitFor</playwright-describe>
-        ///<playwright-it>should work with multiline body</playwright-it>
-        [Fact]
-        public Task ShouldWaitForPredicate()
-            => Task.WhenAll(
-                Page.WaitForFunctionAsync("() => window.innerWidth < 100"),
-                Page.SetViewportAsync(new Viewport { Width = 10, Height = 10 })
-        );
-
-        ///<playwright-file>waittask.spec.js</playwright-file>
-        ///<playwright-describe>PageWaitFor</playwright-describe>
-        ///<playwright-it>should throw when unknown type</playwright-it>
-        [Fact(Skip = "We don't this test")]
-        public void ShouldThrowWhenUnknownYype() { }
-
-        ///<playwright-file>waittask.spec.js</playwright-file>
-        ///<playwright-describe>PageWaitFor</playwright-describe>
-        ///<playwright-it>should wait for predicate with arguments</playwright-it>
-        [Fact]
-        public async Task ShouldWaitForPredicateWithArguments()
-            => await Page.WaitForFunctionAsync("(arg1, arg2) => arg1 !== arg2", new WaitForSelectorOptions(), 1, 2);
-    }
-}
+using System;
+using System.Threading.Tasks;
+using PlaywrightSharp.Tests.BaseTests;
+using Xunit;
+using Xunit.Abstractions;
+
+namespace PlaywrightSharp.Tests.Page
+{
+    ///<playwright-file>waittask.spec.js</playwright-file>
+    ///<playwright-describe>Page.WaitFor</playwright-describe>
+    [Trait("Category", "firefox")]
+    [Collection(TestConstants.TestFixtureBrowserCollectionName)]
+    public class PageWaitForTests : PlaywrightSharpPageBaseTest
+    {
+        /// <inheritdoc/>
+        public PageWaitForTests(ITestOutputHelper output) : base(output)
+        {
+        }
+
+        ///<playwright-file>waittask.spec.js</playwright-file>
+        ///<playwright-describe>PageWaitFor</playwright-describe>
+        ///<playwright-it>should wait for selector</playwright-it>
+        [Fact]
+        public async Task ShouldWaitForSelector()
+        {
+            bool found = false;
+            var waitFor = Page.WaitForSelectorAsync("div").ContinueWith(_ => found = true);
+            await Page.GoToAsync(TestConstants.EmptyPage);
+
+            Assert.False(found);
+
+            await Page.GoToAsync(TestConstants.ServerUrl + "/grid.html");
+            await waitFor;
+            Assert.True(found);
+        }
+
+        ///<playwright-file>waittask.spec.js</playwright-file>
+        ///<playwright-describe>PageWaitFor</playwright-describe>
+        ///<playwright-it>should wait for an xpath</playwright-it>
+        [Fact]
+        public async Task ShouldWaitForAnXpath()
+        {
+            bool found = false;
+            var waitFor = Page.WaitForSelectorAsync("//div").ContinueWith(_ => found = true);
+            await Page.GoToAsync(TestConstants.EmptyPage);
+            Assert.False(found);
+            await Page.GoToAsync(TestConstants.ServerUrl + "/grid.html");
+            await waitFor;
+            Assert.True(found);
+        }
+
+        ///<playwright-file>waittask.spec.js</playwright-file>
+        ///<playwright-describe>PageWaitFor</playwright-describe>
+        ///<playwright-it>should not allow you to select an element with single slash xpath</playwright-it>
+        [Fact]
+        public async Task ShouldNotAllowYouToSelectAnElementWithSingleSlashXpath()
+        {
+            await Page.SetContentAsync("<div>some text</div>");
+            var exception = await Assert.ThrowsAsync<PlaywrightSharpException>(() =>
+                Page.WaitForSelectorAsync("/html/body/div"));
+            Assert.NotNull(exception);
+        }
+
+        ///<playwright-file>waittask.spec.js</playwright-file>
+        ///<playwright-describe>PageWaitFor</playwright-describe>
+        ///<playwright-it>should timeout</playwright-it>
+        [Fact]
+        public async Task ShouldTimeout()
+        {
+            var startTime = DateTime.Now;
+            int timeout = 42;
+            await Page.WaitForTimeoutAsync(timeout);
+            Assert.True((DateTime.Now - startTime).TotalMilliseconds > timeout / 2);
+        }
+
+        ///<playwright-file>waittask.spec.js</playwright-file>
+        ///<playwright-describe>PageWaitFor</playwright-describe>
+        ///<playwright-it>should work with multiline body</playwright-it>
+        [Fact]
+        public async Task ShouldWorkWithMultilineBody()
+        {
+            var result = await Page.WaitForFunctionAsync(@"
+                (() => true)()
+            ");
+            Assert.True(await result.GetJsonValueAsync<bool>());
+        }
+
+        ///<playwright-file>waittask.spec.js</playwright-file>
+        ///<playwright-describe>PageWaitFor</playwright-describe>
+        ///<playwright-it>should work with multiline body</playwright-it>
+        [Fact]
+        public Task ShouldWaitForPredicate()
+            => Task.WhenAll(
+                Page.WaitForFunctionAsync("() => window.innerWidth < 100"),
+                Page.SetViewportAsync(new Viewport { Width = 10, Height = 10 })
+        );
+
+        ///<playwright-file>waittask.spec.js</playwright-file>
+        ///<playwright-describe>PageWaitFor</playwright-describe>
+        ///<playwright-it>should throw when unknown type</playwright-it>
+        [Fact(Skip = "We don't this test")]
+        public void ShouldThrowWhenUnknownYype() { }
+
+        ///<playwright-file>waittask.spec.js</playwright-file>
+        ///<playwright-describe>PageWaitFor</playwright-describe>
+        ///<playwright-it>should wait for predicate with arguments</playwright-it>
+        [Fact]
+        public async Task ShouldWaitForPredicateWithArguments()
+            => await Page.WaitForFunctionAsync("(arg1, arg2) => arg1 !== arg2", new WaitForSelectorOptions(), 1, 2);
+    }
+}