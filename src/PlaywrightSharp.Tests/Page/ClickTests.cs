﻿using System;
using System.Collections.Generic;
using System.Drawing;
using System.Threading.Tasks;
using PlaywrightSharp.Tests.Attributes;
using PlaywrightSharp.Tests.BaseTests;
using Xunit;
using Xunit.Abstractions;

namespace PlaywrightSharp.Tests.Page
{
    ///<playwright-file>click.spec.js</playwright-file>
<<<<<<< HEAD
    ///<playwright-describe>Page.click</playwright-describe>
    public class ClickTests : PlaywrightSharpPageBaseTest
    {
        /// <inheritdoc/>
        public ClickTests(ITestOutputHelper output) : base(output)
        {
        }

        ///<playwright-file>click.spec.js</playwright-file>
        ///<playwright-describe>Page.click</playwright-describe>
        ///<playwright-it>should click the button</playwright-it>
        [Fact]
        public async Task ShouldClickTheButton()
        {
            await Page.GoToAsync(TestConstants.ServerUrl + "/input/button.html");
            await Page.ClickAsync("button");
            Assert.Equal("Clicked", await Page.EvaluateAsync<string>("result"));
        }

        ///<playwright-file>click.spec.js</playwright-file>
        ///<playwright-describe>Page.click</playwright-describe>
        ///<playwright-it>should click svg</playwright-it>
        [Fact]
        public async Task ShouldClickSvg()
        {
            await Page.SetContentAsync($@"
                <svg height=""100"" width=""100"">
                  <circle onclick=""javascript:window.__CLICKED=42"" cx=""50"" cy=""50"" r=""40"" stroke=""black"" stroke-width=""3"" fill=""red""/>
                </svg>
            ");
            await Page.ClickAsync("circle");
            Assert.Equal(42, await Page.EvaluateAsync<int>("() => window.__CLICKED"));
        }

        ///<playwright-file>click.spec.js</playwright-file>
        ///<playwright-describe>Page.click</playwright-describe>
        ///<playwright-it>should click svg</playwright-it>
        [Fact]
        public async Task ShouldClickTheButtonIfWindowNodeIsRemoved()
        {
            await Page.GoToAsync(TestConstants.ServerUrl + "/input/button.html");
            await Page.EvaluateAsync("delete window.Node");
            await Page.ClickAsync("button");
            Assert.Equal("Clicked", await Page.EvaluateAsync<string>("result"));
        }

        ///<playwright-file>click.spec.js</playwright-file>
        ///<playwright-describe>Page.click</playwright-describe>
        ///<playwright-it>should click on a span with an inline element inside</playwright-it>
        [Fact]
        public async Task ShouldClickOnASpanWithAnInlineElementInside()
        {
            await Page.SetContentAsync($@"
                <style>
                span::before {{
                    content: 'q';
                }}
                </style>
                <span onclick='javascript:window.CLICKED=42'></span>
            ");
            await Page.ClickAsync("span");
            Assert.Equal(42, await Page.EvaluateAsync<int>("() => window.CLICKED"));
        }

        ///<playwright-file>click.spec.js</playwright-file>
        ///<playwright-describe>Page.click</playwright-describe>
        ///<playwright-it>should not throw UnhandledPromiseRejection when page closes</playwright-it>
        [Fact]
        public async Task ShouldGracefullyFailWhenPageCloses()
        {
            var context = await NewContextAsync();
            var newPage = await context.NewPageAsync();
            await Assert.ThrowsAsync<TargetClosedException>(() => Task.WhenAll(
                newPage.CloseAsync(),
                newPage.Mouse.ClickAsync(1, 2)
             ));
        }

        ///<playwright-file>click.spec.js</playwright-file>
        ///<playwright-describe>Page.click</playwright-describe>
        ///<playwright-it>should click the button after navigation </playwright-it>
        [Fact]
        public async Task ShouldClickTheButtonAfterNavigation()
        {
            await Page.GoToAsync(TestConstants.ServerUrl + "/input/button.html");
            await Page.ClickAsync("button");
            await Page.GoToAsync(TestConstants.ServerUrl + "/input/button.html");
            await Page.ClickAsync("button");
            Assert.Equal("Clicked", await Page.EvaluateAsync<string>("result"));
        }

        ///<playwright-file>click.spec.js</playwright-file>
        ///<playwright-describe>Page.click</playwright-describe>
        ///<playwright-it>should click the button after a cross origin navigation </playwright-it>
        [Fact]
        public async Task ShouldClickTheButtonAfterACrossOriginNavigation()
        {
            await Page.GoToAsync(TestConstants.ServerUrl + "/input/button.html");
            await Page.ClickAsync("button");
            await Page.GoToAsync(TestConstants.CrossProcessHttpPrefix + "/input/button.html");
            await Page.ClickAsync("button");
            Assert.Equal("Clicked", await Page.EvaluateAsync<string>("result"));
        }

        ///<playwright-file>click.spec.js</playwright-file>
        ///<playwright-describe>Page.click</playwright-describe>
        ///<playwright-it>should click with disabled javascript</playwright-it>
        [Fact]
        public async Task ShouldClickWithDisabledJavascript()
        {
            var page = await NewPageAsync(new BrowserContextOptions { JavaScriptEnabled = false });
            await page.GoToAsync(TestConstants.ServerUrl + "/wrappedlink.html");
            await Task.WhenAll(
                page.ClickAsync("a"),
                page.WaitForNavigationAsync()
            );
            Assert.Equal(TestConstants.ServerUrl + "/wrappedlink.html#clicked", Page.Url);
        }

        ///<playwright-file>click.spec.js</playwright-file>
        ///<playwright-describe>Page.click</playwright-describe>
        ///<playwright-it>should click when one of inline box children is outside of viewport</playwright-it>
        [Fact]
        public async Task ShouldClickWhenOneOfInlineBoxChildrenIsOutsideOfViewport()
        {
            await Page.SetContentAsync($@"
            <style>
            i {{
                position: absolute;
                top: -1000px;
            }}
            </style>
            <span onclick='javascript:window.CLICKED = 42;'><i>woof</i><b>doggo</b></span>
            ");

            await Page.ClickAsync("span");
            Assert.Equal(42, await Page.EvaluateAsync<int>("() => window.CLICKED"));
        }

        ///<playwright-file>click.spec.js</playwright-file>
        ///<playwright-describe>Page.click</playwright-describe>
        ///<playwright-it>should select the text by triple clicking</playwright-it>
        [Fact]
        public async Task ShouldSelectTheTextByTripleClicking()
        {
            await Page.GoToAsync(TestConstants.ServerUrl + "/input/textarea.html");
            const string text = "This is the text that we are going to try to select. Let's see how it goes.";
            await Page.FillAsync("textarea", text);
            await Page.TripleClickAsync("textarea");

            Assert.Equal(text, await Page.EvaluateAsync<string>("window.getSelection().toString()"));
        }

        ///<playwright-file>click.spec.js</playwright-file>
        ///<playwright-describe>Page.click</playwright-describe>
        ///<playwright-it>should click offscreen buttons</playwright-it>
        [Fact]
        public async Task ShouldClickOffscreenButtons()
        {
            await Page.GoToAsync(TestConstants.ServerUrl + "/offscreenbuttons.html");
            var messages = new List<string>();
            Page.Console += (sender, e) => messages.Add(e.Message.Text);

            for (int i = 0; i < 11; ++i)
            {
                // We might've scrolled to click a button - reset to (0, 0).
                await Page.EvaluateAsync("() => window.scrollTo(0, 0)");
                await Page.ClickAsync($"#btn{i}");
            }
            Assert.Equal(new List<string>
            {
                "button #0 clicked",
                "button #1 clicked",
                "button #2 clicked",
                "button #3 clicked",
                "button #4 clicked",
                "button #5 clicked",
                "button #6 clicked",
                "button #7 clicked",
                "button #8 clicked",
                "button #9 clicked",
                "button #10 clicked"
            }, messages);
        }

        ///<playwright-file>click.spec.js</playwright-file>
        ///<playwright-describe>Page.click</playwright-describe>
        ///<playwright-it>should waitFor visible when already visible</playwright-it>
        [Fact]
        public async Task ShouldWaitForVisibleWhenAlreadyVisible()
        {
            await Page.GoToAsync(TestConstants.ServerUrl + "/input/button.html");
            await Page.ClickAsync("button");
            Assert.Equal("Clicked", await Page.EvaluateAsync<string>("result"));
        }

        ///<playwright-file>click.spec.js</playwright-file>
        ///<playwright-describe>Page.click</playwright-describe>
        ///<playwright-it>should waitFor hidden when already hidden</playwright-it>
        [Fact]
        public async Task ShouldWaitForHiddenWhenAlreadyHidden()
        {
            await Page.GoToAsync(TestConstants.ServerUrl + "/input/button.html");
            await Page.QuerySelectorEvaluateAsync("button", "b => b.style.display = 'none'");

            var exception = await Assert.ThrowsAsync<PlaywrightSharpException>(()
                => Page.ClickAsync("button", new ClickOptions { WaitFor = WaitForClickOptions.Hidden }));

            Assert.Equal("Node is either not visible or not an HTMLElement", exception.Message);
            Assert.Equal("Was not clicked", await Page.EvaluateAsync<string>("result"));
        }

        ///<playwright-file>click.spec.js</playwright-file>
        ///<playwright-describe>Page.click</playwright-describe>
        ///<playwright-it>should waitFor hidden</playwright-it>
        [Fact]
        public async Task ShouldWaitForHidden()
        {
            await Page.GoToAsync(TestConstants.ServerUrl + "/input/button.html");
            var clickTask = Page.ClickAsync("button", new ClickOptions { WaitFor = WaitForClickOptions.Hidden });

            for (int i = 0; i < 5; i++)
            {
                await Page.EvaluateAsync("1");
            }
            Assert.False(clickTask.IsCompleted);

            await Page.QuerySelectorEvaluateAsync("button", "b => b.style.display = 'none'");

            var exception = await Assert.ThrowsAsync<PlaywrightSharpException>(() => clickTask);

            Assert.Equal("Node is either not visible or not an HTMLElement", exception.Message);
            Assert.Equal("Was not clicked", await Page.EvaluateAsync<string>("result"));
        }

        ///<playwright-file>click.spec.js</playwright-file>
        ///<playwright-describe>Page.click</playwright-describe>
        ///<playwright-it>should waitFor visible</playwright-it>
        [Fact]
        public async Task ShouldWaitForVisible()
        {
            await Page.GoToAsync(TestConstants.ServerUrl + "/input/button.html");
            await Page.QuerySelectorEvaluateAsync("button", "b => b.style.display = 'none'");

            var clickTask = Page.ClickAsync("button");

            for (int i = 0; i < 5; i++)
            {
                await Page.EvaluateAsync("1");
            }
            Assert.False(clickTask.IsCompleted);

            await Page.QuerySelectorEvaluateAsync("button", "b => b.style.display = 'block'");

            Assert.True(clickTask.IsCompleted);
            Assert.Equal("Clicked", await Page.EvaluateAsync<string>("result"));
        }

        ///<playwright-file>click.spec.js</playwright-file>
        ///<playwright-describe>Page.click</playwright-describe>
        ///<playwright-it>should click wrapped links</playwright-it>
        [Fact]
        public async Task ShouldClickWrappedLinks()
        {
            await Page.GoToAsync(TestConstants.ServerUrl + "/wrappedlink.html");
            await Page.ClickAsync("a");
            Assert.True(await Page.EvaluateAsync<bool>("window.__clicked"));
        }

        ///<playwright-file>click.spec.js</playwright-file>
        ///<playwright-describe>Page.click</playwright-describe>
        ///<playwright-it>should click on checkbox input and toggle</playwright-it>
        [Fact]
        public async Task ShouldClickOnCheckboxInputAndToggle()
        {
            await Page.GoToAsync(TestConstants.ServerUrl + "/input/checkbox.html");
            Assert.Null(await Page.EvaluateAsync("result.check"));
            await Page.ClickAsync("input#agree");
            Assert.True(await Page.EvaluateAsync<bool>("result.check"));
            Assert.Equal(new[] {
                "mouseover",
                "mouseenter",
                "mousemove",
                "mousedown",
                "mouseup",
                "click",
                "input",
                "change"
            }, await Page.EvaluateAsync<string[]>("result.events"));
            await Page.ClickAsync("input#agree");
            Assert.False(await Page.EvaluateAsync<bool>("result.check"));
        }

        ///<playwright-file>click.spec.js</playwright-file>
        ///<playwright-describe>Page.click</playwright-describe>
        ///<playwright-it>should click on checkbox label and toggle</playwright-it>
        [Fact]
        public async Task ShouldClickOnCheckboxLabelAndToggle()
        {
            await Page.GoToAsync(TestConstants.ServerUrl + "/input/checkbox.html");
            Assert.Null(await Page.EvaluateAsync("result.check"));
            await Page.ClickAsync("label[for=\"agree\"]");
            Assert.True(await Page.EvaluateAsync<bool>("result.check"));
            Assert.Equal(new[] {
                "click",
                "input",
                "change"
            }, await Page.EvaluateAsync<string[]>("result.events"));
            await Page.ClickAsync("label[for=\"agree\"]");
            Assert.False(await Page.EvaluateAsync<bool>("result.check"));
        }

        ///<playwright-file>click.spec.js</playwright-file>
        ///<playwright-describe>Page.click</playwright-describe>
        ///<playwright-it>should fail to click a missing button</playwright-it>
        [Fact]
        public async Task ShouldFailToClickAMissingButton()
        {
            await Page.GoToAsync(TestConstants.ServerUrl + "/input/button.html");
            var exception = await Assert.ThrowsAsync<SelectorException>(()
                => Page.ClickAsync("button.does-not-exist"));
            Assert.Equal("No node found for selector: button.does-not-exist", exception.Message);
            Assert.Equal("button.does-not-exist", exception.Selector);
        }

        ///<playwright-file>click.spec.js</playwright-file>
        ///<playwright-describe>Page.click</playwright-describe>
        ///<playwright-it>should not hang with touch-enabled viewports</playwright-it>
        [Fact]
        public async Task ShouldNotHangWithTouchEnabledViewports()
        {
            await Page.SetViewportAsync(TestConstants.IPhone.ViewPort);
            await Page.Mouse.DownAsync();
            await Page.Mouse.MoveAsync(100, 10);
            await Page.Mouse.UpAsync();
        }

        ///<playwright-file>click.spec.js</playwright-file>
        ///<playwright-describe>Page.click</playwright-describe>
        ///<playwright-it>should scroll and click the button</playwright-it>
        [Fact]
        public async Task ShouldScrollAndClickTheButton()
        {
            await Page.GoToAsync(TestConstants.ServerUrl + "/input/scrollable.html");
            await Page.ClickAsync("#button-5");
            Assert.Equal("clicked", await Page.EvaluateAsync<string>("document.querySelector(\"#button-5\").textContent"));
            await Page.ClickAsync("#button-80");
            Assert.Equal("clicked", await Page.EvaluateAsync<string>("document.querySelector(\"#button-80\").textContent"));
        }

        ///<playwright-file>click.spec.js</playwright-file>
        ///<playwright-describe>Page.click</playwright-describe>
        ///<playwright-it>should double click the button</playwright-it>
        [Fact]
        public async Task ShouldDoubleClickTheButton()
        {
            await Page.GoToAsync(TestConstants.ServerUrl + "/input/button.html");
            await Page.EvaluateAsync(@"{
               window.double = false;
               const button = document.querySelector('button');
               button.addEventListener('dblclick', event => {
                 window.double = true;
               });
            }");
            var button = await Page.QuerySelectorAsync("button");
            await button.ClickAsync(new ClickOptions { ClickCount = 2 });
            Assert.True(await Page.EvaluateAsync<bool>("double"));
            Assert.Equal("Clicked", await Page.EvaluateAsync<string>("result"));
        }

        ///<playwright-file>click.spec.js</playwright-file>
        ///<playwright-describe>Page.click</playwright-describe>
        ///<playwright-it>should click a partially obscured button</playwright-it>
        [Fact]
        public async Task ShouldClickAPartiallyObscuredButton()
        {
            await Page.GoToAsync(TestConstants.ServerUrl + "/input/button.html");
            await Page.EvaluateAsync(@"{
                const button = document.querySelector('button');
                button.textContent = 'Some really long text that will go offscreen';

button.style.position = 'absolute';
                button.style.left = '368px';
            }");
            await Page.ClickAsync("button");
            Assert.Equal("Clicked", await Page.EvaluateAsync<string>("result"));
        }

        ///<playwright-file>click.spec.js</playwright-file>
        ///<playwright-describe>Page.click</playwright-describe>
        ///<playwright-it>should click a rotated button</playwright-it>
        [Fact]
        public async Task ShouldClickARotatedButton()
        {
            await Page.GoToAsync(TestConstants.ServerUrl + "/input/rotatedButton.html");
            await Page.ClickAsync("button");
            Assert.Equal("Clicked", await Page.EvaluateAsync<string>("result"));
        }

        ///<playwright-file>click.spec.js</playwright-file>
        ///<playwright-describe>Page.click</playwright-describe>
        ///<playwright-it>should fire contextmenu event on right click</playwright-it>
        [Fact]
        public async Task ShouldFireContextmenuEventOnRightClick()
        {
            await Page.GoToAsync(TestConstants.ServerUrl + "/input/scrollable.html");
            await Page.ClickAsync("#button-8", new ClickOptions { Button = MouseButton.Right });
            Assert.Equal("context menu", await Page.EvaluateAsync<string>("document.querySelector('#button-8').textContent"));
        }

        ///<playwright-file>click.spec.js</playwright-file>
        ///<playwright-describe>Page.click</playwright-describe>
        ///<playwright-it>should click links which cause navigation</playwright-it>
        [Fact]
        public async Task ShouldClickLinksWhichCauseNavigation()
        {
            await Page.SetContentAsync($"<a href=\"{TestConstants.EmptyPage}\">empty.html</a>");
            // This await should not hang.
            await Page.ClickAsync("a");
        }

        ///<playwright-file>click.spec.js</playwright-file>
        ///<playwright-describe>Page.click</playwright-describe>
        ///<playwright-it>should click the button inside an iframe</playwright-it>
        [Fact]
        public async Task ShouldClickTheButtonInsideAnIframe()
        {
            await Page.GoToAsync(TestConstants.EmptyPage);
            await Page.SetContentAsync("<div style=\"width:100px;height:100px\">spacer</div>");
            await FrameUtils.AttachFrameAsync(Page, "button-test", TestConstants.ServerUrl + "/input/button.html");
            var frame = Page.FirstChildFrame();
            var button = await frame.QuerySelectorAsync("button");
            await button.ClickAsync();
            Assert.Equal("Clicked", await frame.EvaluateAsync<string>("window.result"));
        }

        ///<playwright-file>click.spec.js</playwright-file>
        ///<playwright-describe>Page.click</playwright-describe>
        ///<playwright-it>should click the button with fixed position inside an iframe</playwright-it>
        [Fact(Skip = "See test in playwright")]
        public async Task ShouldClickTheButtonWithFixedPositionInsideAnIframe()
        {
            await Page.GoToAsync(TestConstants.EmptyPage);
            await Page.SetViewportAsync(new Viewport
            {
                Width = 500,
                Height = 500
            });
            await Page.SetContentAsync("<div style=\"width:100px;height:2000px\">spacer</div>");
            await FrameUtils.AttachFrameAsync(Page, "button-test", TestConstants.ServerUrl + "/input/button.html");
            var frame = Page.FirstChildFrame();
            await frame.QuerySelectorEvaluateAsync("button", "button => button.style.setProperty('position', 'fixed')");
            await frame.ClickAsync("button");
            Assert.Equal("Clicked", await frame.EvaluateAsync<string>("window.result"));
        }

        ///<playwright-file>click.spec.js</playwright-file>
        ///<playwright-describe>Page.click</playwright-describe>
        ///<playwright-it>should click the button with deviceScaleFactor set</playwright-it>
        [Fact]
        public async Task ShouldClickTheButtonWithDeviceScaleFactorSet()
        {
            await Page.SetViewportAsync(new Viewport { Width = 400, Height = 400, DeviceScaleFactor = 5 });
            Assert.Equal(5, await Page.EvaluateAsync<int>("window.devicePixelRatio"));
            await Page.SetContentAsync("<div style=\"width:100px;height:100px\">spacer</div>");
            await FrameUtils.AttachFrameAsync(Page, "button-test", TestConstants.ServerUrl + "/input/button.html");
            var frame = Page.FirstChildFrame();
            var button = await frame.QuerySelectorAsync("button");
            await button.ClickAsync();
            Assert.Equal("Clicked", await frame.EvaluateAsync<string>("window.result"));
        }

        ///<playwright-file>click.spec.js</playwright-file>
        ///<playwright-describe>Page.click</playwright-describe>
        ///<playwright-it>should click the button with px border with relative point</playwright-it>
        [Fact]
        public async Task ShouldClickTheButtonWithPxBorderWithRelativePoint()
        {
            await Page.GoToAsync(TestConstants.ServerUrl + "/input/button.html");
            await Page.QuerySelectorEvaluateAsync("button", "button => button.style.borderWidth = '8px'");
            await Page.ClickAsync("button", new ClickOptions { RelativePoint = new Point { X = 20, Y = 10 } });
            Assert.Equal("Clicked", await Page.EvaluateAsync<string>("window.result"));
            // Safari reports border-relative offsetX/offsetY.
            Assert.Equal(TestConstants.IsWebKit ? 20 + 8 : 20, await Page.EvaluateAsync<int>("offsetX"));
            Assert.Equal(TestConstants.IsWebKit ? 10 + 8 : 10, await Page.EvaluateAsync<int>("offsetY"));
        }

        ///<playwright-file>click.spec.js</playwright-file>
        ///<playwright-describe>Page.click</playwright-describe>
        ///<playwright-it>should click the button with em border with relative point</playwright-it>
        [Fact]
        public async Task ShouldClickTheButtonWithEmBorderWithRelativePoint()
        {
            await Page.GoToAsync(TestConstants.ServerUrl + "/input/button.html");
            await Page.QuerySelectorEvaluateAsync("button", "button => button.style.borderWidth = '2em'");
            await Page.QuerySelectorEvaluateAsync("button", "button => button.style.fontSize = '12px'");
            await Page.ClickAsync("button", new ClickOptions { RelativePoint = new Point { X = 20, Y = 10 } });
            Assert.Equal("Clicked", await Page.EvaluateAsync<string>("window.result"));
            // Safari reports border-relative offsetX/offsetY.
            Assert.Equal(TestConstants.IsWebKit ? 12 * 2 + 20 : 20, await Page.EvaluateAsync<int>("offsetX"));
            Assert.Equal(TestConstants.IsWebKit ? 12 * 2 + 20 : 10, await Page.EvaluateAsync<int>("offsetY"));
        }

        ///<playwright-file>click.spec.js</playwright-file>
        ///<playwright-describe>Page.click</playwright-describe>
        ///<playwright-it>should click a very large button with relative point</playwright-it>
        [Fact]
        public async Task ShouldClickAVeryLargeButtonWithRelativePoint()
        {
            await Page.GoToAsync(TestConstants.ServerUrl + "/input/button.html");
            await Page.QuerySelectorEvaluateAsync("button", "button => button.style.borderWidth = '8px'");
            await Page.QuerySelectorEvaluateAsync("button", "button.style.height = button.style.width = '2000px'");
            await Page.ClickAsync("button", new ClickOptions { RelativePoint = new Point { X = 1900, Y = 1910 } });
            Assert.Equal("Clicked", await Page.EvaluateAsync<string>("window.result"));
            // Safari reports border-relative offsetX/offsetY.
            Assert.Equal(TestConstants.IsWebKit ? 1900 + 8 : 1900, await Page.EvaluateAsync<int>("offsetX"));
            Assert.Equal(TestConstants.IsWebKit ? 1910 + 8 : 1910, await Page.EvaluateAsync<int>("offsetY"));
        }

        ///<playwright-file>click.spec.js</playwright-file>
        ///<playwright-describe>Page.click</playwright-describe>
        ///<playwright-it>should click a button in scrolling container with relative point</playwright-it>
        [Fact(Skip = "Skipped in Playwright")]
        public async Task ShouldClickAButtonInScrollingContainerWithRelativePoint()
        {
            await Page.GoToAsync(TestConstants.ServerUrl + "/input/button.html");
            await Page.QuerySelectorEvaluateAsync("button", @"button => {
                const container = document.createElement('div');
                container.style.overflow = 'auto';
                container.style.width = '200px';
                container.style.height = '200px';
                button.parentElement.insertBefore(container, button);
                container.appendChild(button);
                button.style.height = '2000px';
                button.style.width = '2000px';
            }");

            await Page.ClickAsync("button", new ClickOptions { RelativePoint = new Point { X = 1900, Y = 1910 } });
            Assert.Equal("Clicked", await Page.EvaluateAsync<string>("window.result"));
            // Safari reports border-relative offsetX/offsetY.
            Assert.Equal(1900, await Page.EvaluateAsync<int>("offsetX"));
            Assert.Equal(1910, await Page.EvaluateAsync<int>("offsetY"));
        }

        ///<playwright-file>click.spec.js</playwright-file>
        ///<playwright-describe>Page.click</playwright-describe>
        ///<playwright-it>should update modifiers correctly</playwright-it>
        [SkipBrowserAndPlatformFact(skipWebkit: true)]
        public async Task ShouldUpdateModifiersCorrectly()
        {
            await Page.GoToAsync(TestConstants.ServerUrl + "/input/button.html");
            await Page.ClickAsync("button", new ClickOptions { Modifiers = new[] { ClickModifier.Shift } });
            Assert.True(await Page.EvaluateAsync<bool>("shiftKey"));
            await Page.ClickAsync("button", new ClickOptions { Modifiers = new ClickModifier[] { } });
            Assert.False(await Page.EvaluateAsync<bool>("shiftKey"));

            await Page.Keyboard.DownAsync("Shift");

            await Page.ClickAsync("button", new ClickOptions { Modifiers = new ClickModifier[] { } });
            Assert.False(await Page.EvaluateAsync<bool>("shiftKey"));

            await Page.ClickAsync("button");
            Assert.True(await Page.EvaluateAsync<bool>("shiftKey"));

            await Page.Keyboard.UpAsync("Shift");

            await Page.ClickAsync("button");
            Assert.False(await Page.EvaluateAsync<bool>("shiftKey"));

        }

        ///<playwright-file>click.spec.js</playwright-file>
        ///<playwright-describe>Page.click</playwright-describe>
        ///<playwright-it>should click an offscreen element when scroll-behavior is smooth</playwright-it>
        [SkipBrowserAndPlatformFact(skipChromium: true)]
        public async Task ShouldClickAnOffscreenElementWhenScrollBehaviorIsSmooth()
        {
            await Page.SetContentAsync(@$"
            <div style=""border: 1px solid black; height: 500px; overflow: auto; width: 500px; scroll-behavior: smooth"">
                <button style=""margin-top: 2000px"" onClick=""window.clicked = true"" >hi</button>
            </div>");

            await Page.ClickAsync("button");
            Assert.True(await Page.EvaluateAsync<bool>("window.clicked"));
        }
    }
}
=======
    ///<playwright-describe>Page.click</playwright-describe>
    public class ClickTests : PlaywrightSharpPageBaseTest
    {
        /// <inheritdoc/>
        public ClickTests(ITestOutputHelper output) : base(output)
        {
        }

        ///<playwright-file>click.spec.js</playwright-file>
        ///<playwright-describe>Page.click</playwright-describe>
        ///<playwright-it>should click the button</playwright-it>
        [Fact]
        public async Task ShouldClickTheButton()
        {
            await Page.GoToAsync(TestConstants.ServerUrl + "/input/button.html");
            await Page.ClickAsync("button");
            Assert.Equal("Clicked", await Page.EvaluateAsync<string>("result"));
        }

        ///<playwright-file>click.spec.js</playwright-file>
        ///<playwright-describe>Page.click</playwright-describe>
        ///<playwright-it>should click svg</playwright-it>
        [Fact]
        public async Task ShouldClickSvg()
        {
            await Page.SetContentAsync($@"
                <svg height=""100"" width=""100"">
                  <circle onclick=""javascript:window.__CLICKED=42"" cx=""50"" cy=""50"" r=""40"" stroke=""black"" stroke-width=""3"" fill=""red""/>
                </svg>
            ");
            await Page.ClickAsync("circle");
            Assert.Equal(42, await Page.EvaluateAsync<int>("() => window.__CLICKED"));
        }

        ///<playwright-file>click.spec.js</playwright-file>
        ///<playwright-describe>Page.click</playwright-describe>
        ///<playwright-it>should click svg</playwright-it>
        [Fact]
        public async Task ShouldClickTheButtonIfWindowNodeIsRemoved()
        {
            await Page.GoToAsync(TestConstants.ServerUrl + "/input/button.html");
            await Page.EvaluateAsync("delete window.Node");
            await Page.ClickAsync("button");
            Assert.Equal("Clicked", await Page.EvaluateAsync<string>("result"));
        }

        ///<playwright-file>click.spec.js</playwright-file>
        ///<playwright-describe>Page.click</playwright-describe>
        ///<playwright-it>should click on a span with an inline element inside</playwright-it>
        [Fact]
        public async Task ShouldClickOnASpanWithAnInlineElementInside()
        {
            await Page.SetContentAsync($@"
                <style>
                span::before {{
                    content: 'q';
                }}
                </style>
                <span onclick='javascript:window.CLICKED=42'></span>
            ");
            await Page.ClickAsync("span");
            Assert.Equal(42, await Page.EvaluateAsync<int>("() => window.CLICKED"));
        }

        ///<playwright-file>click.spec.js</playwright-file>
        ///<playwright-describe>Page.click</playwright-describe>
        ///<playwright-it>should not throw UnhandledPromiseRejection when page closes</playwright-it>
        [Fact]
        public async Task ShouldGracefullyFailWhenPageCloses()
        {
            var context = await NewContextAsync();
            var newPage = await context.NewPageAsync();
            await Assert.ThrowsAsync<TargetClosedException>(() => Task.WhenAll(
                newPage.CloseAsync(),
                newPage.Mouse.ClickAsync(1, 2)
             ));
        }

        ///<playwright-file>click.spec.js</playwright-file>
        ///<playwright-describe>Page.click</playwright-describe>
        ///<playwright-it>should click the button after navigation </playwright-it>
        [Fact]
        public async Task ShouldClickTheButtonAfterNavigation()
        {
            await Page.GoToAsync(TestConstants.ServerUrl + "/input/button.html");
            await Page.ClickAsync("button");
            await Page.GoToAsync(TestConstants.ServerUrl + "/input/button.html");
            await Page.ClickAsync("button");
            Assert.Equal("Clicked", await Page.EvaluateAsync<string>("result"));
        }

        ///<playwright-file>click.spec.js</playwright-file>
        ///<playwright-describe>Page.click</playwright-describe>
        ///<playwright-it>should click the button after a cross origin navigation </playwright-it>
        [Fact]
        public async Task ShouldClickTheButtonAfterACrossOriginNavigation()
        {
            await Page.GoToAsync(TestConstants.ServerUrl + "/input/button.html");
            await Page.ClickAsync("button");
            await Page.GoToAsync(TestConstants.CrossProcessHttpPrefix + "/input/button.html");
            await Page.ClickAsync("button");
            Assert.Equal("Clicked", await Page.EvaluateAsync<string>("result"));
        }

        ///<playwright-file>click.spec.js</playwright-file>
        ///<playwright-describe>Page.click</playwright-describe>
        ///<playwright-it>should click with disabled javascript</playwright-it>
        [Fact]
        public async Task ShouldClickWithDisabledJavascript()
        {
            var page = await NewPageAsync(new BrowserContextOptions { JavaScriptEnabled = false });
            await page.GoToAsync(TestConstants.ServerUrl + "/wrappedlink.html");
            await Task.WhenAll(
                page.ClickAsync("a"),
                page.WaitForNavigationAsync()
            );
            Assert.Equal(TestConstants.ServerUrl + "/wrappedlink.html#clicked", Page.Url);
        }

        ///<playwright-file>click.spec.js</playwright-file>
        ///<playwright-describe>Page.click</playwright-describe>
        ///<playwright-it>should click when one of inline box children is outside of viewport</playwright-it>
        [Fact]
        public async Task ShouldClickWhenOneOfInlineBoxChildrenIsOutsideOfViewport()
        {
            await Page.SetContentAsync($@"
            <style>
            i {{
                position: absolute;
                top: -1000px;
            }}
            </style>
            <span onclick='javascript:window.CLICKED = 42;'><i>woof</i><b>doggo</b></span>
            ");

            await Page.ClickAsync("span");
            Assert.Equal(42, await Page.EvaluateAsync<int>("() => window.CLICKED"));
        }

        ///<playwright-file>click.spec.js</playwright-file>
        ///<playwright-describe>Page.click</playwright-describe>
        ///<playwright-it>should select the text by triple clicking</playwright-it>
        [Fact]
        public async Task ShouldSelectTheTextByTripleClicking()
        {
            await Page.GoToAsync(TestConstants.ServerUrl + "/input/textarea.html");
            const string text = "This is the text that we are going to try to select. Let's see how it goes.";
            await Page.FillAsync("textarea", text);
            await Page.TripleClickAsync("textarea");

            Assert.Equal(text, await Page.EvaluateAsync<string>("window.getSelection().toString()"));
        }

        ///<playwright-file>click.spec.js</playwright-file>
        ///<playwright-describe>Page.click</playwright-describe>
        ///<playwright-it>should click offscreen buttons</playwright-it>
        [Fact]
        public async Task ShouldClickOffscreenButtons()
        {
            await Page.GoToAsync(TestConstants.ServerUrl + "/offscreenbuttons.html");
            var messages = new List<string>();
            Page.Console += (sender, e) => messages.Add(e.Message.Text);

            for (int i = 0; i < 11; ++i)
            {
                // We might've scrolled to click a button - reset to (0, 0).
                await Page.EvaluateAsync("() => window.scrollTo(0, 0)");
                await Page.ClickAsync($"#btn{i}");
            }
            Assert.Equal(new List<string>
            {
                "button #0 clicked",
                "button #1 clicked",
                "button #2 clicked",
                "button #3 clicked",
                "button #4 clicked",
                "button #5 clicked",
                "button #6 clicked",
                "button #7 clicked",
                "button #8 clicked",
                "button #9 clicked",
                "button #10 clicked"
            }, messages);
        }

        ///<playwright-file>click.spec.js</playwright-file>
        ///<playwright-describe>Page.click</playwright-describe>
        ///<playwright-it>should waitFor visible when already visible</playwright-it>
        [Fact]
        public async Task ShouldWaitForVisibleWhenAlreadyVisible()
        {
            await Page.GoToAsync(TestConstants.ServerUrl + "/input/button.html");
            await Page.ClickAsync("button");
            Assert.Equal("Clicked", await Page.EvaluateAsync<string>("result"));
        }

        ///<playwright-file>click.spec.js</playwright-file>
        ///<playwright-describe>Page.click</playwright-describe>
        ///<playwright-it>should waitFor hidden when already hidden</playwright-it>
        [Fact]
        public async Task ShouldWaitForHiddenWhenAlreadyHidden()
        {
            await Page.GoToAsync(TestConstants.ServerUrl + "/input/button.html");
            await Page.QuerySelectorEvaluateAsync("button", "b => b.style.display = 'none'");

            var exception = await Assert.ThrowsAsync<PlaywrightSharpException>(()
                => Page.ClickAsync("button", new ClickOptions { WaitFor = WaitForOptions.Hidden }));

            Assert.Equal("Node is either not visible or not an HTMLElement", exception.Message);
            Assert.Equal("Was not clicked", await Page.EvaluateAsync<string>("result"));
        }

        ///<playwright-file>click.spec.js</playwright-file>
        ///<playwright-describe>Page.click</playwright-describe>
        ///<playwright-it>should waitFor hidden</playwright-it>
        [Fact]
        public async Task ShouldWaitForHidden()
        {
            await Page.GoToAsync(TestConstants.ServerUrl + "/input/button.html");
            var clickTask = Page.ClickAsync("button", new ClickOptions { WaitFor = WaitForOptions.Hidden });

            for (int i = 0; i < 5; i++)
            {
                await Page.EvaluateAsync("1");
            }
            Assert.False(clickTask.IsCompleted);

            await Page.QuerySelectorEvaluateAsync("button", "b => b.style.display = 'none'");

            var exception = await Assert.ThrowsAsync<PlaywrightSharpException>(() => clickTask);

            Assert.Equal("Node is either not visible or not an HTMLElement", exception.Message);
            Assert.Equal("Was not clicked", await Page.EvaluateAsync<string>("result"));
        }

        ///<playwright-file>click.spec.js</playwright-file>
        ///<playwright-describe>Page.click</playwright-describe>
        ///<playwright-it>should waitFor visible</playwright-it>
        [Fact]
        public async Task ShouldWaitForVisible()
        {
            await Page.GoToAsync(TestConstants.ServerUrl + "/input/button.html");
            await Page.QuerySelectorEvaluateAsync("button", "b => b.style.display = 'none'");

            var clickTask = Page.ClickAsync("button");

            for (int i = 0; i < 5; i++)
            {
                await Page.EvaluateAsync("1");
            }
            Assert.False(clickTask.IsCompleted);

            await Page.QuerySelectorEvaluateAsync("button", "b => b.style.display = 'block'");

            Assert.True(clickTask.IsCompleted);
            Assert.Equal("Clicked", await Page.EvaluateAsync<string>("result"));
        }

        ///<playwright-file>click.spec.js</playwright-file>
        ///<playwright-describe>Page.click</playwright-describe>
        ///<playwright-it>should click wrapped links</playwright-it>
        [Fact]
        public async Task ShouldClickWrappedLinks()
        {
            await Page.GoToAsync(TestConstants.ServerUrl + "/wrappedlink.html");
            await Page.ClickAsync("a");
            Assert.True(await Page.EvaluateAsync<bool>("window.__clicked"));
        }

        ///<playwright-file>click.spec.js</playwright-file>
        ///<playwright-describe>Page.click</playwright-describe>
        ///<playwright-it>should click on checkbox input and toggle</playwright-it>
        [Fact]
        public async Task ShouldClickOnCheckboxInputAndToggle()
        {
            await Page.GoToAsync(TestConstants.ServerUrl + "/input/checkbox.html");
            Assert.Null(await Page.EvaluateAsync("result.check"));
            await Page.ClickAsync("input#agree");
            Assert.True(await Page.EvaluateAsync<bool>("result.check"));
            Assert.Equal(new[] {
                "mouseover",
                "mouseenter",
                "mousemove",
                "mousedown",
                "mouseup",
                "click",
                "input",
                "change"
            }, await Page.EvaluateAsync<string[]>("result.events"));
            await Page.ClickAsync("input#agree");
            Assert.False(await Page.EvaluateAsync<bool>("result.check"));
        }

        ///<playwright-file>click.spec.js</playwright-file>
        ///<playwright-describe>Page.click</playwright-describe>
        ///<playwright-it>should click on checkbox label and toggle</playwright-it>
        [Fact]
        public async Task ShouldClickOnCheckboxLabelAndToggle()
        {
            await Page.GoToAsync(TestConstants.ServerUrl + "/input/checkbox.html");
            Assert.Null(await Page.EvaluateAsync("result.check"));
            await Page.ClickAsync("label[for=\"agree\"]");
            Assert.True(await Page.EvaluateAsync<bool>("result.check"));
            Assert.Equal(new[] {
                "click",
                "input",
                "change"
            }, await Page.EvaluateAsync<string[]>("result.events"));
            await Page.ClickAsync("label[for=\"agree\"]");
            Assert.False(await Page.EvaluateAsync<bool>("result.check"));
        }

        ///<playwright-file>click.spec.js</playwright-file>
        ///<playwright-describe>Page.click</playwright-describe>
        ///<playwright-it>should fail to click a missing button</playwright-it>
        [Fact]
        public async Task ShouldFailToClickAMissingButton()
        {
            await Page.GoToAsync(TestConstants.ServerUrl + "/input/button.html");
            var exception = await Assert.ThrowsAsync<SelectorException>(()
                => Page.ClickAsync("button.does-not-exist"));
            Assert.Equal("No node found for selector: button.does-not-exist", exception.Message);
            Assert.Equal("button.does-not-exist", exception.Selector);
        }

        ///<playwright-file>click.spec.js</playwright-file>
        ///<playwright-describe>Page.click</playwright-describe>
        ///<playwright-it>should not hang with touch-enabled viewports</playwright-it>
        [Fact]
        public async Task ShouldNotHangWithTouchEnabledViewports()
        {
            await Page.SetViewportAsync(TestConstants.IPhone.ViewPort);
            await Page.Mouse.DownAsync();
            await Page.Mouse.MoveAsync(100, 10);
            await Page.Mouse.UpAsync();
        }

        ///<playwright-file>click.spec.js</playwright-file>
        ///<playwright-describe>Page.click</playwright-describe>
        ///<playwright-it>should scroll and click the button</playwright-it>
        [Fact]
        public async Task ShouldScrollAndClickTheButton()
        {
            await Page.GoToAsync(TestConstants.ServerUrl + "/input/scrollable.html");
            await Page.ClickAsync("#button-5");
            Assert.Equal("clicked", await Page.EvaluateAsync<string>("document.querySelector(\"#button-5\").textContent"));
            await Page.ClickAsync("#button-80");
            Assert.Equal("clicked", await Page.EvaluateAsync<string>("document.querySelector(\"#button-80\").textContent"));
        }

        ///<playwright-file>click.spec.js</playwright-file>
        ///<playwright-describe>Page.click</playwright-describe>
        ///<playwright-it>should double click the button</playwright-it>
        [Fact]
        public async Task ShouldDoubleClickTheButton()
        {
            await Page.GoToAsync(TestConstants.ServerUrl + "/input/button.html");
            await Page.EvaluateAsync(@"{
               window.double = false;
               const button = document.querySelector('button');
               button.addEventListener('dblclick', event => {
                 window.double = true;
               });
            }");
            var button = await Page.QuerySelectorAsync("button");
            await button.ClickAsync(new ClickOptions { ClickCount = 2 });
            Assert.True(await Page.EvaluateAsync<bool>("double"));
            Assert.Equal("Clicked", await Page.EvaluateAsync<string>("result"));
        }

        ///<playwright-file>click.spec.js</playwright-file>
        ///<playwright-describe>Page.click</playwright-describe>
        ///<playwright-it>should click a partially obscured button</playwright-it>
        [Fact]
        public async Task ShouldClickAPartiallyObscuredButton()
        {
            await Page.GoToAsync(TestConstants.ServerUrl + "/input/button.html");
            await Page.EvaluateAsync(@"{
                const button = document.querySelector('button');
                button.textContent = 'Some really long text that will go offscreen';

button.style.position = 'absolute';
                button.style.left = '368px';
            }");
            await Page.ClickAsync("button");
            Assert.Equal("Clicked", await Page.EvaluateAsync<string>("result"));
        }

        ///<playwright-file>click.spec.js</playwright-file>
        ///<playwright-describe>Page.click</playwright-describe>
        ///<playwright-it>should click a rotated button</playwright-it>
        [Fact]
        public async Task ShouldClickARotatedButton()
        {
            await Page.GoToAsync(TestConstants.ServerUrl + "/input/rotatedButton.html");
            await Page.ClickAsync("button");
            Assert.Equal("Clicked", await Page.EvaluateAsync<string>("result"));
        }

        ///<playwright-file>click.spec.js</playwright-file>
        ///<playwright-describe>Page.click</playwright-describe>
        ///<playwright-it>should fire contextmenu event on right click</playwright-it>
        [Fact]
        public async Task ShouldFireContextmenuEventOnRightClick()
        {
            await Page.GoToAsync(TestConstants.ServerUrl + "/input/scrollable.html");
            await Page.ClickAsync("#button-8", new ClickOptions { Button = MouseButton.Right });
            Assert.Equal("context menu", await Page.EvaluateAsync<string>("document.querySelector('#button-8').textContent"));
        }

        ///<playwright-file>click.spec.js</playwright-file>
        ///<playwright-describe>Page.click</playwright-describe>
        ///<playwright-it>should click links which cause navigation</playwright-it>
        [Fact]
        public async Task ShouldClickLinksWhichCauseNavigation()
        {
            await Page.SetContentAsync($"<a href=\"{TestConstants.EmptyPage}\">empty.html</a>");
            // This await should not hang.
            await Page.ClickAsync("a");
        }

        ///<playwright-file>click.spec.js</playwright-file>
        ///<playwright-describe>Page.click</playwright-describe>
        ///<playwright-it>should click the button inside an iframe</playwright-it>
        [Fact]
        public async Task ShouldClickTheButtonInsideAnIframe()
        {
            await Page.GoToAsync(TestConstants.EmptyPage);
            await Page.SetContentAsync("<div style=\"width:100px;height:100px\">spacer</div>");
            await FrameUtils.AttachFrameAsync(Page, "button-test", TestConstants.ServerUrl + "/input/button.html");
            var frame = Page.FirstChildFrame();
            var button = await frame.QuerySelectorAsync("button");
            await button.ClickAsync();
            Assert.Equal("Clicked", await frame.EvaluateAsync<string>("window.result"));
        }

        ///<playwright-file>click.spec.js</playwright-file>
        ///<playwright-describe>Page.click</playwright-describe>
        ///<playwright-it>should click the button with fixed position inside an iframe</playwright-it>
        [Fact(Skip = "See test in playwright")]
        public async Task ShouldClickTheButtonWithFixedPositionInsideAnIframe()
        {
            await Page.GoToAsync(TestConstants.EmptyPage);
            await Page.SetViewportAsync(new Viewport
            {
                Width = 500,
                Height = 500
            });
            await Page.SetContentAsync("<div style=\"width:100px;height:2000px\">spacer</div>");
            await FrameUtils.AttachFrameAsync(Page, "button-test", TestConstants.ServerUrl + "/input/button.html");
            var frame = Page.FirstChildFrame();
            await frame.QuerySelectorEvaluateAsync("button", "button => button.style.setProperty('position', 'fixed')");
            await frame.ClickAsync("button");
            Assert.Equal("Clicked", await frame.EvaluateAsync<string>("window.result"));
        }

        ///<playwright-file>click.spec.js</playwright-file>
        ///<playwright-describe>Page.click</playwright-describe>
        ///<playwright-it>should click the button with deviceScaleFactor set</playwright-it>
        [Fact]
        public async Task ShouldClickTheButtonWithDeviceScaleFactorSet()
        {
            await Page.SetViewportAsync(new Viewport { Width = 400, Height = 400, DeviceScaleFactor = 5 });
            Assert.Equal(5, await Page.EvaluateAsync<int>("window.devicePixelRatio"));
            await Page.SetContentAsync("<div style=\"width:100px;height:100px\">spacer</div>");
            await FrameUtils.AttachFrameAsync(Page, "button-test", TestConstants.ServerUrl + "/input/button.html");
            var frame = Page.FirstChildFrame();
            var button = await frame.QuerySelectorAsync("button");
            await button.ClickAsync();
            Assert.Equal("Clicked", await frame.EvaluateAsync<string>("window.result"));
        }

        ///<playwright-file>click.spec.js</playwright-file>
        ///<playwright-describe>Page.click</playwright-describe>
        ///<playwright-it>should click the button with px border with relative point</playwright-it>
        [Fact]
        public async Task ShouldClickTheButtonWithPxBorderWithRelativePoint()
        {
            await Page.GoToAsync(TestConstants.ServerUrl + "/input/button.html");
            await Page.QuerySelectorEvaluateAsync("button", "button => button.style.borderWidth = '8px'");
            await Page.ClickAsync("button", new ClickOptions { RelativePoint = new Point { X = 20, Y = 10 } });
            Assert.Equal("Clicked", await Page.EvaluateAsync<string>("window.result"));
            // Safari reports border-relative offsetX/offsetY.
            Assert.Equal(TestConstants.IsWebKit ? 20 + 8 : 20, await Page.EvaluateAsync<int>("offsetX"));
            Assert.Equal(TestConstants.IsWebKit ? 10 + 8 : 10, await Page.EvaluateAsync<int>("offsetY"));
        }

        ///<playwright-file>click.spec.js</playwright-file>
        ///<playwright-describe>Page.click</playwright-describe>
        ///<playwright-it>should click the button with em border with relative point</playwright-it>
        [Fact]
        public async Task ShouldClickTheButtonWithEmBorderWithRelativePoint()
        {
            await Page.GoToAsync(TestConstants.ServerUrl + "/input/button.html");
            await Page.QuerySelectorEvaluateAsync("button", "button => button.style.borderWidth = '2em'");
            await Page.QuerySelectorEvaluateAsync("button", "button => button.style.fontSize = '12px'");
            await Page.ClickAsync("button", new ClickOptions { RelativePoint = new Point { X = 20, Y = 10 } });
            Assert.Equal("Clicked", await Page.EvaluateAsync<string>("window.result"));
            // Safari reports border-relative offsetX/offsetY.
            Assert.Equal(TestConstants.IsWebKit ? 12 * 2 + 20 : 20, await Page.EvaluateAsync<int>("offsetX"));
            Assert.Equal(TestConstants.IsWebKit ? 12 * 2 + 20 : 10, await Page.EvaluateAsync<int>("offsetY"));
        }

        ///<playwright-file>click.spec.js</playwright-file>
        ///<playwright-describe>Page.click</playwright-describe>
        ///<playwright-it>should click a very large button with relative point</playwright-it>
        [Fact]
        public async Task ShouldClickAVeryLargeButtonWithRelativePoint()
        {
            await Page.GoToAsync(TestConstants.ServerUrl + "/input/button.html");
            await Page.QuerySelectorEvaluateAsync("button", "button => button.style.borderWidth = '8px'");
            await Page.QuerySelectorEvaluateAsync("button", "button.style.height = button.style.width = '2000px'");
            await Page.ClickAsync("button", new ClickOptions { RelativePoint = new Point { X = 1900, Y = 1910 } });
            Assert.Equal("Clicked", await Page.EvaluateAsync<string>("window.result"));
            // Safari reports border-relative offsetX/offsetY.
            Assert.Equal(TestConstants.IsWebKit ? 1900 + 8 : 1900, await Page.EvaluateAsync<int>("offsetX"));
            Assert.Equal(TestConstants.IsWebKit ? 1910 + 8 : 1910, await Page.EvaluateAsync<int>("offsetY"));
        }

        ///<playwright-file>click.spec.js</playwright-file>
        ///<playwright-describe>Page.click</playwright-describe>
        ///<playwright-it>should click a button in scrolling container with relative point</playwright-it>
        [Fact(Skip = "Skipped in Playwright")]
        public async Task ShouldClickAButtonInScrollingContainerWithRelativePoint()
        {
            await Page.GoToAsync(TestConstants.ServerUrl + "/input/button.html");
            await Page.QuerySelectorEvaluateAsync("button", @"button => {
                const container = document.createElement('div');
                container.style.overflow = 'auto';
                container.style.width = '200px';
                container.style.height = '200px';
                button.parentElement.insertBefore(container, button);
                container.appendChild(button);
                button.style.height = '2000px';
                button.style.width = '2000px';
            }");

            await Page.ClickAsync("button", new ClickOptions { RelativePoint = new Point { X = 1900, Y = 1910 } });
            Assert.Equal("Clicked", await Page.EvaluateAsync<string>("window.result"));
            // Safari reports border-relative offsetX/offsetY.
            Assert.Equal(1900, await Page.EvaluateAsync<int>("offsetX"));
            Assert.Equal(1910, await Page.EvaluateAsync<int>("offsetY"));
        }

        ///<playwright-file>click.spec.js</playwright-file>
        ///<playwright-describe>Page.click</playwright-describe>
        ///<playwright-it>should update modifiers correctly</playwright-it>
        [SkipBrowserAndPlatformFact(skipWebkit: true)]
        public async Task ShouldUpdateModifiersCorrectly()
        {
            await Page.GoToAsync(TestConstants.ServerUrl + "/input/button.html");
            await Page.ClickAsync("button", new ClickOptions { Modifiers = new[] { ClickModifier.Shift } });
            Assert.True(await Page.EvaluateAsync<bool>("shiftKey"));
            await Page.ClickAsync("button", new ClickOptions { Modifiers = new ClickModifier[] { } });
            Assert.False(await Page.EvaluateAsync<bool>("shiftKey"));

            await Page.Keyboard.DownAsync("Shift");

            await Page.ClickAsync("button", new ClickOptions { Modifiers = new ClickModifier[] { } });
            Assert.False(await Page.EvaluateAsync<bool>("shiftKey"));

            await Page.ClickAsync("button");
            Assert.True(await Page.EvaluateAsync<bool>("shiftKey"));

            await Page.Keyboard.UpAsync("Shift");

            await Page.ClickAsync("button");
            Assert.False(await Page.EvaluateAsync<bool>("shiftKey"));

        }

        ///<playwright-file>click.spec.js</playwright-file>
        ///<playwright-describe>Page.click</playwright-describe>
        ///<playwright-it>should click an offscreen element when scroll-behavior is smooth</playwright-it>
        [SkipBrowserAndPlatformFact(skipChromium: true)]
        public async Task ShouldClickAnOffscreenElementWhenScrollBehaviorIsSmooth()
        {
            await Page.SetContentAsync(@$"
            <div style=""border: 1px solid black; height: 500px; overflow: auto; width: 500px; scroll-behavior: smooth"">
                <button style=""margin-top: 2000px"" onClick=""window.clicked = true"" >hi</button>
            </div>");

            await Page.ClickAsync("button");
            Assert.True(await Page.EvaluateAsync<bool>("window.clicked"));
        }
    }
}
>>>>>>> 5edbdbaa
<|MERGE_RESOLUTION|>--- conflicted
+++ resolved
@@ -1,1189 +1,599 @@
-﻿using System;
-using System.Collections.Generic;
-using System.Drawing;
-using System.Threading.Tasks;
-using PlaywrightSharp.Tests.Attributes;
-using PlaywrightSharp.Tests.BaseTests;
-using Xunit;
-using Xunit.Abstractions;
-
-namespace PlaywrightSharp.Tests.Page
-{
-    ///<playwright-file>click.spec.js</playwright-file>
-<<<<<<< HEAD
-    ///<playwright-describe>Page.click</playwright-describe>
-    public class ClickTests : PlaywrightSharpPageBaseTest
-    {
-        /// <inheritdoc/>
-        public ClickTests(ITestOutputHelper output) : base(output)
-        {
-        }
-
-        ///<playwright-file>click.spec.js</playwright-file>
-        ///<playwright-describe>Page.click</playwright-describe>
-        ///<playwright-it>should click the button</playwright-it>
-        [Fact]
-        public async Task ShouldClickTheButton()
-        {
-            await Page.GoToAsync(TestConstants.ServerUrl + "/input/button.html");
-            await Page.ClickAsync("button");
-            Assert.Equal("Clicked", await Page.EvaluateAsync<string>("result"));
-        }
-
-        ///<playwright-file>click.spec.js</playwright-file>
-        ///<playwright-describe>Page.click</playwright-describe>
-        ///<playwright-it>should click svg</playwright-it>
-        [Fact]
-        public async Task ShouldClickSvg()
-        {
-            await Page.SetContentAsync($@"
-                <svg height=""100"" width=""100"">
-                  <circle onclick=""javascript:window.__CLICKED=42"" cx=""50"" cy=""50"" r=""40"" stroke=""black"" stroke-width=""3"" fill=""red""/>
-                </svg>
-            ");
-            await Page.ClickAsync("circle");
-            Assert.Equal(42, await Page.EvaluateAsync<int>("() => window.__CLICKED"));
-        }
-
-        ///<playwright-file>click.spec.js</playwright-file>
-        ///<playwright-describe>Page.click</playwright-describe>
-        ///<playwright-it>should click svg</playwright-it>
-        [Fact]
-        public async Task ShouldClickTheButtonIfWindowNodeIsRemoved()
-        {
-            await Page.GoToAsync(TestConstants.ServerUrl + "/input/button.html");
-            await Page.EvaluateAsync("delete window.Node");
-            await Page.ClickAsync("button");
-            Assert.Equal("Clicked", await Page.EvaluateAsync<string>("result"));
-        }
-
-        ///<playwright-file>click.spec.js</playwright-file>
-        ///<playwright-describe>Page.click</playwright-describe>
-        ///<playwright-it>should click on a span with an inline element inside</playwright-it>
-        [Fact]
-        public async Task ShouldClickOnASpanWithAnInlineElementInside()
-        {
-            await Page.SetContentAsync($@"
-                <style>
-                span::before {{
-                    content: 'q';
-                }}
-                </style>
-                <span onclick='javascript:window.CLICKED=42'></span>
-            ");
-            await Page.ClickAsync("span");
-            Assert.Equal(42, await Page.EvaluateAsync<int>("() => window.CLICKED"));
-        }
-
-        ///<playwright-file>click.spec.js</playwright-file>
-        ///<playwright-describe>Page.click</playwright-describe>
-        ///<playwright-it>should not throw UnhandledPromiseRejection when page closes</playwright-it>
-        [Fact]
-        public async Task ShouldGracefullyFailWhenPageCloses()
-        {
-            var context = await NewContextAsync();
-            var newPage = await context.NewPageAsync();
-            await Assert.ThrowsAsync<TargetClosedException>(() => Task.WhenAll(
-                newPage.CloseAsync(),
-                newPage.Mouse.ClickAsync(1, 2)
-             ));
-        }
-
-        ///<playwright-file>click.spec.js</playwright-file>
-        ///<playwright-describe>Page.click</playwright-describe>
-        ///<playwright-it>should click the button after navigation </playwright-it>
-        [Fact]
-        public async Task ShouldClickTheButtonAfterNavigation()
-        {
-            await Page.GoToAsync(TestConstants.ServerUrl + "/input/button.html");
-            await Page.ClickAsync("button");
-            await Page.GoToAsync(TestConstants.ServerUrl + "/input/button.html");
-            await Page.ClickAsync("button");
-            Assert.Equal("Clicked", await Page.EvaluateAsync<string>("result"));
-        }
-
-        ///<playwright-file>click.spec.js</playwright-file>
-        ///<playwright-describe>Page.click</playwright-describe>
-        ///<playwright-it>should click the button after a cross origin navigation </playwright-it>
-        [Fact]
-        public async Task ShouldClickTheButtonAfterACrossOriginNavigation()
-        {
-            await Page.GoToAsync(TestConstants.ServerUrl + "/input/button.html");
-            await Page.ClickAsync("button");
-            await Page.GoToAsync(TestConstants.CrossProcessHttpPrefix + "/input/button.html");
-            await Page.ClickAsync("button");
-            Assert.Equal("Clicked", await Page.EvaluateAsync<string>("result"));
-        }
-
-        ///<playwright-file>click.spec.js</playwright-file>
-        ///<playwright-describe>Page.click</playwright-describe>
-        ///<playwright-it>should click with disabled javascript</playwright-it>
-        [Fact]
-        public async Task ShouldClickWithDisabledJavascript()
-        {
-            var page = await NewPageAsync(new BrowserContextOptions { JavaScriptEnabled = false });
-            await page.GoToAsync(TestConstants.ServerUrl + "/wrappedlink.html");
-            await Task.WhenAll(
-                page.ClickAsync("a"),
-                page.WaitForNavigationAsync()
-            );
-            Assert.Equal(TestConstants.ServerUrl + "/wrappedlink.html#clicked", Page.Url);
-        }
-
-        ///<playwright-file>click.spec.js</playwright-file>
-        ///<playwright-describe>Page.click</playwright-describe>
-        ///<playwright-it>should click when one of inline box children is outside of viewport</playwright-it>
-        [Fact]
-        public async Task ShouldClickWhenOneOfInlineBoxChildrenIsOutsideOfViewport()
-        {
-            await Page.SetContentAsync($@"
-            <style>
-            i {{
-                position: absolute;
-                top: -1000px;
-            }}
-            </style>
-            <span onclick='javascript:window.CLICKED = 42;'><i>woof</i><b>doggo</b></span>
-            ");
-
-            await Page.ClickAsync("span");
-            Assert.Equal(42, await Page.EvaluateAsync<int>("() => window.CLICKED"));
-        }
-
-        ///<playwright-file>click.spec.js</playwright-file>
-        ///<playwright-describe>Page.click</playwright-describe>
-        ///<playwright-it>should select the text by triple clicking</playwright-it>
-        [Fact]
-        public async Task ShouldSelectTheTextByTripleClicking()
-        {
-            await Page.GoToAsync(TestConstants.ServerUrl + "/input/textarea.html");
-            const string text = "This is the text that we are going to try to select. Let's see how it goes.";
-            await Page.FillAsync("textarea", text);
-            await Page.TripleClickAsync("textarea");
-
-            Assert.Equal(text, await Page.EvaluateAsync<string>("window.getSelection().toString()"));
-        }
-
-        ///<playwright-file>click.spec.js</playwright-file>
-        ///<playwright-describe>Page.click</playwright-describe>
-        ///<playwright-it>should click offscreen buttons</playwright-it>
-        [Fact]
-        public async Task ShouldClickOffscreenButtons()
-        {
-            await Page.GoToAsync(TestConstants.ServerUrl + "/offscreenbuttons.html");
-            var messages = new List<string>();
-            Page.Console += (sender, e) => messages.Add(e.Message.Text);
-
-            for (int i = 0; i < 11; ++i)
-            {
-                // We might've scrolled to click a button - reset to (0, 0).
-                await Page.EvaluateAsync("() => window.scrollTo(0, 0)");
-                await Page.ClickAsync($"#btn{i}");
-            }
-            Assert.Equal(new List<string>
-            {
-                "button #0 clicked",
-                "button #1 clicked",
-                "button #2 clicked",
-                "button #3 clicked",
-                "button #4 clicked",
-                "button #5 clicked",
-                "button #6 clicked",
-                "button #7 clicked",
-                "button #8 clicked",
-                "button #9 clicked",
-                "button #10 clicked"
-            }, messages);
-        }
-
-        ///<playwright-file>click.spec.js</playwright-file>
-        ///<playwright-describe>Page.click</playwright-describe>
-        ///<playwright-it>should waitFor visible when already visible</playwright-it>
-        [Fact]
-        public async Task ShouldWaitForVisibleWhenAlreadyVisible()
-        {
-            await Page.GoToAsync(TestConstants.ServerUrl + "/input/button.html");
-            await Page.ClickAsync("button");
-            Assert.Equal("Clicked", await Page.EvaluateAsync<string>("result"));
-        }
-
-        ///<playwright-file>click.spec.js</playwright-file>
-        ///<playwright-describe>Page.click</playwright-describe>
-        ///<playwright-it>should waitFor hidden when already hidden</playwright-it>
-        [Fact]
-        public async Task ShouldWaitForHiddenWhenAlreadyHidden()
-        {
-            await Page.GoToAsync(TestConstants.ServerUrl + "/input/button.html");
-            await Page.QuerySelectorEvaluateAsync("button", "b => b.style.display = 'none'");
-
-            var exception = await Assert.ThrowsAsync<PlaywrightSharpException>(()
-                => Page.ClickAsync("button", new ClickOptions { WaitFor = WaitForClickOptions.Hidden }));
-
-            Assert.Equal("Node is either not visible or not an HTMLElement", exception.Message);
-            Assert.Equal("Was not clicked", await Page.EvaluateAsync<string>("result"));
-        }
-
-        ///<playwright-file>click.spec.js</playwright-file>
-        ///<playwright-describe>Page.click</playwright-describe>
-        ///<playwright-it>should waitFor hidden</playwright-it>
-        [Fact]
-        public async Task ShouldWaitForHidden()
-        {
-            await Page.GoToAsync(TestConstants.ServerUrl + "/input/button.html");
-            var clickTask = Page.ClickAsync("button", new ClickOptions { WaitFor = WaitForClickOptions.Hidden });
-
-            for (int i = 0; i < 5; i++)
-            {
-                await Page.EvaluateAsync("1");
-            }
-            Assert.False(clickTask.IsCompleted);
-
-            await Page.QuerySelectorEvaluateAsync("button", "b => b.style.display = 'none'");
-
-            var exception = await Assert.ThrowsAsync<PlaywrightSharpException>(() => clickTask);
-
-            Assert.Equal("Node is either not visible or not an HTMLElement", exception.Message);
-            Assert.Equal("Was not clicked", await Page.EvaluateAsync<string>("result"));
-        }
-
-        ///<playwright-file>click.spec.js</playwright-file>
-        ///<playwright-describe>Page.click</playwright-describe>
-        ///<playwright-it>should waitFor visible</playwright-it>
-        [Fact]
-        public async Task ShouldWaitForVisible()
-        {
-            await Page.GoToAsync(TestConstants.ServerUrl + "/input/button.html");
-            await Page.QuerySelectorEvaluateAsync("button", "b => b.style.display = 'none'");
-
-            var clickTask = Page.ClickAsync("button");
-
-            for (int i = 0; i < 5; i++)
-            {
-                await Page.EvaluateAsync("1");
-            }
-            Assert.False(clickTask.IsCompleted);
-
-            await Page.QuerySelectorEvaluateAsync("button", "b => b.style.display = 'block'");
-
-            Assert.True(clickTask.IsCompleted);
-            Assert.Equal("Clicked", await Page.EvaluateAsync<string>("result"));
-        }
-
-        ///<playwright-file>click.spec.js</playwright-file>
-        ///<playwright-describe>Page.click</playwright-describe>
-        ///<playwright-it>should click wrapped links</playwright-it>
-        [Fact]
-        public async Task ShouldClickWrappedLinks()
-        {
-            await Page.GoToAsync(TestConstants.ServerUrl + "/wrappedlink.html");
-            await Page.ClickAsync("a");
-            Assert.True(await Page.EvaluateAsync<bool>("window.__clicked"));
-        }
-
-        ///<playwright-file>click.spec.js</playwright-file>
-        ///<playwright-describe>Page.click</playwright-describe>
-        ///<playwright-it>should click on checkbox input and toggle</playwright-it>
-        [Fact]
-        public async Task ShouldClickOnCheckboxInputAndToggle()
-        {
-            await Page.GoToAsync(TestConstants.ServerUrl + "/input/checkbox.html");
-            Assert.Null(await Page.EvaluateAsync("result.check"));
-            await Page.ClickAsync("input#agree");
-            Assert.True(await Page.EvaluateAsync<bool>("result.check"));
-            Assert.Equal(new[] {
-                "mouseover",
-                "mouseenter",
-                "mousemove",
-                "mousedown",
-                "mouseup",
-                "click",
-                "input",
-                "change"
-            }, await Page.EvaluateAsync<string[]>("result.events"));
-            await Page.ClickAsync("input#agree");
-            Assert.False(await Page.EvaluateAsync<bool>("result.check"));
-        }
-
-        ///<playwright-file>click.spec.js</playwright-file>
-        ///<playwright-describe>Page.click</playwright-describe>
-        ///<playwright-it>should click on checkbox label and toggle</playwright-it>
-        [Fact]
-        public async Task ShouldClickOnCheckboxLabelAndToggle()
-        {
-            await Page.GoToAsync(TestConstants.ServerUrl + "/input/checkbox.html");
-            Assert.Null(await Page.EvaluateAsync("result.check"));
-            await Page.ClickAsync("label[for=\"agree\"]");
-            Assert.True(await Page.EvaluateAsync<bool>("result.check"));
-            Assert.Equal(new[] {
-                "click",
-                "input",
-                "change"
-            }, await Page.EvaluateAsync<string[]>("result.events"));
-            await Page.ClickAsync("label[for=\"agree\"]");
-            Assert.False(await Page.EvaluateAsync<bool>("result.check"));
-        }
-
-        ///<playwright-file>click.spec.js</playwright-file>
-        ///<playwright-describe>Page.click</playwright-describe>
-        ///<playwright-it>should fail to click a missing button</playwright-it>
-        [Fact]
-        public async Task ShouldFailToClickAMissingButton()
-        {
-            await Page.GoToAsync(TestConstants.ServerUrl + "/input/button.html");
-            var exception = await Assert.ThrowsAsync<SelectorException>(()
-                => Page.ClickAsync("button.does-not-exist"));
-            Assert.Equal("No node found for selector: button.does-not-exist", exception.Message);
-            Assert.Equal("button.does-not-exist", exception.Selector);
-        }
-
-        ///<playwright-file>click.spec.js</playwright-file>
-        ///<playwright-describe>Page.click</playwright-describe>
-        ///<playwright-it>should not hang with touch-enabled viewports</playwright-it>
-        [Fact]
-        public async Task ShouldNotHangWithTouchEnabledViewports()
-        {
-            await Page.SetViewportAsync(TestConstants.IPhone.ViewPort);
-            await Page.Mouse.DownAsync();
-            await Page.Mouse.MoveAsync(100, 10);
-            await Page.Mouse.UpAsync();
-        }
-
-        ///<playwright-file>click.spec.js</playwright-file>
-        ///<playwright-describe>Page.click</playwright-describe>
-        ///<playwright-it>should scroll and click the button</playwright-it>
-        [Fact]
-        public async Task ShouldScrollAndClickTheButton()
-        {
-            await Page.GoToAsync(TestConstants.ServerUrl + "/input/scrollable.html");
-            await Page.ClickAsync("#button-5");
-            Assert.Equal("clicked", await Page.EvaluateAsync<string>("document.querySelector(\"#button-5\").textContent"));
-            await Page.ClickAsync("#button-80");
-            Assert.Equal("clicked", await Page.EvaluateAsync<string>("document.querySelector(\"#button-80\").textContent"));
-        }
-
-        ///<playwright-file>click.spec.js</playwright-file>
-        ///<playwright-describe>Page.click</playwright-describe>
-        ///<playwright-it>should double click the button</playwright-it>
-        [Fact]
-        public async Task ShouldDoubleClickTheButton()
-        {
-            await Page.GoToAsync(TestConstants.ServerUrl + "/input/button.html");
-            await Page.EvaluateAsync(@"{
-               window.double = false;
-               const button = document.querySelector('button');
-               button.addEventListener('dblclick', event => {
-                 window.double = true;
-               });
-            }");
-            var button = await Page.QuerySelectorAsync("button");
-            await button.ClickAsync(new ClickOptions { ClickCount = 2 });
-            Assert.True(await Page.EvaluateAsync<bool>("double"));
-            Assert.Equal("Clicked", await Page.EvaluateAsync<string>("result"));
-        }
-
-        ///<playwright-file>click.spec.js</playwright-file>
-        ///<playwright-describe>Page.click</playwright-describe>
-        ///<playwright-it>should click a partially obscured button</playwright-it>
-        [Fact]
-        public async Task ShouldClickAPartiallyObscuredButton()
-        {
-            await Page.GoToAsync(TestConstants.ServerUrl + "/input/button.html");
-            await Page.EvaluateAsync(@"{
-                const button = document.querySelector('button');
-                button.textContent = 'Some really long text that will go offscreen';
-
-button.style.position = 'absolute';
-                button.style.left = '368px';
-            }");
-            await Page.ClickAsync("button");
-            Assert.Equal("Clicked", await Page.EvaluateAsync<string>("result"));
-        }
-
-        ///<playwright-file>click.spec.js</playwright-file>
-        ///<playwright-describe>Page.click</playwright-describe>
-        ///<playwright-it>should click a rotated button</playwright-it>
-        [Fact]
-        public async Task ShouldClickARotatedButton()
-        {
-            await Page.GoToAsync(TestConstants.ServerUrl + "/input/rotatedButton.html");
-            await Page.ClickAsync("button");
-            Assert.Equal("Clicked", await Page.EvaluateAsync<string>("result"));
-        }
-
-        ///<playwright-file>click.spec.js</playwright-file>
-        ///<playwright-describe>Page.click</playwright-describe>
-        ///<playwright-it>should fire contextmenu event on right click</playwright-it>
-        [Fact]
-        public async Task ShouldFireContextmenuEventOnRightClick()
-        {
-            await Page.GoToAsync(TestConstants.ServerUrl + "/input/scrollable.html");
-            await Page.ClickAsync("#button-8", new ClickOptions { Button = MouseButton.Right });
-            Assert.Equal("context menu", await Page.EvaluateAsync<string>("document.querySelector('#button-8').textContent"));
-        }
-
-        ///<playwright-file>click.spec.js</playwright-file>
-        ///<playwright-describe>Page.click</playwright-describe>
-        ///<playwright-it>should click links which cause navigation</playwright-it>
-        [Fact]
-        public async Task ShouldClickLinksWhichCauseNavigation()
-        {
-            await Page.SetContentAsync($"<a href=\"{TestConstants.EmptyPage}\">empty.html</a>");
-            // This await should not hang.
-            await Page.ClickAsync("a");
-        }
-
-        ///<playwright-file>click.spec.js</playwright-file>
-        ///<playwright-describe>Page.click</playwright-describe>
-        ///<playwright-it>should click the button inside an iframe</playwright-it>
-        [Fact]
-        public async Task ShouldClickTheButtonInsideAnIframe()
-        {
-            await Page.GoToAsync(TestConstants.EmptyPage);
-            await Page.SetContentAsync("<div style=\"width:100px;height:100px\">spacer</div>");
-            await FrameUtils.AttachFrameAsync(Page, "button-test", TestConstants.ServerUrl + "/input/button.html");
-            var frame = Page.FirstChildFrame();
-            var button = await frame.QuerySelectorAsync("button");
-            await button.ClickAsync();
-            Assert.Equal("Clicked", await frame.EvaluateAsync<string>("window.result"));
-        }
-
-        ///<playwright-file>click.spec.js</playwright-file>
-        ///<playwright-describe>Page.click</playwright-describe>
-        ///<playwright-it>should click the button with fixed position inside an iframe</playwright-it>
-        [Fact(Skip = "See test in playwright")]
-        public async Task ShouldClickTheButtonWithFixedPositionInsideAnIframe()
-        {
-            await Page.GoToAsync(TestConstants.EmptyPage);
-            await Page.SetViewportAsync(new Viewport
-            {
-                Width = 500,
-                Height = 500
-            });
-            await Page.SetContentAsync("<div style=\"width:100px;height:2000px\">spacer</div>");
-            await FrameUtils.AttachFrameAsync(Page, "button-test", TestConstants.ServerUrl + "/input/button.html");
-            var frame = Page.FirstChildFrame();
-            await frame.QuerySelectorEvaluateAsync("button", "button => button.style.setProperty('position', 'fixed')");
-            await frame.ClickAsync("button");
-            Assert.Equal("Clicked", await frame.EvaluateAsync<string>("window.result"));
-        }
-
-        ///<playwright-file>click.spec.js</playwright-file>
-        ///<playwright-describe>Page.click</playwright-describe>
-        ///<playwright-it>should click the button with deviceScaleFactor set</playwright-it>
-        [Fact]
-        public async Task ShouldClickTheButtonWithDeviceScaleFactorSet()
-        {
-            await Page.SetViewportAsync(new Viewport { Width = 400, Height = 400, DeviceScaleFactor = 5 });
-            Assert.Equal(5, await Page.EvaluateAsync<int>("window.devicePixelRatio"));
-            await Page.SetContentAsync("<div style=\"width:100px;height:100px\">spacer</div>");
-            await FrameUtils.AttachFrameAsync(Page, "button-test", TestConstants.ServerUrl + "/input/button.html");
-            var frame = Page.FirstChildFrame();
-            var button = await frame.QuerySelectorAsync("button");
-            await button.ClickAsync();
-            Assert.Equal("Clicked", await frame.EvaluateAsync<string>("window.result"));
-        }
-
-        ///<playwright-file>click.spec.js</playwright-file>
-        ///<playwright-describe>Page.click</playwright-describe>
-        ///<playwright-it>should click the button with px border with relative point</playwright-it>
-        [Fact]
-        public async Task ShouldClickTheButtonWithPxBorderWithRelativePoint()
-        {
-            await Page.GoToAsync(TestConstants.ServerUrl + "/input/button.html");
-            await Page.QuerySelectorEvaluateAsync("button", "button => button.style.borderWidth = '8px'");
-            await Page.ClickAsync("button", new ClickOptions { RelativePoint = new Point { X = 20, Y = 10 } });
-            Assert.Equal("Clicked", await Page.EvaluateAsync<string>("window.result"));
-            // Safari reports border-relative offsetX/offsetY.
-            Assert.Equal(TestConstants.IsWebKit ? 20 + 8 : 20, await Page.EvaluateAsync<int>("offsetX"));
-            Assert.Equal(TestConstants.IsWebKit ? 10 + 8 : 10, await Page.EvaluateAsync<int>("offsetY"));
-        }
-
-        ///<playwright-file>click.spec.js</playwright-file>
-        ///<playwright-describe>Page.click</playwright-describe>
-        ///<playwright-it>should click the button with em border with relative point</playwright-it>
-        [Fact]
-        public async Task ShouldClickTheButtonWithEmBorderWithRelativePoint()
-        {
-            await Page.GoToAsync(TestConstants.ServerUrl + "/input/button.html");
-            await Page.QuerySelectorEvaluateAsync("button", "button => button.style.borderWidth = '2em'");
-            await Page.QuerySelectorEvaluateAsync("button", "button => button.style.fontSize = '12px'");
-            await Page.ClickAsync("button", new ClickOptions { RelativePoint = new Point { X = 20, Y = 10 } });
-            Assert.Equal("Clicked", await Page.EvaluateAsync<string>("window.result"));
-            // Safari reports border-relative offsetX/offsetY.
-            Assert.Equal(TestConstants.IsWebKit ? 12 * 2 + 20 : 20, await Page.EvaluateAsync<int>("offsetX"));
-            Assert.Equal(TestConstants.IsWebKit ? 12 * 2 + 20 : 10, await Page.EvaluateAsync<int>("offsetY"));
-        }
-
-        ///<playwright-file>click.spec.js</playwright-file>
-        ///<playwright-describe>Page.click</playwright-describe>
-        ///<playwright-it>should click a very large button with relative point</playwright-it>
-        [Fact]
-        public async Task ShouldClickAVeryLargeButtonWithRelativePoint()
-        {
-            await Page.GoToAsync(TestConstants.ServerUrl + "/input/button.html");
-            await Page.QuerySelectorEvaluateAsync("button", "button => button.style.borderWidth = '8px'");
-            await Page.QuerySelectorEvaluateAsync("button", "button.style.height = button.style.width = '2000px'");
-            await Page.ClickAsync("button", new ClickOptions { RelativePoint = new Point { X = 1900, Y = 1910 } });
-            Assert.Equal("Clicked", await Page.EvaluateAsync<string>("window.result"));
-            // Safari reports border-relative offsetX/offsetY.
-            Assert.Equal(TestConstants.IsWebKit ? 1900 + 8 : 1900, await Page.EvaluateAsync<int>("offsetX"));
-            Assert.Equal(TestConstants.IsWebKit ? 1910 + 8 : 1910, await Page.EvaluateAsync<int>("offsetY"));
-        }
-
-        ///<playwright-file>click.spec.js</playwright-file>
-        ///<playwright-describe>Page.click</playwright-describe>
-        ///<playwright-it>should click a button in scrolling container with relative point</playwright-it>
-        [Fact(Skip = "Skipped in Playwright")]
-        public async Task ShouldClickAButtonInScrollingContainerWithRelativePoint()
-        {
-            await Page.GoToAsync(TestConstants.ServerUrl + "/input/button.html");
-            await Page.QuerySelectorEvaluateAsync("button", @"button => {
-                const container = document.createElement('div');
-                container.style.overflow = 'auto';
-                container.style.width = '200px';
-                container.style.height = '200px';
-                button.parentElement.insertBefore(container, button);
-                container.appendChild(button);
-                button.style.height = '2000px';
-                button.style.width = '2000px';
-            }");
-
-            await Page.ClickAsync("button", new ClickOptions { RelativePoint = new Point { X = 1900, Y = 1910 } });
-            Assert.Equal("Clicked", await Page.EvaluateAsync<string>("window.result"));
-            // Safari reports border-relative offsetX/offsetY.
-            Assert.Equal(1900, await Page.EvaluateAsync<int>("offsetX"));
-            Assert.Equal(1910, await Page.EvaluateAsync<int>("offsetY"));
-        }
-
-        ///<playwright-file>click.spec.js</playwright-file>
-        ///<playwright-describe>Page.click</playwright-describe>
-        ///<playwright-it>should update modifiers correctly</playwright-it>
-        [SkipBrowserAndPlatformFact(skipWebkit: true)]
-        public async Task ShouldUpdateModifiersCorrectly()
-        {
-            await Page.GoToAsync(TestConstants.ServerUrl + "/input/button.html");
-            await Page.ClickAsync("button", new ClickOptions { Modifiers = new[] { ClickModifier.Shift } });
-            Assert.True(await Page.EvaluateAsync<bool>("shiftKey"));
-            await Page.ClickAsync("button", new ClickOptions { Modifiers = new ClickModifier[] { } });
-            Assert.False(await Page.EvaluateAsync<bool>("shiftKey"));
-
-            await Page.Keyboard.DownAsync("Shift");
-
-            await Page.ClickAsync("button", new ClickOptions { Modifiers = new ClickModifier[] { } });
-            Assert.False(await Page.EvaluateAsync<bool>("shiftKey"));
-
-            await Page.ClickAsync("button");
-            Assert.True(await Page.EvaluateAsync<bool>("shiftKey"));
-
-            await Page.Keyboard.UpAsync("Shift");
-
-            await Page.ClickAsync("button");
-            Assert.False(await Page.EvaluateAsync<bool>("shiftKey"));
-
-        }
-
-        ///<playwright-file>click.spec.js</playwright-file>
-        ///<playwright-describe>Page.click</playwright-describe>
-        ///<playwright-it>should click an offscreen element when scroll-behavior is smooth</playwright-it>
-        [SkipBrowserAndPlatformFact(skipChromium: true)]
-        public async Task ShouldClickAnOffscreenElementWhenScrollBehaviorIsSmooth()
-        {
-            await Page.SetContentAsync(@$"
-            <div style=""border: 1px solid black; height: 500px; overflow: auto; width: 500px; scroll-behavior: smooth"">
-                <button style=""margin-top: 2000px"" onClick=""window.clicked = true"" >hi</button>
-            </div>");
-
-            await Page.ClickAsync("button");
-            Assert.True(await Page.EvaluateAsync<bool>("window.clicked"));
-        }
-    }
-}
-=======
-    ///<playwright-describe>Page.click</playwright-describe>
-    public class ClickTests : PlaywrightSharpPageBaseTest
-    {
-        /// <inheritdoc/>
-        public ClickTests(ITestOutputHelper output) : base(output)
-        {
-        }
-
-        ///<playwright-file>click.spec.js</playwright-file>
-        ///<playwright-describe>Page.click</playwright-describe>
-        ///<playwright-it>should click the button</playwright-it>
-        [Fact]
-        public async Task ShouldClickTheButton()
-        {
-            await Page.GoToAsync(TestConstants.ServerUrl + "/input/button.html");
-            await Page.ClickAsync("button");
-            Assert.Equal("Clicked", await Page.EvaluateAsync<string>("result"));
-        }
-
-        ///<playwright-file>click.spec.js</playwright-file>
-        ///<playwright-describe>Page.click</playwright-describe>
-        ///<playwright-it>should click svg</playwright-it>
-        [Fact]
-        public async Task ShouldClickSvg()
-        {
-            await Page.SetContentAsync($@"
-                <svg height=""100"" width=""100"">
-                  <circle onclick=""javascript:window.__CLICKED=42"" cx=""50"" cy=""50"" r=""40"" stroke=""black"" stroke-width=""3"" fill=""red""/>
-                </svg>
-            ");
-            await Page.ClickAsync("circle");
-            Assert.Equal(42, await Page.EvaluateAsync<int>("() => window.__CLICKED"));
-        }
-
-        ///<playwright-file>click.spec.js</playwright-file>
-        ///<playwright-describe>Page.click</playwright-describe>
-        ///<playwright-it>should click svg</playwright-it>
-        [Fact]
-        public async Task ShouldClickTheButtonIfWindowNodeIsRemoved()
-        {
-            await Page.GoToAsync(TestConstants.ServerUrl + "/input/button.html");
-            await Page.EvaluateAsync("delete window.Node");
-            await Page.ClickAsync("button");
-            Assert.Equal("Clicked", await Page.EvaluateAsync<string>("result"));
-        }
-
-        ///<playwright-file>click.spec.js</playwright-file>
-        ///<playwright-describe>Page.click</playwright-describe>
-        ///<playwright-it>should click on a span with an inline element inside</playwright-it>
-        [Fact]
-        public async Task ShouldClickOnASpanWithAnInlineElementInside()
-        {
-            await Page.SetContentAsync($@"
-                <style>
-                span::before {{
-                    content: 'q';
-                }}
-                </style>
-                <span onclick='javascript:window.CLICKED=42'></span>
-            ");
-            await Page.ClickAsync("span");
-            Assert.Equal(42, await Page.EvaluateAsync<int>("() => window.CLICKED"));
-        }
-
-        ///<playwright-file>click.spec.js</playwright-file>
-        ///<playwright-describe>Page.click</playwright-describe>
-        ///<playwright-it>should not throw UnhandledPromiseRejection when page closes</playwright-it>
-        [Fact]
-        public async Task ShouldGracefullyFailWhenPageCloses()
-        {
-            var context = await NewContextAsync();
-            var newPage = await context.NewPageAsync();
-            await Assert.ThrowsAsync<TargetClosedException>(() => Task.WhenAll(
-                newPage.CloseAsync(),
-                newPage.Mouse.ClickAsync(1, 2)
-             ));
-        }
-
-        ///<playwright-file>click.spec.js</playwright-file>
-        ///<playwright-describe>Page.click</playwright-describe>
-        ///<playwright-it>should click the button after navigation </playwright-it>
-        [Fact]
-        public async Task ShouldClickTheButtonAfterNavigation()
-        {
-            await Page.GoToAsync(TestConstants.ServerUrl + "/input/button.html");
-            await Page.ClickAsync("button");
-            await Page.GoToAsync(TestConstants.ServerUrl + "/input/button.html");
-            await Page.ClickAsync("button");
-            Assert.Equal("Clicked", await Page.EvaluateAsync<string>("result"));
-        }
-
-        ///<playwright-file>click.spec.js</playwright-file>
-        ///<playwright-describe>Page.click</playwright-describe>
-        ///<playwright-it>should click the button after a cross origin navigation </playwright-it>
-        [Fact]
-        public async Task ShouldClickTheButtonAfterACrossOriginNavigation()
-        {
-            await Page.GoToAsync(TestConstants.ServerUrl + "/input/button.html");
-            await Page.ClickAsync("button");
-            await Page.GoToAsync(TestConstants.CrossProcessHttpPrefix + "/input/button.html");
-            await Page.ClickAsync("button");
-            Assert.Equal("Clicked", await Page.EvaluateAsync<string>("result"));
-        }
-
-        ///<playwright-file>click.spec.js</playwright-file>
-        ///<playwright-describe>Page.click</playwright-describe>
-        ///<playwright-it>should click with disabled javascript</playwright-it>
-        [Fact]
-        public async Task ShouldClickWithDisabledJavascript()
-        {
-            var page = await NewPageAsync(new BrowserContextOptions { JavaScriptEnabled = false });
-            await page.GoToAsync(TestConstants.ServerUrl + "/wrappedlink.html");
-            await Task.WhenAll(
-                page.ClickAsync("a"),
-                page.WaitForNavigationAsync()
-            );
-            Assert.Equal(TestConstants.ServerUrl + "/wrappedlink.html#clicked", Page.Url);
-        }
-
-        ///<playwright-file>click.spec.js</playwright-file>
-        ///<playwright-describe>Page.click</playwright-describe>
-        ///<playwright-it>should click when one of inline box children is outside of viewport</playwright-it>
-        [Fact]
-        public async Task ShouldClickWhenOneOfInlineBoxChildrenIsOutsideOfViewport()
-        {
-            await Page.SetContentAsync($@"
-            <style>
-            i {{
-                position: absolute;
-                top: -1000px;
-            }}
-            </style>
-            <span onclick='javascript:window.CLICKED = 42;'><i>woof</i><b>doggo</b></span>
-            ");
-
-            await Page.ClickAsync("span");
-            Assert.Equal(42, await Page.EvaluateAsync<int>("() => window.CLICKED"));
-        }
-
-        ///<playwright-file>click.spec.js</playwright-file>
-        ///<playwright-describe>Page.click</playwright-describe>
-        ///<playwright-it>should select the text by triple clicking</playwright-it>
-        [Fact]
-        public async Task ShouldSelectTheTextByTripleClicking()
-        {
-            await Page.GoToAsync(TestConstants.ServerUrl + "/input/textarea.html");
-            const string text = "This is the text that we are going to try to select. Let's see how it goes.";
-            await Page.FillAsync("textarea", text);
-            await Page.TripleClickAsync("textarea");
-
-            Assert.Equal(text, await Page.EvaluateAsync<string>("window.getSelection().toString()"));
-        }
-
-        ///<playwright-file>click.spec.js</playwright-file>
-        ///<playwright-describe>Page.click</playwright-describe>
-        ///<playwright-it>should click offscreen buttons</playwright-it>
-        [Fact]
-        public async Task ShouldClickOffscreenButtons()
-        {
-            await Page.GoToAsync(TestConstants.ServerUrl + "/offscreenbuttons.html");
-            var messages = new List<string>();
-            Page.Console += (sender, e) => messages.Add(e.Message.Text);
-
-            for (int i = 0; i < 11; ++i)
-            {
-                // We might've scrolled to click a button - reset to (0, 0).
-                await Page.EvaluateAsync("() => window.scrollTo(0, 0)");
-                await Page.ClickAsync($"#btn{i}");
-            }
-            Assert.Equal(new List<string>
-            {
-                "button #0 clicked",
-                "button #1 clicked",
-                "button #2 clicked",
-                "button #3 clicked",
-                "button #4 clicked",
-                "button #5 clicked",
-                "button #6 clicked",
-                "button #7 clicked",
-                "button #8 clicked",
-                "button #9 clicked",
-                "button #10 clicked"
-            }, messages);
-        }
-
-        ///<playwright-file>click.spec.js</playwright-file>
-        ///<playwright-describe>Page.click</playwright-describe>
-        ///<playwright-it>should waitFor visible when already visible</playwright-it>
-        [Fact]
-        public async Task ShouldWaitForVisibleWhenAlreadyVisible()
-        {
-            await Page.GoToAsync(TestConstants.ServerUrl + "/input/button.html");
-            await Page.ClickAsync("button");
-            Assert.Equal("Clicked", await Page.EvaluateAsync<string>("result"));
-        }
-
-        ///<playwright-file>click.spec.js</playwright-file>
-        ///<playwright-describe>Page.click</playwright-describe>
-        ///<playwright-it>should waitFor hidden when already hidden</playwright-it>
-        [Fact]
-        public async Task ShouldWaitForHiddenWhenAlreadyHidden()
-        {
-            await Page.GoToAsync(TestConstants.ServerUrl + "/input/button.html");
-            await Page.QuerySelectorEvaluateAsync("button", "b => b.style.display = 'none'");
-
-            var exception = await Assert.ThrowsAsync<PlaywrightSharpException>(()
-                => Page.ClickAsync("button", new ClickOptions { WaitFor = WaitForOptions.Hidden }));
-
-            Assert.Equal("Node is either not visible or not an HTMLElement", exception.Message);
-            Assert.Equal("Was not clicked", await Page.EvaluateAsync<string>("result"));
-        }
-
-        ///<playwright-file>click.spec.js</playwright-file>
-        ///<playwright-describe>Page.click</playwright-describe>
-        ///<playwright-it>should waitFor hidden</playwright-it>
-        [Fact]
-        public async Task ShouldWaitForHidden()
-        {
-            await Page.GoToAsync(TestConstants.ServerUrl + "/input/button.html");
-            var clickTask = Page.ClickAsync("button", new ClickOptions { WaitFor = WaitForOptions.Hidden });
-
-            for (int i = 0; i < 5; i++)
-            {
-                await Page.EvaluateAsync("1");
-            }
-            Assert.False(clickTask.IsCompleted);
-
-            await Page.QuerySelectorEvaluateAsync("button", "b => b.style.display = 'none'");
-
-            var exception = await Assert.ThrowsAsync<PlaywrightSharpException>(() => clickTask);
-
-            Assert.Equal("Node is either not visible or not an HTMLElement", exception.Message);
-            Assert.Equal("Was not clicked", await Page.EvaluateAsync<string>("result"));
-        }
-
-        ///<playwright-file>click.spec.js</playwright-file>
-        ///<playwright-describe>Page.click</playwright-describe>
-        ///<playwright-it>should waitFor visible</playwright-it>
-        [Fact]
-        public async Task ShouldWaitForVisible()
-        {
-            await Page.GoToAsync(TestConstants.ServerUrl + "/input/button.html");
-            await Page.QuerySelectorEvaluateAsync("button", "b => b.style.display = 'none'");
-
-            var clickTask = Page.ClickAsync("button");
-
-            for (int i = 0; i < 5; i++)
-            {
-                await Page.EvaluateAsync("1");
-            }
-            Assert.False(clickTask.IsCompleted);
-
-            await Page.QuerySelectorEvaluateAsync("button", "b => b.style.display = 'block'");
-
-            Assert.True(clickTask.IsCompleted);
-            Assert.Equal("Clicked", await Page.EvaluateAsync<string>("result"));
-        }
-
-        ///<playwright-file>click.spec.js</playwright-file>
-        ///<playwright-describe>Page.click</playwright-describe>
-        ///<playwright-it>should click wrapped links</playwright-it>
-        [Fact]
-        public async Task ShouldClickWrappedLinks()
-        {
-            await Page.GoToAsync(TestConstants.ServerUrl + "/wrappedlink.html");
-            await Page.ClickAsync("a");
-            Assert.True(await Page.EvaluateAsync<bool>("window.__clicked"));
-        }
-
-        ///<playwright-file>click.spec.js</playwright-file>
-        ///<playwright-describe>Page.click</playwright-describe>
-        ///<playwright-it>should click on checkbox input and toggle</playwright-it>
-        [Fact]
-        public async Task ShouldClickOnCheckboxInputAndToggle()
-        {
-            await Page.GoToAsync(TestConstants.ServerUrl + "/input/checkbox.html");
-            Assert.Null(await Page.EvaluateAsync("result.check"));
-            await Page.ClickAsync("input#agree");
-            Assert.True(await Page.EvaluateAsync<bool>("result.check"));
-            Assert.Equal(new[] {
-                "mouseover",
-                "mouseenter",
-                "mousemove",
-                "mousedown",
-                "mouseup",
-                "click",
-                "input",
-                "change"
-            }, await Page.EvaluateAsync<string[]>("result.events"));
-            await Page.ClickAsync("input#agree");
-            Assert.False(await Page.EvaluateAsync<bool>("result.check"));
-        }
-
-        ///<playwright-file>click.spec.js</playwright-file>
-        ///<playwright-describe>Page.click</playwright-describe>
-        ///<playwright-it>should click on checkbox label and toggle</playwright-it>
-        [Fact]
-        public async Task ShouldClickOnCheckboxLabelAndToggle()
-        {
-            await Page.GoToAsync(TestConstants.ServerUrl + "/input/checkbox.html");
-            Assert.Null(await Page.EvaluateAsync("result.check"));
-            await Page.ClickAsync("label[for=\"agree\"]");
-            Assert.True(await Page.EvaluateAsync<bool>("result.check"));
-            Assert.Equal(new[] {
-                "click",
-                "input",
-                "change"
-            }, await Page.EvaluateAsync<string[]>("result.events"));
-            await Page.ClickAsync("label[for=\"agree\"]");
-            Assert.False(await Page.EvaluateAsync<bool>("result.check"));
-        }
-
-        ///<playwright-file>click.spec.js</playwright-file>
-        ///<playwright-describe>Page.click</playwright-describe>
-        ///<playwright-it>should fail to click a missing button</playwright-it>
-        [Fact]
-        public async Task ShouldFailToClickAMissingButton()
-        {
-            await Page.GoToAsync(TestConstants.ServerUrl + "/input/button.html");
-            var exception = await Assert.ThrowsAsync<SelectorException>(()
-                => Page.ClickAsync("button.does-not-exist"));
-            Assert.Equal("No node found for selector: button.does-not-exist", exception.Message);
-            Assert.Equal("button.does-not-exist", exception.Selector);
-        }
-
-        ///<playwright-file>click.spec.js</playwright-file>
-        ///<playwright-describe>Page.click</playwright-describe>
-        ///<playwright-it>should not hang with touch-enabled viewports</playwright-it>
-        [Fact]
-        public async Task ShouldNotHangWithTouchEnabledViewports()
-        {
-            await Page.SetViewportAsync(TestConstants.IPhone.ViewPort);
-            await Page.Mouse.DownAsync();
-            await Page.Mouse.MoveAsync(100, 10);
-            await Page.Mouse.UpAsync();
-        }
-
-        ///<playwright-file>click.spec.js</playwright-file>
-        ///<playwright-describe>Page.click</playwright-describe>
-        ///<playwright-it>should scroll and click the button</playwright-it>
-        [Fact]
-        public async Task ShouldScrollAndClickTheButton()
-        {
-            await Page.GoToAsync(TestConstants.ServerUrl + "/input/scrollable.html");
-            await Page.ClickAsync("#button-5");
-            Assert.Equal("clicked", await Page.EvaluateAsync<string>("document.querySelector(\"#button-5\").textContent"));
-            await Page.ClickAsync("#button-80");
-            Assert.Equal("clicked", await Page.EvaluateAsync<string>("document.querySelector(\"#button-80\").textContent"));
-        }
-
-        ///<playwright-file>click.spec.js</playwright-file>
-        ///<playwright-describe>Page.click</playwright-describe>
-        ///<playwright-it>should double click the button</playwright-it>
-        [Fact]
-        public async Task ShouldDoubleClickTheButton()
-        {
-            await Page.GoToAsync(TestConstants.ServerUrl + "/input/button.html");
-            await Page.EvaluateAsync(@"{
-               window.double = false;
-               const button = document.querySelector('button');
-               button.addEventListener('dblclick', event => {
-                 window.double = true;
-               });
-            }");
-            var button = await Page.QuerySelectorAsync("button");
-            await button.ClickAsync(new ClickOptions { ClickCount = 2 });
-            Assert.True(await Page.EvaluateAsync<bool>("double"));
-            Assert.Equal("Clicked", await Page.EvaluateAsync<string>("result"));
-        }
-
-        ///<playwright-file>click.spec.js</playwright-file>
-        ///<playwright-describe>Page.click</playwright-describe>
-        ///<playwright-it>should click a partially obscured button</playwright-it>
-        [Fact]
-        public async Task ShouldClickAPartiallyObscuredButton()
-        {
-            await Page.GoToAsync(TestConstants.ServerUrl + "/input/button.html");
-            await Page.EvaluateAsync(@"{
-                const button = document.querySelector('button');
-                button.textContent = 'Some really long text that will go offscreen';
-
-button.style.position = 'absolute';
-                button.style.left = '368px';
-            }");
-            await Page.ClickAsync("button");
-            Assert.Equal("Clicked", await Page.EvaluateAsync<string>("result"));
-        }
-
-        ///<playwright-file>click.spec.js</playwright-file>
-        ///<playwright-describe>Page.click</playwright-describe>
-        ///<playwright-it>should click a rotated button</playwright-it>
-        [Fact]
-        public async Task ShouldClickARotatedButton()
-        {
-            await Page.GoToAsync(TestConstants.ServerUrl + "/input/rotatedButton.html");
-            await Page.ClickAsync("button");
-            Assert.Equal("Clicked", await Page.EvaluateAsync<string>("result"));
-        }
-
-        ///<playwright-file>click.spec.js</playwright-file>
-        ///<playwright-describe>Page.click</playwright-describe>
-        ///<playwright-it>should fire contextmenu event on right click</playwright-it>
-        [Fact]
-        public async Task ShouldFireContextmenuEventOnRightClick()
-        {
-            await Page.GoToAsync(TestConstants.ServerUrl + "/input/scrollable.html");
-            await Page.ClickAsync("#button-8", new ClickOptions { Button = MouseButton.Right });
-            Assert.Equal("context menu", await Page.EvaluateAsync<string>("document.querySelector('#button-8').textContent"));
-        }
-
-        ///<playwright-file>click.spec.js</playwright-file>
-        ///<playwright-describe>Page.click</playwright-describe>
-        ///<playwright-it>should click links which cause navigation</playwright-it>
-        [Fact]
-        public async Task ShouldClickLinksWhichCauseNavigation()
-        {
-            await Page.SetContentAsync($"<a href=\"{TestConstants.EmptyPage}\">empty.html</a>");
-            // This await should not hang.
-            await Page.ClickAsync("a");
-        }
-
-        ///<playwright-file>click.spec.js</playwright-file>
-        ///<playwright-describe>Page.click</playwright-describe>
-        ///<playwright-it>should click the button inside an iframe</playwright-it>
-        [Fact]
-        public async Task ShouldClickTheButtonInsideAnIframe()
-        {
-            await Page.GoToAsync(TestConstants.EmptyPage);
-            await Page.SetContentAsync("<div style=\"width:100px;height:100px\">spacer</div>");
-            await FrameUtils.AttachFrameAsync(Page, "button-test", TestConstants.ServerUrl + "/input/button.html");
-            var frame = Page.FirstChildFrame();
-            var button = await frame.QuerySelectorAsync("button");
-            await button.ClickAsync();
-            Assert.Equal("Clicked", await frame.EvaluateAsync<string>("window.result"));
-        }
-
-        ///<playwright-file>click.spec.js</playwright-file>
-        ///<playwright-describe>Page.click</playwright-describe>
-        ///<playwright-it>should click the button with fixed position inside an iframe</playwright-it>
-        [Fact(Skip = "See test in playwright")]
-        public async Task ShouldClickTheButtonWithFixedPositionInsideAnIframe()
-        {
-            await Page.GoToAsync(TestConstants.EmptyPage);
-            await Page.SetViewportAsync(new Viewport
-            {
-                Width = 500,
-                Height = 500
-            });
-            await Page.SetContentAsync("<div style=\"width:100px;height:2000px\">spacer</div>");
-            await FrameUtils.AttachFrameAsync(Page, "button-test", TestConstants.ServerUrl + "/input/button.html");
-            var frame = Page.FirstChildFrame();
-            await frame.QuerySelectorEvaluateAsync("button", "button => button.style.setProperty('position', 'fixed')");
-            await frame.ClickAsync("button");
-            Assert.Equal("Clicked", await frame.EvaluateAsync<string>("window.result"));
-        }
-
-        ///<playwright-file>click.spec.js</playwright-file>
-        ///<playwright-describe>Page.click</playwright-describe>
-        ///<playwright-it>should click the button with deviceScaleFactor set</playwright-it>
-        [Fact]
-        public async Task ShouldClickTheButtonWithDeviceScaleFactorSet()
-        {
-            await Page.SetViewportAsync(new Viewport { Width = 400, Height = 400, DeviceScaleFactor = 5 });
-            Assert.Equal(5, await Page.EvaluateAsync<int>("window.devicePixelRatio"));
-            await Page.SetContentAsync("<div style=\"width:100px;height:100px\">spacer</div>");
-            await FrameUtils.AttachFrameAsync(Page, "button-test", TestConstants.ServerUrl + "/input/button.html");
-            var frame = Page.FirstChildFrame();
-            var button = await frame.QuerySelectorAsync("button");
-            await button.ClickAsync();
-            Assert.Equal("Clicked", await frame.EvaluateAsync<string>("window.result"));
-        }
-
-        ///<playwright-file>click.spec.js</playwright-file>
-        ///<playwright-describe>Page.click</playwright-describe>
-        ///<playwright-it>should click the button with px border with relative point</playwright-it>
-        [Fact]
-        public async Task ShouldClickTheButtonWithPxBorderWithRelativePoint()
-        {
-            await Page.GoToAsync(TestConstants.ServerUrl + "/input/button.html");
-            await Page.QuerySelectorEvaluateAsync("button", "button => button.style.borderWidth = '8px'");
-            await Page.ClickAsync("button", new ClickOptions { RelativePoint = new Point { X = 20, Y = 10 } });
-            Assert.Equal("Clicked", await Page.EvaluateAsync<string>("window.result"));
-            // Safari reports border-relative offsetX/offsetY.
-            Assert.Equal(TestConstants.IsWebKit ? 20 + 8 : 20, await Page.EvaluateAsync<int>("offsetX"));
-            Assert.Equal(TestConstants.IsWebKit ? 10 + 8 : 10, await Page.EvaluateAsync<int>("offsetY"));
-        }
-
-        ///<playwright-file>click.spec.js</playwright-file>
-        ///<playwright-describe>Page.click</playwright-describe>
-        ///<playwright-it>should click the button with em border with relative point</playwright-it>
-        [Fact]
-        public async Task ShouldClickTheButtonWithEmBorderWithRelativePoint()
-        {
-            await Page.GoToAsync(TestConstants.ServerUrl + "/input/button.html");
-            await Page.QuerySelectorEvaluateAsync("button", "button => button.style.borderWidth = '2em'");
-            await Page.QuerySelectorEvaluateAsync("button", "button => button.style.fontSize = '12px'");
-            await Page.ClickAsync("button", new ClickOptions { RelativePoint = new Point { X = 20, Y = 10 } });
-            Assert.Equal("Clicked", await Page.EvaluateAsync<string>("window.result"));
-            // Safari reports border-relative offsetX/offsetY.
-            Assert.Equal(TestConstants.IsWebKit ? 12 * 2 + 20 : 20, await Page.EvaluateAsync<int>("offsetX"));
-            Assert.Equal(TestConstants.IsWebKit ? 12 * 2 + 20 : 10, await Page.EvaluateAsync<int>("offsetY"));
-        }
-
-        ///<playwright-file>click.spec.js</playwright-file>
-        ///<playwright-describe>Page.click</playwright-describe>
-        ///<playwright-it>should click a very large button with relative point</playwright-it>
-        [Fact]
-        public async Task ShouldClickAVeryLargeButtonWithRelativePoint()
-        {
-            await Page.GoToAsync(TestConstants.ServerUrl + "/input/button.html");
-            await Page.QuerySelectorEvaluateAsync("button", "button => button.style.borderWidth = '8px'");
-            await Page.QuerySelectorEvaluateAsync("button", "button.style.height = button.style.width = '2000px'");
-            await Page.ClickAsync("button", new ClickOptions { RelativePoint = new Point { X = 1900, Y = 1910 } });
-            Assert.Equal("Clicked", await Page.EvaluateAsync<string>("window.result"));
-            // Safari reports border-relative offsetX/offsetY.
-            Assert.Equal(TestConstants.IsWebKit ? 1900 + 8 : 1900, await Page.EvaluateAsync<int>("offsetX"));
-            Assert.Equal(TestConstants.IsWebKit ? 1910 + 8 : 1910, await Page.EvaluateAsync<int>("offsetY"));
-        }
-
-        ///<playwright-file>click.spec.js</playwright-file>
-        ///<playwright-describe>Page.click</playwright-describe>
-        ///<playwright-it>should click a button in scrolling container with relative point</playwright-it>
-        [Fact(Skip = "Skipped in Playwright")]
-        public async Task ShouldClickAButtonInScrollingContainerWithRelativePoint()
-        {
-            await Page.GoToAsync(TestConstants.ServerUrl + "/input/button.html");
-            await Page.QuerySelectorEvaluateAsync("button", @"button => {
-                const container = document.createElement('div');
-                container.style.overflow = 'auto';
-                container.style.width = '200px';
-                container.style.height = '200px';
-                button.parentElement.insertBefore(container, button);
-                container.appendChild(button);
-                button.style.height = '2000px';
-                button.style.width = '2000px';
-            }");
-
-            await Page.ClickAsync("button", new ClickOptions { RelativePoint = new Point { X = 1900, Y = 1910 } });
-            Assert.Equal("Clicked", await Page.EvaluateAsync<string>("window.result"));
-            // Safari reports border-relative offsetX/offsetY.
-            Assert.Equal(1900, await Page.EvaluateAsync<int>("offsetX"));
-            Assert.Equal(1910, await Page.EvaluateAsync<int>("offsetY"));
-        }
-
-        ///<playwright-file>click.spec.js</playwright-file>
-        ///<playwright-describe>Page.click</playwright-describe>
-        ///<playwright-it>should update modifiers correctly</playwright-it>
-        [SkipBrowserAndPlatformFact(skipWebkit: true)]
-        public async Task ShouldUpdateModifiersCorrectly()
-        {
-            await Page.GoToAsync(TestConstants.ServerUrl + "/input/button.html");
-            await Page.ClickAsync("button", new ClickOptions { Modifiers = new[] { ClickModifier.Shift } });
-            Assert.True(await Page.EvaluateAsync<bool>("shiftKey"));
-            await Page.ClickAsync("button", new ClickOptions { Modifiers = new ClickModifier[] { } });
-            Assert.False(await Page.EvaluateAsync<bool>("shiftKey"));
-
-            await Page.Keyboard.DownAsync("Shift");
-
-            await Page.ClickAsync("button", new ClickOptions { Modifiers = new ClickModifier[] { } });
-            Assert.False(await Page.EvaluateAsync<bool>("shiftKey"));
-
-            await Page.ClickAsync("button");
-            Assert.True(await Page.EvaluateAsync<bool>("shiftKey"));
-
-            await Page.Keyboard.UpAsync("Shift");
-
-            await Page.ClickAsync("button");
-            Assert.False(await Page.EvaluateAsync<bool>("shiftKey"));
-
-        }
-
-        ///<playwright-file>click.spec.js</playwright-file>
-        ///<playwright-describe>Page.click</playwright-describe>
-        ///<playwright-it>should click an offscreen element when scroll-behavior is smooth</playwright-it>
-        [SkipBrowserAndPlatformFact(skipChromium: true)]
-        public async Task ShouldClickAnOffscreenElementWhenScrollBehaviorIsSmooth()
-        {
-            await Page.SetContentAsync(@$"
-            <div style=""border: 1px solid black; height: 500px; overflow: auto; width: 500px; scroll-behavior: smooth"">
-                <button style=""margin-top: 2000px"" onClick=""window.clicked = true"" >hi</button>
-            </div>");
-
-            await Page.ClickAsync("button");
-            Assert.True(await Page.EvaluateAsync<bool>("window.clicked"));
-        }
-    }
-}
->>>>>>> 5edbdbaa
+﻿using System;
+using System.Collections.Generic;
+using System.Drawing;
+using System.Threading.Tasks;
+using PlaywrightSharp.Tests.Attributes;
+using PlaywrightSharp.Tests.BaseTests;
+using Xunit;
+using Xunit.Abstractions;
+
+namespace PlaywrightSharp.Tests.Page
+{
+    ///<playwright-file>click.spec.js</playwright-file>
+    ///<playwright-describe>Page.click</playwright-describe>
+    public class ClickTests : PlaywrightSharpPageBaseTest
+    {
+        /// <inheritdoc/>
+        public ClickTests(ITestOutputHelper output) : base(output)
+        {
+        }
+
+        ///<playwright-file>click.spec.js</playwright-file>
+        ///<playwright-describe>Page.click</playwright-describe>
+        ///<playwright-it>should click the button</playwright-it>
+        [Fact]
+        public async Task ShouldClickTheButton()
+        {
+            await Page.GoToAsync(TestConstants.ServerUrl + "/input/button.html");
+            await Page.ClickAsync("button");
+            Assert.Equal("Clicked", await Page.EvaluateAsync<string>("result"));
+        }
+
+        ///<playwright-file>click.spec.js</playwright-file>
+        ///<playwright-describe>Page.click</playwright-describe>
+        ///<playwright-it>should click svg</playwright-it>
+        [Fact]
+        public async Task ShouldClickSvg()
+        {
+            await Page.SetContentAsync($@"
+                <svg height=""100"" width=""100"">
+                  <circle onclick=""javascript:window.__CLICKED=42"" cx=""50"" cy=""50"" r=""40"" stroke=""black"" stroke-width=""3"" fill=""red""/>
+                </svg>
+            ");
+            await Page.ClickAsync("circle");
+            Assert.Equal(42, await Page.EvaluateAsync<int>("() => window.__CLICKED"));
+        }
+
+        ///<playwright-file>click.spec.js</playwright-file>
+        ///<playwright-describe>Page.click</playwright-describe>
+        ///<playwright-it>should click svg</playwright-it>
+        [Fact]
+        public async Task ShouldClickTheButtonIfWindowNodeIsRemoved()
+        {
+            await Page.GoToAsync(TestConstants.ServerUrl + "/input/button.html");
+            await Page.EvaluateAsync("delete window.Node");
+            await Page.ClickAsync("button");
+            Assert.Equal("Clicked", await Page.EvaluateAsync<string>("result"));
+        }
+
+        ///<playwright-file>click.spec.js</playwright-file>
+        ///<playwright-describe>Page.click</playwright-describe>
+        ///<playwright-it>should click on a span with an inline element inside</playwright-it>
+        [Fact]
+        public async Task ShouldClickOnASpanWithAnInlineElementInside()
+        {
+            await Page.SetContentAsync($@"
+                <style>
+                span::before {{
+                    content: 'q';
+                }}
+                </style>
+                <span onclick='javascript:window.CLICKED=42'></span>
+            ");
+            await Page.ClickAsync("span");
+            Assert.Equal(42, await Page.EvaluateAsync<int>("() => window.CLICKED"));
+        }
+
+        ///<playwright-file>click.spec.js</playwright-file>
+        ///<playwright-describe>Page.click</playwright-describe>
+        ///<playwright-it>should not throw UnhandledPromiseRejection when page closes</playwright-it>
+        [Fact]
+        public async Task ShouldGracefullyFailWhenPageCloses()
+        {
+            var context = await NewContextAsync();
+            var newPage = await context.NewPageAsync();
+            await Assert.ThrowsAsync<TargetClosedException>(() => Task.WhenAll(
+                newPage.CloseAsync(),
+                newPage.Mouse.ClickAsync(1, 2)
+             ));
+        }
+
+        ///<playwright-file>click.spec.js</playwright-file>
+        ///<playwright-describe>Page.click</playwright-describe>
+        ///<playwright-it>should click the button after navigation </playwright-it>
+        [Fact]
+        public async Task ShouldClickTheButtonAfterNavigation()
+        {
+            await Page.GoToAsync(TestConstants.ServerUrl + "/input/button.html");
+            await Page.ClickAsync("button");
+            await Page.GoToAsync(TestConstants.ServerUrl + "/input/button.html");
+            await Page.ClickAsync("button");
+            Assert.Equal("Clicked", await Page.EvaluateAsync<string>("result"));
+        }
+
+        ///<playwright-file>click.spec.js</playwright-file>
+        ///<playwright-describe>Page.click</playwright-describe>
+        ///<playwright-it>should click the button after a cross origin navigation </playwright-it>
+        [Fact]
+        public async Task ShouldClickTheButtonAfterACrossOriginNavigation()
+        {
+            await Page.GoToAsync(TestConstants.ServerUrl + "/input/button.html");
+            await Page.ClickAsync("button");
+            await Page.GoToAsync(TestConstants.CrossProcessHttpPrefix + "/input/button.html");
+            await Page.ClickAsync("button");
+            Assert.Equal("Clicked", await Page.EvaluateAsync<string>("result"));
+        }
+
+        ///<playwright-file>click.spec.js</playwright-file>
+        ///<playwright-describe>Page.click</playwright-describe>
+        ///<playwright-it>should click with disabled javascript</playwright-it>
+        [Fact]
+        public async Task ShouldClickWithDisabledJavascript()
+        {
+            var page = await NewPageAsync(new BrowserContextOptions { JavaScriptEnabled = false });
+            await page.GoToAsync(TestConstants.ServerUrl + "/wrappedlink.html");
+            await Task.WhenAll(
+                page.ClickAsync("a"),
+                page.WaitForNavigationAsync()
+            );
+            Assert.Equal(TestConstants.ServerUrl + "/wrappedlink.html#clicked", Page.Url);
+        }
+
+        ///<playwright-file>click.spec.js</playwright-file>
+        ///<playwright-describe>Page.click</playwright-describe>
+        ///<playwright-it>should click when one of inline box children is outside of viewport</playwright-it>
+        [Fact]
+        public async Task ShouldClickWhenOneOfInlineBoxChildrenIsOutsideOfViewport()
+        {
+            await Page.SetContentAsync($@"
+            <style>
+            i {{
+                position: absolute;
+                top: -1000px;
+            }}
+            </style>
+            <span onclick='javascript:window.CLICKED = 42;'><i>woof</i><b>doggo</b></span>
+            ");
+
+            await Page.ClickAsync("span");
+            Assert.Equal(42, await Page.EvaluateAsync<int>("() => window.CLICKED"));
+        }
+
+        ///<playwright-file>click.spec.js</playwright-file>
+        ///<playwright-describe>Page.click</playwright-describe>
+        ///<playwright-it>should select the text by triple clicking</playwright-it>
+        [Fact]
+        public async Task ShouldSelectTheTextByTripleClicking()
+        {
+            await Page.GoToAsync(TestConstants.ServerUrl + "/input/textarea.html");
+            const string text = "This is the text that we are going to try to select. Let's see how it goes.";
+            await Page.FillAsync("textarea", text);
+            await Page.TripleClickAsync("textarea");
+
+            Assert.Equal(text, await Page.EvaluateAsync<string>("window.getSelection().toString()"));
+        }
+
+        ///<playwright-file>click.spec.js</playwright-file>
+        ///<playwright-describe>Page.click</playwright-describe>
+        ///<playwright-it>should click offscreen buttons</playwright-it>
+        [Fact]
+        public async Task ShouldClickOffscreenButtons()
+        {
+            await Page.GoToAsync(TestConstants.ServerUrl + "/offscreenbuttons.html");
+            var messages = new List<string>();
+            Page.Console += (sender, e) => messages.Add(e.Message.Text);
+
+            for (int i = 0; i < 11; ++i)
+            {
+                // We might've scrolled to click a button - reset to (0, 0).
+                await Page.EvaluateAsync("() => window.scrollTo(0, 0)");
+                await Page.ClickAsync($"#btn{i}");
+            }
+            Assert.Equal(new List<string>
+            {
+                "button #0 clicked",
+                "button #1 clicked",
+                "button #2 clicked",
+                "button #3 clicked",
+                "button #4 clicked",
+                "button #5 clicked",
+                "button #6 clicked",
+                "button #7 clicked",
+                "button #8 clicked",
+                "button #9 clicked",
+                "button #10 clicked"
+            }, messages);
+        }
+
+        ///<playwright-file>click.spec.js</playwright-file>
+        ///<playwright-describe>Page.click</playwright-describe>
+        ///<playwright-it>should waitFor visible when already visible</playwright-it>
+        [Fact]
+        public async Task ShouldWaitForVisibleWhenAlreadyVisible()
+        {
+            await Page.GoToAsync(TestConstants.ServerUrl + "/input/button.html");
+            await Page.ClickAsync("button");
+            Assert.Equal("Clicked", await Page.EvaluateAsync<string>("result"));
+        }
+
+        ///<playwright-file>click.spec.js</playwright-file>
+        ///<playwright-describe>Page.click</playwright-describe>
+        ///<playwright-it>should waitFor hidden when already hidden</playwright-it>
+        [Fact]
+        public async Task ShouldWaitForHiddenWhenAlreadyHidden()
+        {
+            await Page.GoToAsync(TestConstants.ServerUrl + "/input/button.html");
+            await Page.QuerySelectorEvaluateAsync("button", "b => b.style.display = 'none'");
+
+            var exception = await Assert.ThrowsAsync<PlaywrightSharpException>(()
+                => Page.ClickAsync("button", new ClickOptions { WaitFor = WaitForOptions.Hidden }));
+
+            Assert.Equal("Node is either not visible or not an HTMLElement", exception.Message);
+            Assert.Equal("Was not clicked", await Page.EvaluateAsync<string>("result"));
+        }
+
+        ///<playwright-file>click.spec.js</playwright-file>
+        ///<playwright-describe>Page.click</playwright-describe>
+        ///<playwright-it>should waitFor hidden</playwright-it>
+        [Fact]
+        public async Task ShouldWaitForHidden()
+        {
+            await Page.GoToAsync(TestConstants.ServerUrl + "/input/button.html");
+            var clickTask = Page.ClickAsync("button", new ClickOptions { WaitFor = WaitForOptions.Hidden });
+
+            for (int i = 0; i < 5; i++)
+            {
+                await Page.EvaluateAsync("1");
+            }
+            Assert.False(clickTask.IsCompleted);
+
+            await Page.QuerySelectorEvaluateAsync("button", "b => b.style.display = 'none'");
+
+            var exception = await Assert.ThrowsAsync<PlaywrightSharpException>(() => clickTask);
+
+            Assert.Equal("Node is either not visible or not an HTMLElement", exception.Message);
+            Assert.Equal("Was not clicked", await Page.EvaluateAsync<string>("result"));
+        }
+
+        ///<playwright-file>click.spec.js</playwright-file>
+        ///<playwright-describe>Page.click</playwright-describe>
+        ///<playwright-it>should waitFor visible</playwright-it>
+        [Fact]
+        public async Task ShouldWaitForVisible()
+        {
+            await Page.GoToAsync(TestConstants.ServerUrl + "/input/button.html");
+            await Page.QuerySelectorEvaluateAsync("button", "b => b.style.display = 'none'");
+
+            var clickTask = Page.ClickAsync("button");
+
+            for (int i = 0; i < 5; i++)
+            {
+                await Page.EvaluateAsync("1");
+            }
+            Assert.False(clickTask.IsCompleted);
+
+            await Page.QuerySelectorEvaluateAsync("button", "b => b.style.display = 'block'");
+
+            Assert.True(clickTask.IsCompleted);
+            Assert.Equal("Clicked", await Page.EvaluateAsync<string>("result"));
+        }
+
+        ///<playwright-file>click.spec.js</playwright-file>
+        ///<playwright-describe>Page.click</playwright-describe>
+        ///<playwright-it>should click wrapped links</playwright-it>
+        [Fact]
+        public async Task ShouldClickWrappedLinks()
+        {
+            await Page.GoToAsync(TestConstants.ServerUrl + "/wrappedlink.html");
+            await Page.ClickAsync("a");
+            Assert.True(await Page.EvaluateAsync<bool>("window.__clicked"));
+        }
+
+        ///<playwright-file>click.spec.js</playwright-file>
+        ///<playwright-describe>Page.click</playwright-describe>
+        ///<playwright-it>should click on checkbox input and toggle</playwright-it>
+        [Fact]
+        public async Task ShouldClickOnCheckboxInputAndToggle()
+        {
+            await Page.GoToAsync(TestConstants.ServerUrl + "/input/checkbox.html");
+            Assert.Null(await Page.EvaluateAsync("result.check"));
+            await Page.ClickAsync("input#agree");
+            Assert.True(await Page.EvaluateAsync<bool>("result.check"));
+            Assert.Equal(new[] {
+                "mouseover",
+                "mouseenter",
+                "mousemove",
+                "mousedown",
+                "mouseup",
+                "click",
+                "input",
+                "change"
+            }, await Page.EvaluateAsync<string[]>("result.events"));
+            await Page.ClickAsync("input#agree");
+            Assert.False(await Page.EvaluateAsync<bool>("result.check"));
+        }
+
+        ///<playwright-file>click.spec.js</playwright-file>
+        ///<playwright-describe>Page.click</playwright-describe>
+        ///<playwright-it>should click on checkbox label and toggle</playwright-it>
+        [Fact]
+        public async Task ShouldClickOnCheckboxLabelAndToggle()
+        {
+            await Page.GoToAsync(TestConstants.ServerUrl + "/input/checkbox.html");
+            Assert.Null(await Page.EvaluateAsync("result.check"));
+            await Page.ClickAsync("label[for=\"agree\"]");
+            Assert.True(await Page.EvaluateAsync<bool>("result.check"));
+            Assert.Equal(new[] {
+                "click",
+                "input",
+                "change"
+            }, await Page.EvaluateAsync<string[]>("result.events"));
+            await Page.ClickAsync("label[for=\"agree\"]");
+            Assert.False(await Page.EvaluateAsync<bool>("result.check"));
+        }
+
+        ///<playwright-file>click.spec.js</playwright-file>
+        ///<playwright-describe>Page.click</playwright-describe>
+        ///<playwright-it>should fail to click a missing button</playwright-it>
+        [Fact]
+        public async Task ShouldFailToClickAMissingButton()
+        {
+            await Page.GoToAsync(TestConstants.ServerUrl + "/input/button.html");
+            var exception = await Assert.ThrowsAsync<SelectorException>(()
+                => Page.ClickAsync("button.does-not-exist"));
+            Assert.Equal("No node found for selector: button.does-not-exist", exception.Message);
+            Assert.Equal("button.does-not-exist", exception.Selector);
+        }
+
+        ///<playwright-file>click.spec.js</playwright-file>
+        ///<playwright-describe>Page.click</playwright-describe>
+        ///<playwright-it>should not hang with touch-enabled viewports</playwright-it>
+        [Fact]
+        public async Task ShouldNotHangWithTouchEnabledViewports()
+        {
+            await Page.SetViewportAsync(TestConstants.IPhone.ViewPort);
+            await Page.Mouse.DownAsync();
+            await Page.Mouse.MoveAsync(100, 10);
+            await Page.Mouse.UpAsync();
+        }
+
+        ///<playwright-file>click.spec.js</playwright-file>
+        ///<playwright-describe>Page.click</playwright-describe>
+        ///<playwright-it>should scroll and click the button</playwright-it>
+        [Fact]
+        public async Task ShouldScrollAndClickTheButton()
+        {
+            await Page.GoToAsync(TestConstants.ServerUrl + "/input/scrollable.html");
+            await Page.ClickAsync("#button-5");
+            Assert.Equal("clicked", await Page.EvaluateAsync<string>("document.querySelector(\"#button-5\").textContent"));
+            await Page.ClickAsync("#button-80");
+            Assert.Equal("clicked", await Page.EvaluateAsync<string>("document.querySelector(\"#button-80\").textContent"));
+        }
+
+        ///<playwright-file>click.spec.js</playwright-file>
+        ///<playwright-describe>Page.click</playwright-describe>
+        ///<playwright-it>should double click the button</playwright-it>
+        [Fact]
+        public async Task ShouldDoubleClickTheButton()
+        {
+            await Page.GoToAsync(TestConstants.ServerUrl + "/input/button.html");
+            await Page.EvaluateAsync(@"{
+               window.double = false;
+               const button = document.querySelector('button');
+               button.addEventListener('dblclick', event => {
+                 window.double = true;
+               });
+            }");
+            var button = await Page.QuerySelectorAsync("button");
+            await button.ClickAsync(new ClickOptions { ClickCount = 2 });
+            Assert.True(await Page.EvaluateAsync<bool>("double"));
+            Assert.Equal("Clicked", await Page.EvaluateAsync<string>("result"));
+        }
+
+        ///<playwright-file>click.spec.js</playwright-file>
+        ///<playwright-describe>Page.click</playwright-describe>
+        ///<playwright-it>should click a partially obscured button</playwright-it>
+        [Fact]
+        public async Task ShouldClickAPartiallyObscuredButton()
+        {
+            await Page.GoToAsync(TestConstants.ServerUrl + "/input/button.html");
+            await Page.EvaluateAsync(@"{
+                const button = document.querySelector('button');
+                button.textContent = 'Some really long text that will go offscreen';
+
+button.style.position = 'absolute';
+                button.style.left = '368px';
+            }");
+            await Page.ClickAsync("button");
+            Assert.Equal("Clicked", await Page.EvaluateAsync<string>("result"));
+        }
+
+        ///<playwright-file>click.spec.js</playwright-file>
+        ///<playwright-describe>Page.click</playwright-describe>
+        ///<playwright-it>should click a rotated button</playwright-it>
+        [Fact]
+        public async Task ShouldClickARotatedButton()
+        {
+            await Page.GoToAsync(TestConstants.ServerUrl + "/input/rotatedButton.html");
+            await Page.ClickAsync("button");
+            Assert.Equal("Clicked", await Page.EvaluateAsync<string>("result"));
+        }
+
+        ///<playwright-file>click.spec.js</playwright-file>
+        ///<playwright-describe>Page.click</playwright-describe>
+        ///<playwright-it>should fire contextmenu event on right click</playwright-it>
+        [Fact]
+        public async Task ShouldFireContextmenuEventOnRightClick()
+        {
+            await Page.GoToAsync(TestConstants.ServerUrl + "/input/scrollable.html");
+            await Page.ClickAsync("#button-8", new ClickOptions { Button = MouseButton.Right });
+            Assert.Equal("context menu", await Page.EvaluateAsync<string>("document.querySelector('#button-8').textContent"));
+        }
+
+        ///<playwright-file>click.spec.js</playwright-file>
+        ///<playwright-describe>Page.click</playwright-describe>
+        ///<playwright-it>should click links which cause navigation</playwright-it>
+        [Fact]
+        public async Task ShouldClickLinksWhichCauseNavigation()
+        {
+            await Page.SetContentAsync($"<a href=\"{TestConstants.EmptyPage}\">empty.html</a>");
+            // This await should not hang.
+            await Page.ClickAsync("a");
+        }
+
+        ///<playwright-file>click.spec.js</playwright-file>
+        ///<playwright-describe>Page.click</playwright-describe>
+        ///<playwright-it>should click the button inside an iframe</playwright-it>
+        [Fact]
+        public async Task ShouldClickTheButtonInsideAnIframe()
+        {
+            await Page.GoToAsync(TestConstants.EmptyPage);
+            await Page.SetContentAsync("<div style=\"width:100px;height:100px\">spacer</div>");
+            await FrameUtils.AttachFrameAsync(Page, "button-test", TestConstants.ServerUrl + "/input/button.html");
+            var frame = Page.FirstChildFrame();
+            var button = await frame.QuerySelectorAsync("button");
+            await button.ClickAsync();
+            Assert.Equal("Clicked", await frame.EvaluateAsync<string>("window.result"));
+        }
+
+        ///<playwright-file>click.spec.js</playwright-file>
+        ///<playwright-describe>Page.click</playwright-describe>
+        ///<playwright-it>should click the button with fixed position inside an iframe</playwright-it>
+        [Fact(Skip = "See test in playwright")]
+        public async Task ShouldClickTheButtonWithFixedPositionInsideAnIframe()
+        {
+            await Page.GoToAsync(TestConstants.EmptyPage);
+            await Page.SetViewportAsync(new Viewport
+            {
+                Width = 500,
+                Height = 500
+            });
+            await Page.SetContentAsync("<div style=\"width:100px;height:2000px\">spacer</div>");
+            await FrameUtils.AttachFrameAsync(Page, "button-test", TestConstants.ServerUrl + "/input/button.html");
+            var frame = Page.FirstChildFrame();
+            await frame.QuerySelectorEvaluateAsync("button", "button => button.style.setProperty('position', 'fixed')");
+            await frame.ClickAsync("button");
+            Assert.Equal("Clicked", await frame.EvaluateAsync<string>("window.result"));
+        }
+
+        ///<playwright-file>click.spec.js</playwright-file>
+        ///<playwright-describe>Page.click</playwright-describe>
+        ///<playwright-it>should click the button with deviceScaleFactor set</playwright-it>
+        [Fact]
+        public async Task ShouldClickTheButtonWithDeviceScaleFactorSet()
+        {
+            await Page.SetViewportAsync(new Viewport { Width = 400, Height = 400, DeviceScaleFactor = 5 });
+            Assert.Equal(5, await Page.EvaluateAsync<int>("window.devicePixelRatio"));
+            await Page.SetContentAsync("<div style=\"width:100px;height:100px\">spacer</div>");
+            await FrameUtils.AttachFrameAsync(Page, "button-test", TestConstants.ServerUrl + "/input/button.html");
+            var frame = Page.FirstChildFrame();
+            var button = await frame.QuerySelectorAsync("button");
+            await button.ClickAsync();
+            Assert.Equal("Clicked", await frame.EvaluateAsync<string>("window.result"));
+        }
+
+        ///<playwright-file>click.spec.js</playwright-file>
+        ///<playwright-describe>Page.click</playwright-describe>
+        ///<playwright-it>should click the button with px border with relative point</playwright-it>
+        [Fact]
+        public async Task ShouldClickTheButtonWithPxBorderWithRelativePoint()
+        {
+            await Page.GoToAsync(TestConstants.ServerUrl + "/input/button.html");
+            await Page.QuerySelectorEvaluateAsync("button", "button => button.style.borderWidth = '8px'");
+            await Page.ClickAsync("button", new ClickOptions { RelativePoint = new Point { X = 20, Y = 10 } });
+            Assert.Equal("Clicked", await Page.EvaluateAsync<string>("window.result"));
+            // Safari reports border-relative offsetX/offsetY.
+            Assert.Equal(TestConstants.IsWebKit ? 20 + 8 : 20, await Page.EvaluateAsync<int>("offsetX"));
+            Assert.Equal(TestConstants.IsWebKit ? 10 + 8 : 10, await Page.EvaluateAsync<int>("offsetY"));
+        }
+
+        ///<playwright-file>click.spec.js</playwright-file>
+        ///<playwright-describe>Page.click</playwright-describe>
+        ///<playwright-it>should click the button with em border with relative point</playwright-it>
+        [Fact]
+        public async Task ShouldClickTheButtonWithEmBorderWithRelativePoint()
+        {
+            await Page.GoToAsync(TestConstants.ServerUrl + "/input/button.html");
+            await Page.QuerySelectorEvaluateAsync("button", "button => button.style.borderWidth = '2em'");
+            await Page.QuerySelectorEvaluateAsync("button", "button => button.style.fontSize = '12px'");
+            await Page.ClickAsync("button", new ClickOptions { RelativePoint = new Point { X = 20, Y = 10 } });
+            Assert.Equal("Clicked", await Page.EvaluateAsync<string>("window.result"));
+            // Safari reports border-relative offsetX/offsetY.
+            Assert.Equal(TestConstants.IsWebKit ? 12 * 2 + 20 : 20, await Page.EvaluateAsync<int>("offsetX"));
+            Assert.Equal(TestConstants.IsWebKit ? 12 * 2 + 20 : 10, await Page.EvaluateAsync<int>("offsetY"));
+        }
+
+        ///<playwright-file>click.spec.js</playwright-file>
+        ///<playwright-describe>Page.click</playwright-describe>
+        ///<playwright-it>should click a very large button with relative point</playwright-it>
+        [Fact]
+        public async Task ShouldClickAVeryLargeButtonWithRelativePoint()
+        {
+            await Page.GoToAsync(TestConstants.ServerUrl + "/input/button.html");
+            await Page.QuerySelectorEvaluateAsync("button", "button => button.style.borderWidth = '8px'");
+            await Page.QuerySelectorEvaluateAsync("button", "button.style.height = button.style.width = '2000px'");
+            await Page.ClickAsync("button", new ClickOptions { RelativePoint = new Point { X = 1900, Y = 1910 } });
+            Assert.Equal("Clicked", await Page.EvaluateAsync<string>("window.result"));
+            // Safari reports border-relative offsetX/offsetY.
+            Assert.Equal(TestConstants.IsWebKit ? 1900 + 8 : 1900, await Page.EvaluateAsync<int>("offsetX"));
+            Assert.Equal(TestConstants.IsWebKit ? 1910 + 8 : 1910, await Page.EvaluateAsync<int>("offsetY"));
+        }
+
+        ///<playwright-file>click.spec.js</playwright-file>
+        ///<playwright-describe>Page.click</playwright-describe>
+        ///<playwright-it>should click a button in scrolling container with relative point</playwright-it>
+        [Fact(Skip = "Skipped in Playwright")]
+        public async Task ShouldClickAButtonInScrollingContainerWithRelativePoint()
+        {
+            await Page.GoToAsync(TestConstants.ServerUrl + "/input/button.html");
+            await Page.QuerySelectorEvaluateAsync("button", @"button => {
+                const container = document.createElement('div');
+                container.style.overflow = 'auto';
+                container.style.width = '200px';
+                container.style.height = '200px';
+                button.parentElement.insertBefore(container, button);
+                container.appendChild(button);
+                button.style.height = '2000px';
+                button.style.width = '2000px';
+            }");
+
+            await Page.ClickAsync("button", new ClickOptions { RelativePoint = new Point { X = 1900, Y = 1910 } });
+            Assert.Equal("Clicked", await Page.EvaluateAsync<string>("window.result"));
+            // Safari reports border-relative offsetX/offsetY.
+            Assert.Equal(1900, await Page.EvaluateAsync<int>("offsetX"));
+            Assert.Equal(1910, await Page.EvaluateAsync<int>("offsetY"));
+        }
+
+        ///<playwright-file>click.spec.js</playwright-file>
+        ///<playwright-describe>Page.click</playwright-describe>
+        ///<playwright-it>should update modifiers correctly</playwright-it>
+        [SkipBrowserAndPlatformFact(skipWebkit: true)]
+        public async Task ShouldUpdateModifiersCorrectly()
+        {
+            await Page.GoToAsync(TestConstants.ServerUrl + "/input/button.html");
+            await Page.ClickAsync("button", new ClickOptions { Modifiers = new[] { ClickModifier.Shift } });
+            Assert.True(await Page.EvaluateAsync<bool>("shiftKey"));
+            await Page.ClickAsync("button", new ClickOptions { Modifiers = new ClickModifier[] { } });
+            Assert.False(await Page.EvaluateAsync<bool>("shiftKey"));
+
+            await Page.Keyboard.DownAsync("Shift");
+
+            await Page.ClickAsync("button", new ClickOptions { Modifiers = new ClickModifier[] { } });
+            Assert.False(await Page.EvaluateAsync<bool>("shiftKey"));
+
+            await Page.ClickAsync("button");
+            Assert.True(await Page.EvaluateAsync<bool>("shiftKey"));
+
+            await Page.Keyboard.UpAsync("Shift");
+
+            await Page.ClickAsync("button");
+            Assert.False(await Page.EvaluateAsync<bool>("shiftKey"));
+
+        }
+
+        ///<playwright-file>click.spec.js</playwright-file>
+        ///<playwright-describe>Page.click</playwright-describe>
+        ///<playwright-it>should click an offscreen element when scroll-behavior is smooth</playwright-it>
+        [SkipBrowserAndPlatformFact(skipChromium: true)]
+        public async Task ShouldClickAnOffscreenElementWhenScrollBehaviorIsSmooth()
+        {
+            await Page.SetContentAsync(@$"
+            <div style=""border: 1px solid black; height: 500px; overflow: auto; width: 500px; scroll-behavior: smooth"">
+                <button style=""margin-top: 2000px"" onClick=""window.clicked = true"" >hi</button>
+            </div>");
+
+            await Page.ClickAsync("button");
+            Assert.True(await Page.EvaluateAsync<bool>("window.clicked"));
+        }
+    }
+}