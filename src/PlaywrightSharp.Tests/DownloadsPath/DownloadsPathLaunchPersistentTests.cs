using System.IO;
using System.Threading.Tasks;
using Microsoft.AspNetCore.Http;
using PlaywrightSharp.Helpers;
using PlaywrightSharp.Tests.BaseTests;
using PlaywrightSharp.Tests.Helpers;
using Xunit;
using Xunit.Abstractions;

namespace PlaywrightSharp.Tests.DownloadsPath
{
    ///<playwright-file>downloadspath.spec.js</playwright-file>
    ///<playwright-describe>browserType.launchPersistent({acceptDownloads})</playwright-describe>
    [Collection(TestConstants.TestFixtureBrowserCollectionName)]
    public class DownloadsPathLaunchPersistentTests : PlaywrightSharpBaseTest, IAsyncLifetime
    {
        private IBrowserContext _context = null;
        private IPage _page = null;
        private TempDirectory _userDataDir = null;
        private TempDirectory _downloadsPath = null;

        /// <inheritdoc/>
        public DownloadsPathLaunchPersistentTests(ITestOutputHelper output) : base(output)
        {
        }

        ///<playwright-file>downloadspath.spec.js</playwright-file>
        ///<playwright-describe>browserType.launchPersistent({acceptDownloads})</playwright-describe>
        ///<playwright-it>should accept downloads</playwright-it>
        [Retry]
        public async Task ShouldAcceptDownloads()
        {
            var downloadTask = _page.WaitForEvent<DownloadEventArgs>(PageEvent.Download);

            await Task.WhenAll(
                downloadTask,
                _page.ClickAsync("a"));

            var download = downloadTask.Result.Download;
            Assert.Equal($"{TestConstants.ServerUrl}/download", download.Url);
            Assert.Equal("file.txt", download.SuggestedFilename);

            string path = await download.GetPathAsync();
            Assert.True(new FileInfo(path).Exists);
        }

        ///<playwright-file>downloadspath.spec.js</playwright-file>
        ///<playwright-describe>browserType.launchPersist   qent({acceptDownloads})</playwright-describe>
        ///<playwright-it>should not delete downloads when the context closes</playwright-it>
        [Retry]
        public async Task ShouldNotDeleteDownloadsWhenTheContextCloses()
        {
            var downloadTask = _page.WaitForEvent<DownloadEventArgs>(PageEvent.Download);

            await Task.WhenAll(
                downloadTask,
                _page.ClickAsync("a"));

            var download = downloadTask.Result.Download;
            string path = await download.GetPathAsync();
            await _context.CloseAsync();
            Assert.True(new FileInfo(path).Exists);
        }

<<<<<<< HEAD
        /// <inheritdoc/>
=======
        /// <inheritsdoc/>
>>>>>>> 9ed59654
        public async Task InitializeAsync()
        {
            Server.SetRoute("/download", context =>
            {
                context.Response.Headers["Content-Type"] = "application/octet-stream";
                context.Response.Headers["Content-Disposition"] = "attachment; filename=file.txt";
                return context.Response.WriteAsync("Hello world");
            });

            _downloadsPath = new TempDirectory();
            _userDataDir = new TempDirectory();

            var options = (LaunchPersistentOptions)TestConstants.GetDefaultBrowserOptions();
            options.DownloadsPath = _downloadsPath.Path;
            options.AcceptDownloads = true;
            _context = await Playwright[TestConstants.Product].LaunchPersistenContextAsync(_userDataDir.Path, options);
            _page = _context.Pages[0];
            await _page.SetContentAsync($"<a href=\"{TestConstants.ServerUrl}/download\">download</a>");
        }

<<<<<<< HEAD
        /// <inheritdoc/>
=======
        /// <inheritsdoc/>
>>>>>>> 9ed59654
        public async Task DisposeAsync()
        {
            _downloadsPath?.Dispose();
            _userDataDir?.Dispose();
            await _context.CloseAsync();
        }
    }
}<|MERGE_RESOLUTION|>--- conflicted
+++ resolved
@@ -62,11 +62,7 @@
             Assert.True(new FileInfo(path).Exists);
         }
 
-<<<<<<< HEAD
-        /// <inheritdoc/>
-=======
         /// <inheritsdoc/>
->>>>>>> 9ed59654
         public async Task InitializeAsync()
         {
             Server.SetRoute("/download", context =>
@@ -87,11 +83,7 @@
             await _page.SetContentAsync($"<a href=\"{TestConstants.ServerUrl}/download\">download</a>");
         }
 
-<<<<<<< HEAD
-        /// <inheritdoc/>
-=======
         /// <inheritsdoc/>
->>>>>>> 9ed59654
         public async Task DisposeAsync()
         {
             _downloadsPath?.Dispose();
