--- conflicted
+++ resolved
@@ -1,9 +1,16 @@
-<<<<<<< HEAD
+using System;
+using System.Collections.Generic;
+using System.IO;
 using System.Linq;
+using System.Runtime.InteropServices;
+using System.Text.Json;
 using System.Threading.Tasks;
 using Microsoft.AspNetCore.Http;
+using Mono.Unix;
 using PlaywrightSharp.Chromium;
 using PlaywrightSharp.Chromium.Protocol.Page;
+using PlaywrightSharp.Helpers;
+using PlaywrightSharp.Helpers.Linux;
 using PlaywrightSharp.Tests.Attributes;
 using PlaywrightSharp.Tests.BaseTests;
 using Xunit;
@@ -271,287 +278,4 @@
             Assert.Null(Browser.GetPageTarget(Page).Opener);
         }
     }
-}
-=======
-using System;
-using System.Collections.Generic;
-using System.IO;
-using System.Linq;
-using System.Runtime.InteropServices;
-using System.Text.Json;
-using System.Threading.Tasks;
-using Microsoft.AspNetCore.Http;
-using Mono.Unix;
-using PlaywrightSharp.Chromium;
-using PlaywrightSharp.Chromium.Protocol.Page;
-using PlaywrightSharp.Helpers;
-using PlaywrightSharp.Helpers.Linux;
-using PlaywrightSharp.Tests.Attributes;
-using PlaywrightSharp.Tests.BaseTests;
-using Xunit;
-using Xunit.Abstractions;
-
-namespace PlaywrightSharp.Tests.Chromium
-{
-    ///<playwright-file>chromium/chromium.spec.js</playwright-file>
-    ///<playwright-describe>Chromium.startTracing</playwright-describe>
-    public class TargetTests : PlaywrightSharpPageBaseTest
-    {
-        /// <inheritdoc/>
-        public TargetTests(ITestOutputHelper output) : base(output)
-        {
-        }
-
-        ///<playwright-file>chromium/chromium.spec.js</playwright-file>
-        ///<playwright-describe>Chromium.startTracing</playwright-describe>
-        ///<playwright-it>Chromium.targets should return all of the targets</playwright-it>
-        [SkipBrowserAndPlatformFact(skipFirefox: true, skipWebkit: true)]
-        public void BrowserTargetsShouldReturnAllOfTheTargets()
-        {
-            // The pages will be the testing page and the original new tab page
-            var targets = Browser.GetTargets();
-            Assert.Contains(targets, target => target.Type == TargetType.Page
-                && target.Url == TestConstants.AboutBlank);
-            Assert.Contains(targets, target => target.Type == TargetType.Browser);
-        }
-
-        ///<playwright-file>chromium/chromium.spec.js</playwright-file>
-        ///<playwright-describe>Chromium.startTracing</playwright-describe>
-        ///<playwright-it>Browser.pages should return all of the pages</playwright-it>
-        [SkipBrowserAndPlatformFact(skipFirefox: true, skipWebkit: true)]
-        public async Task BrowserPagesShouldReturnAllOfThePages()
-        {
-            // The pages will be the testing page and the original new tab page
-            var allPages = await Browser.DefaultContext.GetPagesAsync();
-            Assert.Equal(2, allPages.Length);
-            Assert.Contains(Page, allPages);
-            Assert.NotSame(allPages[0], allPages[1]);
-        }
-
-        ///<playwright-file>chromium/chromium.spec.js</playwright-file>
-        ///<playwright-describe>Chromium.startTracing</playwright-describe>
-        ///<playwright-it>should contain browser target</playwright-it>
-        [SkipBrowserAndPlatformFact(skipFirefox: true, skipWebkit: true)]
-        public void ShouldContainBrowserTarget()
-        {
-            var targets = Browser.GetTargets();
-            var browserTarget = targets.FirstOrDefault(target => target.Type == TargetType.Browser);
-            Assert.NotNull(browserTarget);
-        }
-
-        ///<playwright-file>chromium/chromium.spec.js</playwright-file>
-        ///<playwright-describe>Chromium.startTracing</playwright-describe>
-        ///<playwright-it>should be able to use the default page in the browser</playwright-it>
-        [Fact]
-        public async Task ShouldBeAbleToUseTheDefaultPageInTheBrowser()
-        {
-            // The pages will be the testing page and the original newtab page
-            var allPages = await Browser.DefaultContext.GetPagesAsync();
-            var originalPage = allPages.First(p => p != Page);
-            Assert.Equal("Hello world", await originalPage.EvaluateAsync<string>("['Hello', 'world'].join(' ')"));
-            Assert.NotNull(await originalPage.QuerySelectorAsync("body"));
-        }
-
-        ///<playwright-file>chromium/chromium.spec.js</playwright-file>
-        ///<playwright-describe>Chromium.startTracing</playwright-describe>
-        ///<playwright-it>should report when a new page is created and closed</playwright-it>
-        [Fact]
-        public async Task ShouldReportWhenANewPageIsCreatedAndClosed()
-        {
-            var otherPageTask = Browser.WaitForTargetAsync(t => t.Url == TestConstants.CrossProcessUrl + "/empty.html")
-                .ContinueWith(t => t.Result.GetPageAsync());
-
-            await Task.WhenAll(
-                otherPageTask,
-                Page.EvaluateHandleAsync("url => window.open(url)", TestConstants.CrossProcessUrl + "/empty.html")
-                );
-
-            var otherPage = await otherPageTask.Result;
-            Assert.Contains(TestConstants.CrossProcessUrl, otherPage.Url);
-
-            Assert.Equal("Hello world", await otherPage.EvaluateAsync<string>("['Hello', 'world'].join(' ')"));
-            Assert.NotNull(await otherPage.QuerySelectorAsync("body"));
-
-            var allPages = await Context.GetPagesAsync();
-            Assert.Contains(Page, allPages);
-            Assert.Contains(otherPage, allPages);
-
-            var closePageTaskCompletion = new TaskCompletionSource<IPage>();
-            async void TargetDestroyedEventHandler(object sender, TargetChangedArgs e)
-            {
-                closePageTaskCompletion.SetResult(await e.Target.GetPageAsync());
-                Browser.TargetDestroyed -= TargetDestroyedEventHandler;
-            }
-            Browser.TargetDestroyed += TargetDestroyedEventHandler;
-            await otherPage.CloseAsync();
-            Assert.Equal(otherPage, await closePageTaskCompletion.Task);
-
-            allPages = await Task.WhenAll(Browser.GetTargets(Context).Select(target => target.GetPageAsync()));
-            Assert.Contains(Page, allPages);
-            Assert.DoesNotContain(otherPage, allPages);
-        }
-
-        ///<playwright-file>chromium/chromium.spec.js</playwright-file>
-        ///<playwright-describe>Chromium.startTracing</playwright-describe>
-        ///<playwright-it>should report when a service worker is created and destroyed</playwright-it>
-        [Fact]
-        public async Task ShouldReportWhenAServiceWorkerIsCreatedAndDestroyed()
-        {
-            await Page.GoToAsync(TestConstants.EmptyPage);
-            var createdTargetTaskCompletion = new TaskCompletionSource<ITarget>();
-            void TargetCreatedEventHandler(object sender, TargetChangedArgs e)
-            {
-                createdTargetTaskCompletion.SetResult(e.Target);
-                Browser.TargetCreated -= TargetCreatedEventHandler;
-            }
-            Browser.TargetCreated += TargetCreatedEventHandler;
-            await Page.GoToAsync(TestConstants.ServerUrl + "/serviceworkers/empty/sw.html");
-
-            var createdTarget = await createdTargetTaskCompletion.Task;
-            Assert.Equal(TargetType.ServiceWorker, createdTarget.Type);
-            Assert.Equal(TestConstants.ServerUrl + "/serviceworkers/empty/sw.js", createdTarget.Url);
-
-            var targetDestroyedTaskCompletion = new TaskCompletionSource<ITarget>();
-            void TargetDestroyedEventHandler(object sender, TargetChangedArgs e)
-            {
-                targetDestroyedTaskCompletion.SetResult(e.Target);
-                Browser.TargetDestroyed -= TargetDestroyedEventHandler;
-            }
-            Browser.TargetDestroyed += TargetDestroyedEventHandler;
-            await Page.EvaluateAsync("window.registrationPromise.then(registration => registration.unregister())");
-            Assert.Equal(createdTarget, await targetDestroyedTaskCompletion.Task);
-        }
-
-        ///<playwright-file>chromium/chromium.spec.js</playwright-file>
-        ///<playwright-describe>Chromium.startTracing</playwright-describe>
-        ///<playwright-it>should create a worker from a service worker</playwright-it>
-        [Fact]
-        public async Task ShouldCreateAWorkerFromAServiceWorker()
-        {
-            await Page.GoToAsync(TestConstants.ServerUrl + "/serviceworkers/empty/sw.html");
-
-            var target = await Browser.WaitForTargetAsync(t => t.Type == TargetType.ServiceWorker);
-            var worker = await target.GetWorkerAsync();
-            Assert.Equal("[object ServiceWorkerGlobalScope]", await worker.EvaluateAsync<string>("() => self.toString()"));
-        }
-
-        ///<playwright-file>chromium/chromium.spec.js</playwright-file>
-        ///<playwright-describe>Chromium.startTracing</playwright-describe>
-        ///<playwright-it>should create a worker from a shared worker</playwright-it>
-        [Fact]
-        public async Task ShouldCreateAWorkerFromASharedWorker()
-        {
-            await Page.GoToAsync(TestConstants.EmptyPage);
-            await Page.EvaluateAsync(@"() =>
-            {
-                new SharedWorker('data:text/javascript,console.log(""hi"")');
-            }");
-            var target = await Browser.WaitForTargetAsync(t => t.Type == TargetType.SharedWorker);
-            var worker = await target.GetWorkerAsync();
-            Assert.Equal("[object SharedWorkerGlobalScope]", await worker.EvaluateAsync<string>("() => self.toString()"));
-        }
-
-        ///<playwright-file>chromium/chromium.spec.js</playwright-file>
-        ///<playwright-describe>Chromium.startTracing</playwright-describe>
-        ///<playwright-it>should report when a target url changes</playwright-it>
-        [Fact]
-        public async Task ShouldReportWhenATargetUrlChanges()
-        {
-            await Page.GoToAsync(TestConstants.EmptyPage);
-
-            var changedTargetTaskCompletion = new TaskCompletionSource<ITarget>();
-            void ChangedTargetEventHandler(object sender, TargetChangedArgs e)
-            {
-                changedTargetTaskCompletion.SetResult(e.Target);
-                Browser.TargetChanged -= ChangedTargetEventHandler;
-            }
-            Browser.TargetChanged += ChangedTargetEventHandler;
-
-            await Page.GoToAsync(TestConstants.CrossProcessUrl + "/");
-            var changedTarget = await changedTargetTaskCompletion.Task;
-            Assert.Equal(TestConstants.CrossProcessUrl + "/", changedTarget.Url);
-
-            changedTargetTaskCompletion = new TaskCompletionSource<ITarget>();
-            Browser.TargetChanged += ChangedTargetEventHandler;
-            await Page.GoToAsync(TestConstants.EmptyPage);
-            changedTarget = await changedTargetTaskCompletion.Task;
-            Assert.Equal(TestConstants.EmptyPage, changedTarget.Url);
-        }
-
-        ///<playwright-file>chromium/chromium.spec.js</playwright-file>
-        ///<playwright-describe>Chromium.startTracing</playwright-describe>
-        ///<playwright-it>should not report uninitialized pages</playwright-it>
-        [Fact]
-        public async Task ShouldNotReportUninitializedPages()
-        {
-            bool targetChanged = false;
-            void Listener(object sender, TargetChangedArgs e) => targetChanged = true;
-            Browser.TargetChanged += Listener;
-            var targetCompletionTask = new TaskCompletionSource<ITarget>();
-            void TargetCreatedEventHandler(object sender, TargetChangedArgs e)
-            {
-                targetCompletionTask.SetResult(e.Target);
-                Browser.TargetCreated -= TargetCreatedEventHandler;
-            }
-            Browser.TargetCreated += TargetCreatedEventHandler;
-            var newPageTask = Context.NewPageAsync();
-            var target = await targetCompletionTask.Task;
-            Assert.Equal(TestConstants.AboutBlank, target.Url);
-
-            var newPage = await newPageTask;
-            targetCompletionTask = new TaskCompletionSource<ITarget>();
-            Browser.TargetCreated += TargetCreatedEventHandler;
-            var evaluateTask = newPage.EvaluateHandleAsync("window.open('about:blank')");
-            var target2 = await targetCompletionTask.Task;
-            Assert.Equal(TestConstants.AboutBlank, target2.Url);
-            await evaluateTask;
-            await newPage.CloseAsync();
-            Assert.False(targetChanged, "target should not be reported as changed");
-            Browser.TargetChanged -= Listener;
-        }
-
-        ///<playwright-file>chromium/chromium.spec.js</playwright-file>
-        ///<playwright-describe>Chromium.startTracing</playwright-describe>
-        ///<playwright-it>should not crash while redirecting if original request was missed</playwright-it>
-        [Fact]
-        public async Task ShouldNotCrashWhileRedirectingIfOriginalRequestWasMissed()
-        {
-            var serverResponseEnd = new TaskCompletionSource<bool>();
-            var serverResponse = (HttpResponse)null;
-            Server.SetRoute("/one-style.css", context => { serverResponse = context.Response; return serverResponseEnd.Task; });
-            // Open a new page. Use window.open to connect to the page later.
-            await Task.WhenAll(
-              Page.EvaluateHandleAsync("url => window.open(url)", TestConstants.ServerUrl + "/one-style.html"),
-              Server.WaitForRequest("/one-style.css")
-            );
-            // Connect to the opened page.
-            var target = await Browser.WaitForTargetAsync(t => t.Url.Contains("one-style.html"));
-            var newPage = await target.GetPageAsync();
-            // Issue a redirect.
-            serverResponse.Redirect("/injectedstyle.css");
-            serverResponseEnd.SetResult(true);
-            // Wait for the new page to load.
-            await WaitEventAsync<PageLoadEventFiredChromiumEvent>(((ChromiumPage)((PlaywrightSharp.Page)newPage).Delegate).Client);
-            // Cleanup.
-            await newPage.CloseAsync();
-        }
-
-        ///<playwright-file>chromium/chromium.spec.js</playwright-file>
-        ///<playwright-describe>Chromium.startTracing</playwright-describe>
-        ///<playwright-it>should have an opener</playwright-it>
-        [Fact]
-        public async Task ShouldHaveAnOpener()
-        {
-            await Page.GoToAsync(TestConstants.EmptyPage);
-            var targetCreatedCompletion = new TaskCompletionSource<ITarget>();
-            Browser.TargetCreated += (sender, e) => targetCreatedCompletion.TrySetResult(e.Target);
-            await Page.GoToAsync(TestConstants.ServerUrl + "/popup/window-open.html");
-            var createdTarget = await targetCreatedCompletion.Task;
-
-            Assert.Equal(TestConstants.ServerUrl + "/popup/popup.html", (await createdTarget.GetPageAsync()).Url);
-            Assert.Same(Browser.GetPageTarget(Page), createdTarget.Opener);
-            Assert.Null(Browser.GetPageTarget(Page).Opener);
-        }
-    }
-}
->>>>>>> cd3ff167
+}