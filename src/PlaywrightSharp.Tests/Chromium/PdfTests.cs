<<<<<<< HEAD
using System.IO;
using System.Threading.Tasks;
using PlaywrightSharp.Tests.BaseTests;
using Xunit;
using Xunit.Abstractions;

namespace PlaywrightSharp.Tests.Chromium
{
    ///<playwright-file>chromium/chromium.spec.js</playwright-file>
    ///<playwright-describe>Page.pdf</playwright-describe>
    public class PdfTests : PlaywrightSharpPageBaseTest
    {
        /// <inheritdoc/>
        public PdfTests(ITestOutputHelper output) : base(output)
        {
            DefaultOptions = TestConstants.GetDefaultBrowserOptions();
            DefaultOptions.Args = new[] { "--site-per-process" };
        }

        ///<playwright-file>chromium/chromium.spec.js</playwright-file>
        ///<playwright-describe>Page.pdf</playwright-describe>
        ///<playwright-it>should be able to save file</playwright-it>
        [Fact]
        public async Task ShouldBeAbleToSaveFile()
        {
            string outputFile = Path.Combine(BaseDirectory, "output.pdf");
            var fileInfo = new FileInfo(outputFile);
            if (fileInfo.Exists)
            {
                fileInfo.Delete();
            }
            await Page.GetPdfAsync(outputFile);
            fileInfo = new FileInfo(outputFile);
            Assert.True(new FileInfo(outputFile).Length > 0);
            if (fileInfo.Exists)
            {
                fileInfo.Delete();
            }
        }
    }
}
=======
using System;
using System.Collections.Generic;
using System.IO;
using System.Linq;
using System.Threading.Tasks;
using PlaywrightSharp.Tests.Attributes;
using PlaywrightSharp.Tests.BaseTests;
using Xunit;
using Xunit.Abstractions;

namespace PlaywrightSharp.Tests.Chromium
{
    ///<playwright-file>chromium/chromium.spec.js</playwright-file>
    ///<playwright-describe>Page.pdf</playwright-describe>
    public class PdfTests : PlaywrightSharpPageBaseTest
    {
        /// <inheritdoc/>
        public PdfTests(ITestOutputHelper output) : base(output)
        {
            DefaultOptions = TestConstants.GetDefaultBrowserOptions();
            DefaultOptions.Args = new[] { "--site-per-process" };
        }

        ///<playwright-file>chromium/chromium.spec.js</playwright-file>
        ///<playwright-describe>Page.pdf</playwright-describe>
        ///<playwright-it>should be able to save file</playwright-it>
        [Fact]
        public async Task ShouldBeAbleToSaveFile()
        {
            string outputFile = Path.Combine(BaseDirectory, "output.pdf");
            var fileInfo = new FileInfo(outputFile);
            if (fileInfo.Exists)
            {
                fileInfo.Delete();
            }
            await Page.GetPdfAsync(outputFile);
            fileInfo = new FileInfo(outputFile);
            Assert.True(new FileInfo(outputFile).Length > 0);
            if (fileInfo.Exists)
            {
                fileInfo.Delete();
            }
        }
    }
}
>>>>>>> cd3ff167
<|MERGE_RESOLUTION|>--- conflicted
+++ resolved
@@ -1,46 +1,3 @@
-<<<<<<< HEAD
-using System.IO;
-using System.Threading.Tasks;
-using PlaywrightSharp.Tests.BaseTests;
-using Xunit;
-using Xunit.Abstractions;
-
-namespace PlaywrightSharp.Tests.Chromium
-{
-    ///<playwright-file>chromium/chromium.spec.js</playwright-file>
-    ///<playwright-describe>Page.pdf</playwright-describe>
-    public class PdfTests : PlaywrightSharpPageBaseTest
-    {
-        /// <inheritdoc/>
-        public PdfTests(ITestOutputHelper output) : base(output)
-        {
-            DefaultOptions = TestConstants.GetDefaultBrowserOptions();
-            DefaultOptions.Args = new[] { "--site-per-process" };
-        }
-
-        ///<playwright-file>chromium/chromium.spec.js</playwright-file>
-        ///<playwright-describe>Page.pdf</playwright-describe>
-        ///<playwright-it>should be able to save file</playwright-it>
-        [Fact]
-        public async Task ShouldBeAbleToSaveFile()
-        {
-            string outputFile = Path.Combine(BaseDirectory, "output.pdf");
-            var fileInfo = new FileInfo(outputFile);
-            if (fileInfo.Exists)
-            {
-                fileInfo.Delete();
-            }
-            await Page.GetPdfAsync(outputFile);
-            fileInfo = new FileInfo(outputFile);
-            Assert.True(new FileInfo(outputFile).Length > 0);
-            if (fileInfo.Exists)
-            {
-                fileInfo.Delete();
-            }
-        }
-    }
-}
-=======
 using System;
 using System.Collections.Generic;
 using System.IO;
@@ -85,5 +42,4 @@
             }
         }
     }
-}
->>>>>>> cd3ff167
+}