using System;
using System.Collections.Generic;
using System.Text.RegularExpressions;
using System.Threading.Tasks;
using PlaywrightSharp.Tests.Attributes;
using PlaywrightSharp.Tests.BaseTests;
using Xunit;
using Xunit.Abstractions;

namespace PlaywrightSharp.Tests.Chromium.Browser
{
    ///<playwright-file>chromium/launcher.spec.js</playwright-file>
    ///<playwright-describe>Browser target events</playwright-describe>
    [Trait("Category", "chromium")]
    [Collection(TestConstants.TestFixtureCollectionName)]
    public class TargetEventsTests : PlaywrightSharpBaseTest
    {
        /// <inheritdoc/>
        public TargetEventsTests(ITestOutputHelper output) : base(output)
        {
        }

        ///<playwright-file>chromium/launcher.spec.js</playwright-file>
        ///<playwright-describe>Browser target events</playwright-describe>
        ///<playwright-it>should work</playwright-it>
        [SkipBrowserAndPlatformFact(skipFirefox: true, skipWebkit: true, skipChromium: true)]
        public async Task ShouldWork()
        {
<<<<<<< HEAD
            using var browser = await Playwright.LaunchAsync(TestConstants.DefaultBrowserOptions);
=======
            var browser = await Playwright.LaunchAsync(TestConstants.GetDefaultBrowserOptions());
>>>>>>> f0cd50de
            var events = new List<string>();
            browser.TargetCreated += (sender, e) => events.Add("CREATED: " + e.Target.Url);
            browser.TargetChanged += (sender, e) => events.Add("CHANGED: " + e.Target.Url);
            browser.TargetDestroyed += (sender, e) => events.Add("DESTROYED: " + e.Target.Url);
            var page = await browser.DefaultContext.NewPageAsync();
            await page.GoToAsync(TestConstants.EmptyPage);
            await page.CloseAsync();
            Assert.Equal(new[] {
                $"CREATED: {TestConstants.AboutBlank}",
                $"CHANGED: {TestConstants.EmptyPage}",
                $"DESTROYED: {TestConstants.EmptyPage}"
            }, events);
            await browser.CloseAsync();
        }
    }
}
<|MERGE_RESOLUTION|>--- conflicted
+++ resolved
@@ -1,49 +1,45 @@
-using System;
-using System.Collections.Generic;
-using System.Text.RegularExpressions;
-using System.Threading.Tasks;
-using PlaywrightSharp.Tests.Attributes;
-using PlaywrightSharp.Tests.BaseTests;
-using Xunit;
-using Xunit.Abstractions;
-
-namespace PlaywrightSharp.Tests.Chromium.Browser
-{
-    ///<playwright-file>chromium/launcher.spec.js</playwright-file>
-    ///<playwright-describe>Browser target events</playwright-describe>
-    [Trait("Category", "chromium")]
-    [Collection(TestConstants.TestFixtureCollectionName)]
-    public class TargetEventsTests : PlaywrightSharpBaseTest
-    {
-        /// <inheritdoc/>
-        public TargetEventsTests(ITestOutputHelper output) : base(output)
-        {
-        }
-
-        ///<playwright-file>chromium/launcher.spec.js</playwright-file>
-        ///<playwright-describe>Browser target events</playwright-describe>
-        ///<playwright-it>should work</playwright-it>
-        [SkipBrowserAndPlatformFact(skipFirefox: true, skipWebkit: true, skipChromium: true)]
-        public async Task ShouldWork()
-        {
-<<<<<<< HEAD
-            using var browser = await Playwright.LaunchAsync(TestConstants.DefaultBrowserOptions);
-=======
-            var browser = await Playwright.LaunchAsync(TestConstants.GetDefaultBrowserOptions());
->>>>>>> f0cd50de
-            var events = new List<string>();
-            browser.TargetCreated += (sender, e) => events.Add("CREATED: " + e.Target.Url);
-            browser.TargetChanged += (sender, e) => events.Add("CHANGED: " + e.Target.Url);
-            browser.TargetDestroyed += (sender, e) => events.Add("DESTROYED: " + e.Target.Url);
-            var page = await browser.DefaultContext.NewPageAsync();
-            await page.GoToAsync(TestConstants.EmptyPage);
-            await page.CloseAsync();
-            Assert.Equal(new[] {
-                $"CREATED: {TestConstants.AboutBlank}",
-                $"CHANGED: {TestConstants.EmptyPage}",
-                $"DESTROYED: {TestConstants.EmptyPage}"
-            }, events);
-            await browser.CloseAsync();
-        }
-    }
-}
+using System;
+using System.Collections.Generic;
+using System.Text.RegularExpressions;
+using System.Threading.Tasks;
+using PlaywrightSharp.Tests.Attributes;
+using PlaywrightSharp.Tests.BaseTests;
+using Xunit;
+using Xunit.Abstractions;
+
+namespace PlaywrightSharp.Tests.Chromium.Browser
+{
+    ///<playwright-file>chromium/launcher.spec.js</playwright-file>
+    ///<playwright-describe>Browser target events</playwright-describe>
+    [Trait("Category", "chromium")]
+    [Collection(TestConstants.TestFixtureCollectionName)]
+    public class TargetEventsTests : PlaywrightSharpBaseTest
+    {
+        /// <inheritdoc/>
+        public TargetEventsTests(ITestOutputHelper output) : base(output)
+        {
+        }
+
+        ///<playwright-file>chromium/launcher.spec.js</playwright-file>
+        ///<playwright-describe>Browser target events</playwright-describe>
+        ///<playwright-it>should work</playwright-it>
+        [SkipBrowserAndPlatformFact(skipFirefox: true, skipChromium: true)]
+        public async Task ShouldWork()
+        {
+            var browser = await Playwright.LaunchAsync(TestConstants.GetDefaultBrowserOptions());
+            var events = new List<string>();
+            browser.TargetCreated += (sender, e) => events.Add("CREATED: " + e.Target.Url);
+            browser.TargetChanged += (sender, e) => events.Add("CHANGED: " + e.Target.Url);
+            browser.TargetDestroyed += (sender, e) => events.Add("DESTROYED: " + e.Target.Url);
+            var page = await browser.DefaultContext.NewPageAsync();
+            await page.GoToAsync(TestConstants.EmptyPage);
+            await page.CloseAsync();
+            Assert.Equal(new[] {
+                $"CREATED: {TestConstants.AboutBlank}",
+                $"CHANGED: {TestConstants.EmptyPage}",
+                $"DESTROYED: {TestConstants.EmptyPage}"
+            }, events);
+            await browser.CloseAsync();
+        }
+    }
+}