--- conflicted
+++ resolved
@@ -333,10 +333,7 @@
             Assert.Equal(new[] { TestConstants.EmptyPage, "https://google.com/" }, urls.ToArray());
         }
 
-<<<<<<< HEAD
-=======
         /// <inheritdoc/>
->>>>>>> b0746685
         public async Task InitializeAsync()
         {
             var options = TestConstants.GetDefaultBrowserOptions();
@@ -345,12 +342,9 @@
             _page = await _browser.NewPageAsync();
         }
 
-<<<<<<< HEAD
-=======
         /// <inheritdoc/>
         public Task DisposeAsync() => _browser.CloseAsync();
 
->>>>>>> b0746685
         private async Task<int> CountOOPIFsASync(IBrowser browser)
         {
             var browserSession = await browser.NewBrowserCDPSessionAsync();
@@ -369,10 +363,5 @@
             await browserSession.DetachAsync();
             return oopifs.Count;
         }
-<<<<<<< HEAD
-
-        public Task DisposeAsync() => _browser.CloseAsync();
-=======
->>>>>>> b0746685
     }
 }