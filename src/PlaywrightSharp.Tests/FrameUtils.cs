--- conflicted
+++ resolved
@@ -1,61 +1,3 @@
-<<<<<<< HEAD
-using System;
-using System.Collections.Generic;
-using System.Text.RegularExpressions;
-using System.Threading.Tasks;
-
-namespace PlaywrightSharp.Tests
-{
-    internal static class FrameUtils
-    {
-        public static async Task<IFrame> AttachFrameAsync(IPage page, string frameId, string url)
-        {
-            var handle = await page.EvaluateHandleAsync(@" async (frameId, url) => {
-              const frame = document.createElement('iframe');
-              frame.src = url;
-              frame.id = frameId;
-              document.body.appendChild(frame);
-              await new Promise(x => frame.onload = x);
-              return frame
-            }", frameId, url) as IElementHandle;
-            return await handle.ContentFrameAsync();
-        }
-
-        public static async Task DetachFrameAsync(IPage page, string frameId)
-        {
-            await page.EvaluateAsync(@"function detachFrame(frameId) {
-              const frame = document.getElementById(frameId);
-              frame.remove();
-            }", frameId);
-        }
-
-        public static IEnumerable<string> DumpFrames(IFrame frame, string indentation = "")
-        {
-            string description = indentation + Regex.Replace(frame.Url, @":\d{4}", ":<PORT>");
-            if (!string.IsNullOrEmpty(frame.Name))
-            {
-                description += $" ({frame.Name})";
-            }
-            var result = new List<string>() { description };
-            foreach (var child in frame.ChildFrames)
-            {
-                result.AddRange(DumpFrames(child, "    " + indentation));
-            }
-
-            return result;
-        }
-
-        internal static async Task NavigateFrameAsync(IPage page, string frameId, string url)
-        {
-            await page.EvaluateAsync(@"function navigateFrame(frameId, url) {
-              const frame = document.getElementById(frameId);
-              frame.src = url;
-              return new Promise(x => frame.onload = x);
-            }", frameId, url);
-        }
-    }
-}
-=======
 ﻿using System;
 using System.Collections.Generic;
 using System.Text.RegularExpressions;
@@ -111,5 +53,4 @@
             }", frameId, url);
         }
     }
-}
->>>>>>> 9ee2977b
+}