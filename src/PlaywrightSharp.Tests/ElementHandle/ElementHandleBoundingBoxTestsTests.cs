--- conflicted
+++ resolved
@@ -1,96 +1,92 @@
-using System.Linq;
-using System.Threading.Tasks;
-using PlaywrightSharp.Tests.BaseTests;
-using Xunit;
-using Xunit.Abstractions;
-
-namespace PlaywrightSharp.Tests.ElementHandle
-{
-    ///<playwright-file>elementhandle.spec.js</playwright-file>
-    ///<playwright-describe>ElementHandle.boundingBox</playwright-describe>
-    [Trait("Category", "chromium")]
-<<<<<<< HEAD
-    [Trait("Category", "firefox")]
-    [Collection(TestConstants.TestFixtureCollectionName)]
-=======
-    [Collection(TestConstants.TestFixtureBrowserCollectionName)]
->>>>>>> cd3ff167
-    public class ElementHandleBoundingBoxTests : PlaywrightSharpPageBaseTest
-    {
-        /// <inheritdoc/>
-        public ElementHandleBoundingBoxTests(ITestOutputHelper output) : base(output)
-        {
-        }
-
-        ///<playwright-file>elementhandle.spec.js</playwright-file>
-        ///<playwright-describe>ElementHandle.boundingBox</playwright-describe>
-        ///<playwright-it>should work</playwright-it>
-        [Fact]
-        public async Task ShouldWork()
-        {
-            await Page.SetViewportAsync(new Viewport { Width = 500, Height = 500 });
-            await Page.GoToAsync(TestConstants.ServerUrl + "/grid.html");
-            var elementHandle = await Page.QuerySelectorAsync(".box:nth-of-type(13)");
-            var box = await elementHandle.GetBoundingBoxAsync();
-            Assert.Equal(new Rect(x: 100, y: 50, width: 50, height: 50), box);
-        }
-
-        ///<playwright-file>elementhandle.spec.js</playwright-file>
-        ///<playwright-describe>ElementHandle.boundingBox</playwright-describe>
-        ///<playwright-it>should handle nested frames</playwright-it>
-        [Fact]
-        public async Task ShouldHandleNestedFrames()
-        {
-            await Page.SetViewportAsync(new Viewport { Width = 500, Height = 500 });
-            await Page.GoToAsync(TestConstants.ServerUrl + "/frames/nested-frames.html");
-            var nestedFrame = Page.Frames.First(frame => frame.Name == "dos");
-            var elementHandle = await nestedFrame.QuerySelectorAsync("div");
-            var box = await elementHandle.GetBoundingBoxAsync();
-            Assert.Equal(new Rect(x: 24, y: 224, width: 268, height: 18), box);
-        }
-
-        ///<playwright-file>elementhandle.spec.js</playwright-file>
-        ///<playwright-describe>ElementHandle.boundingBox</playwright-describe>
-        ///<playwright-it>should return null for invisible elements</playwright-it>
-        [Fact]
-        public async Task ShouldReturnNullForInvisibleElements()
-        {
-            await Page.SetContentAsync("<div style=\"display:none\">hi</div>");
-            var element = await Page.QuerySelectorAsync("div");
-            Assert.Null(await element.GetBoundingBoxAsync());
-        }
-
-        ///<playwright-file>elementhandle.spec.js</playwright-file>
-        ///<playwright-describe>ElementHandle.boundingBox</playwright-describe>
-        ///<playwright-it>should force a layout</playwright-it>
-        [Fact]
-        public async Task ShouldForceALayout()
-        {
-            await Page.SetViewportAsync(new Viewport { Width = 500, Height = 500 });
-            await Page.SetContentAsync("<div style=\"width: 100px; height: 100px\">hello</div>");
-            var elementHandle = await Page.QuerySelectorAsync("div");
-            await Page.EvaluateAsync("element => element.style.height = '200px'", elementHandle);
-            var box = await elementHandle.GetBoundingBoxAsync();
-            Assert.Equal(new Rect(x: 8, y: 8, width: 100, height: 200), box);
-        }
-
-        ///<playwright-file>elementhandle.spec.js</playwright-file>
-        ///<playwright-describe>ElementHandle.boundingBox</playwright-describe>
-        ///<playwright-it>should work with SVG nodes</playwright-it>
-        [Fact]
-        public async Task ShouldWorkWithSVGNodes()
-        {
-            await Page.SetContentAsync(@"
-                  <svg xmlns=""http://www.w3.org/2000/svg"" width=""500"" height=""500"">
-                    <rect id=""theRect"" x=""30"" y=""50"" width=""200"" height=""300""></rect>
-                  </svg>");
-            var element = await Page.QuerySelectorAsync("#therect");
-            var pwBoundingBox = await element.GetBoundingBoxAsync();
-            var webBoundingBox = await Page.EvaluateAsync<Rect>(@"e => {
-                    const rect = e.getBoundingClientRect();
-                    return { x: rect.x, y: rect.y, width: rect.width, height: rect.height};
-                }", element);
-            Assert.Equal(webBoundingBox, pwBoundingBox);
-        }
-    }
-}
+using System.Linq;
+using System.Threading.Tasks;
+using PlaywrightSharp.Tests.BaseTests;
+using Xunit;
+using Xunit.Abstractions;
+
+namespace PlaywrightSharp.Tests.ElementHandle
+{
+    ///<playwright-file>elementhandle.spec.js</playwright-file>
+    ///<playwright-describe>ElementHandle.boundingBox</playwright-describe>
+    [Trait("Category", "chromium")]
+    [Trait("Category", "firefox")]
+    [Collection(TestConstants.TestFixtureBrowserCollectionName)]
+    public class ElementHandleBoundingBoxTests : PlaywrightSharpPageBaseTest
+    {
+        /// <inheritdoc/>
+        public ElementHandleBoundingBoxTests(ITestOutputHelper output) : base(output)
+        {
+        }
+
+        ///<playwright-file>elementhandle.spec.js</playwright-file>
+        ///<playwright-describe>ElementHandle.boundingBox</playwright-describe>
+        ///<playwright-it>should work</playwright-it>
+        [Fact]
+        public async Task ShouldWork()
+        {
+            await Page.SetViewportAsync(new Viewport { Width = 500, Height = 500 });
+            await Page.GoToAsync(TestConstants.ServerUrl + "/grid.html");
+            var elementHandle = await Page.QuerySelectorAsync(".box:nth-of-type(13)");
+            var box = await elementHandle.GetBoundingBoxAsync();
+            Assert.Equal(new Rect(x: 100, y: 50, width: 50, height: 50), box);
+        }
+
+        ///<playwright-file>elementhandle.spec.js</playwright-file>
+        ///<playwright-describe>ElementHandle.boundingBox</playwright-describe>
+        ///<playwright-it>should handle nested frames</playwright-it>
+        [Fact]
+        public async Task ShouldHandleNestedFrames()
+        {
+            await Page.SetViewportAsync(new Viewport { Width = 500, Height = 500 });
+            await Page.GoToAsync(TestConstants.ServerUrl + "/frames/nested-frames.html");
+            var nestedFrame = Page.Frames.First(frame => frame.Name == "dos");
+            var elementHandle = await nestedFrame.QuerySelectorAsync("div");
+            var box = await elementHandle.GetBoundingBoxAsync();
+            Assert.Equal(new Rect(x: 24, y: 224, width: 268, height: 18), box);
+        }
+
+        ///<playwright-file>elementhandle.spec.js</playwright-file>
+        ///<playwright-describe>ElementHandle.boundingBox</playwright-describe>
+        ///<playwright-it>should return null for invisible elements</playwright-it>
+        [Fact]
+        public async Task ShouldReturnNullForInvisibleElements()
+        {
+            await Page.SetContentAsync("<div style=\"display:none\">hi</div>");
+            var element = await Page.QuerySelectorAsync("div");
+            Assert.Null(await element.GetBoundingBoxAsync());
+        }
+
+        ///<playwright-file>elementhandle.spec.js</playwright-file>
+        ///<playwright-describe>ElementHandle.boundingBox</playwright-describe>
+        ///<playwright-it>should force a layout</playwright-it>
+        [Fact]
+        public async Task ShouldForceALayout()
+        {
+            await Page.SetViewportAsync(new Viewport { Width = 500, Height = 500 });
+            await Page.SetContentAsync("<div style=\"width: 100px; height: 100px\">hello</div>");
+            var elementHandle = await Page.QuerySelectorAsync("div");
+            await Page.EvaluateAsync("element => element.style.height = '200px'", elementHandle);
+            var box = await elementHandle.GetBoundingBoxAsync();
+            Assert.Equal(new Rect(x: 8, y: 8, width: 100, height: 200), box);
+        }
+
+        ///<playwright-file>elementhandle.spec.js</playwright-file>
+        ///<playwright-describe>ElementHandle.boundingBox</playwright-describe>
+        ///<playwright-it>should work with SVG nodes</playwright-it>
+        [Fact]
+        public async Task ShouldWorkWithSVGNodes()
+        {
+            await Page.SetContentAsync(@"
+                  <svg xmlns=""http://www.w3.org/2000/svg"" width=""500"" height=""500"">
+                    <rect id=""theRect"" x=""30"" y=""50"" width=""200"" height=""300""></rect>
+                  </svg>");
+            var element = await Page.QuerySelectorAsync("#therect");
+            var pwBoundingBox = await element.GetBoundingBoxAsync();
+            var webBoundingBox = await Page.EvaluateAsync<Rect>(@"e => {
+                    const rect = e.getBoundingClientRect();
+                    return { x: rect.x, y: rect.y, width: rect.width, height: rect.height};
+                }", element);
+            Assert.Equal(webBoundingBox, pwBoundingBox);
+        }
+    }
+}