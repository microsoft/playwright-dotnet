--- conflicted
+++ resolved
@@ -1,275 +1,251 @@
-using System;
-using System.Collections.Generic;
-using System.IO;
-using System.IO.Compression;
-using System.Runtime.InteropServices;
-using System.Text;
-using System.Text.Json;
-using System.Text.Json.Serialization;
-using System.Threading.Tasks;
-using Microsoft.AspNetCore.NodeServices;
-using Microsoft.Extensions.DependencyInjection;
-
-namespace PlaywrightSharp.ProtocolTypesGenerator.Firefox
-{
-    internal class FirefoxProtocolTypesGenerator : ProtocolTypesGeneratorBase
-    {
-        private readonly IDictionary<string, string> _knownTypes = new Dictionary<string, string>();
-        private readonly List<string> _knownEnums = new List<string>();
-        private readonly IDictionary<string, string> _specialEnumFields = new Dictionary<string, string>
-        {
-            ["RemoteObjectUnserializableValue.Infinity"] = "Infinity",
-            ["RemoteObjectUnserializableValue.-Infinity"] = "NegativeInfinity",
-            ["RemoteObjectUnserializableValue.-0"] = "NegativeZero",
-            ["RemoteObjectUnserializableValue.NaN"] = "NaN",
-            ["SetEmulatedMediaType."] = "Empty",
-        };
-
-        protected override string Project { get; } = "Firefox";
-
-        protected override async Task GenerateTypesAsync(StringBuilder builder, RevisionInfo revision)
-        {
-            string json = await ConvertProtocolJsToJson(revision).ConfigureAwait(false);
-            var document = JsonDocument.Parse(json);
-
-            var enumBuilder = new StringBuilder();
-            foreach (var property in document.RootElement.GetProperty("domains").EnumerateObject())
-            {
-                builder.AppendLine($"namespace {NamespacePrefix}.{property.Name}");
-                builder.AppendLine("{");
-
-                GenerateTypes(builder, enumBuilder, property);
-                builder.Append(enumBuilder);
-                enumBuilder.Clear();
-
-                builder.AppendLine("}");
-            }
-
-            foreach (var property in document.RootElement.GetProperty("domains").EnumerateObject())
-            {
-                builder.AppendLine($"namespace {NamespacePrefix}.{property.Name}");
-                builder.AppendLine("{");
-
-                GenerateEvents(builder, enumBuilder, property);
-                GenerateMethods(builder, enumBuilder, property);
-                builder.Append(enumBuilder);
-                enumBuilder.Clear();
-
-                builder.AppendLine("}");
-            }
-        }
-
-        private void GenerateEvents(StringBuilder builder, StringBuilder enumBuilder, JsonProperty domain)
-        {
-            foreach (var eventDef in domain.Value.GetProperty("events").EnumerateObject())
-            {
-                string eventName = eventDef.Name.ToPascalCase();
-                GenerateEventDefinition(builder, domain.Name + eventName);
-                builder.AppendLine("{");
-                builder.Append("public string InternalName { get; } = \"").Append(domain.Name).Append('.').Append(eventDef.Name).AppendLine("\";");
-                foreach (var propertyDef in eventDef.Value.EnumerateObject())
-                {
-                    if (_knownTypes.TryGetValue(propertyDef.Value.GetRawText(), out string typeName))
-                    {
-<<<<<<< HEAD
-                        builder.AppendLine($"[System.Text.Json.Serialization.JsonPropertyNameAttribute(\"{propertyDef.Name}\")] public {typeName} {propertyDef.Name.ToPascalCase()} {{ get; set; }}");
-=======
-                        GeneratePropertyDefinition(builder, typeName, propertyDef.Name);
->>>>>>> 03ae23bf
-                        continue;
-                    }
-
-                    string csharpType = ConvertJsTypeToCsharp(builder, domain.Name, eventName, propertyDef.Name, propertyDef.Value, enumBuilder, false);
-<<<<<<< HEAD
-                    builder.AppendLine($"[System.Text.Json.Serialization.JsonPropertyNameAttribute(\"{propertyDef.Name}\")] public {csharpType} {propertyDef.Name.ToPascalCase()} {{ get; set; }}");
-=======
-                    GeneratePropertyDefinition(builder, csharpType, propertyDef.Name);
->>>>>>> 03ae23bf
-                }
-
-                builder.AppendLine("}");
-            }
-        }
-
-        private void GenerateMethods(StringBuilder builder, StringBuilder enumBuilder, JsonProperty domain)
-        {
-            foreach (var methodDef in domain.Value.GetProperty("methods").EnumerateObject())
-            {
-                string method = domain.Name + methodDef.Name.ToPascalCase();
-                GenerateRequestDefinition(builder, method);
-                builder.AppendLine("{");
-                builder.AppendLine("[System.Text.Json.Serialization.JsonIgnore]");
-                builder.Append("public string Command { get; } = \"").Append(domain.Name).Append('.').Append(methodDef.Name).AppendLine("\";");
-                if (methodDef.Value.TryGetProperty("params", out var paramsDef))
-                {
-                    foreach (var propertyDef in paramsDef.EnumerateObject())
-                    {
-                        if (_knownTypes.TryGetValue(propertyDef.Value.GetRawText(), out string typeName))
-                        {
-                            GeneratePropertyDefinition(builder, typeName, propertyDef.Name);
-                            continue;
-                        }
-
-                        string csharpType = ConvertJsTypeToCsharp(builder, domain.Name, methodDef.Name, propertyDef.Name, propertyDef.Value, enumBuilder, false);
-
-                        if (_knownEnums.Contains(csharpType))
-                        {
-                            builder.AppendLine("[JsonConverter(typeof(System.Text.Json.Serialization.JsonStringEnumMemberConverter))]");
-                        }
-
-<<<<<<< HEAD
-                        builder.AppendLine($"[System.Text.Json.Serialization.JsonPropertyNameAttribute(\"{propertyDef.Name}\")] public {csharpType} {propertyDef.Name.ToPascalCase()} {{ get; set; }}");
-=======
-                        GeneratePropertyDefinition(builder, csharpType, propertyDef.Name);
->>>>>>> 03ae23bf
-                    }
-                }
-
-                builder.AppendLine("}");
-                GenerateResponseDefinition(builder, method);
-                builder.AppendLine("{");
-
-                if (methodDef.Value.TryGetProperty("returns", out var returnesDef))
-                {
-                    foreach (var propertyDef in returnesDef.EnumerateObject())
-                    {
-                        if (_knownTypes.TryGetValue(propertyDef.Value.GetRawText(), out string typeName))
-                        {
-<<<<<<< HEAD
-                            builder.AppendLine($"[System.Text.Json.Serialization.JsonPropertyNameAttribute(\"{propertyDef.Name}\")] public {typeName} {propertyDef.Name.ToPascalCase()} {{ get; set; }}");
-=======
-                            GeneratePropertyDefinition(builder, typeName, propertyDef.Name);
->>>>>>> 03ae23bf
-                            continue;
-                        }
-
-                        string csharpType = ConvertJsTypeToCsharp(builder, domain.Name, methodDef.Name, propertyDef.Name, propertyDef.Value, enumBuilder, true);
-<<<<<<< HEAD
-                        builder.AppendLine($"[System.Text.Json.Serialization.JsonPropertyNameAttribute(\"{propertyDef.Name}\")] public {csharpType} {propertyDef.Name.ToPascalCase()} {{ get; set; }}");
-=======
-                        GeneratePropertyDefinition(builder, csharpType, propertyDef.Name);
->>>>>>> 03ae23bf
-                    }
-                }
-
-                builder.AppendLine("}");
-            }
-        }
-
-        private void GenerateTypes(StringBuilder builder, StringBuilder enumBuilder, JsonProperty domain)
-        {
-            foreach (var typeDef in domain.Value.GetProperty("types").EnumerateObject())
-            {
-                string type = $"{domain.Name}.{typeDef.Name.ToPascalCase()}";
-                if (!_knownTypes.TryGetValue(typeDef.Value.GetRawText(), out string typeName))
-                {
-                    string jsonText = typeDef.Value.GetRawText();
-                    string jsonTextNullable = jsonText.Substring(0, jsonText.Length - 1) + ",\"$nullable\":true}";
-                    string jsonTextOptional = jsonText.Substring(0, jsonText.Length - 1) + ",\"$optional\":true}";
-                    _knownTypes.Add(jsonText, type);
-                    _knownTypes.Add(jsonTextNullable, type);
-                    _knownTypes.Add(jsonTextOptional, type);
-                }
-
-                GenerateTypeDefinition(builder, typeDef.Name.ToPascalCase());
-                builder.AppendLine("{");
-                foreach (var propertyDef in typeDef.Value.EnumerateObject())
-                {
-                    string csharpType = ConvertJsTypeToCsharp(builder, domain.Name, typeDef.Name, propertyDef.Name, propertyDef.Value, enumBuilder, false);
-<<<<<<< HEAD
-                    builder.AppendLine($"[System.Text.Json.Serialization.JsonPropertyNameAttribute(\"{propertyDef.Name}\")] public {csharpType} {propertyDef.Name.ToPascalCase()} {{ get; set; }}");
-=======
-                    GeneratePropertyDefinition(builder, csharpType, propertyDef.Name);
->>>>>>> 03ae23bf
-                }
-
-                builder.AppendLine("}");
-            }
-        }
-
-        private string ConvertJsTypeToCsharp(StringBuilder builder, string domain, string objectName, string name, JsonElement obj, StringBuilder enumBuilder, bool isResponse)
-        {
-            try
-            {
-                if (!obj.TryGetProperty("$type", out var typeElement))
-                {
-                    return _knownTypes[obj.GetRawText()];
-                }
-
-                string type = typeElement.GetString();
-                if (type == "enum" && obj.TryGetProperty("$values", out var values)
-                    && !_knownTypes.ContainsKey(values.GetRawText()))
-                {
-                    string enumName = objectName.ToPascalCase() + name.ToPascalCase();
-                    _knownTypes.Add(values.GetRawText(), $"{domain}.{enumName}");
-                    _knownEnums.Add($"{domain}.{enumName}");
-                    enumBuilder.AppendLine("[JsonConverter(typeof(System.Text.Json.Serialization.JsonStringEnumMemberConverter))]");
-                    enumBuilder.AppendLine($"internal enum {enumName}");
-                    enumBuilder.AppendLine("{");
-                    foreach (var value in values.EnumerateArray())
-                    {
-                        if (_specialEnumFields.TryGetValue($"{enumName}.{value}", out string fieldName))
-                        {
-                            enumBuilder.Append(ProtocolCodeGeneratorUtilities.CreateEnumField(value.ToString(), fieldName));
-                        }
-                        else
-                        {
-                            enumBuilder.Append(value.ToString().ToEnumField());
-                        }
-
-                        enumBuilder.AppendLine(",");
-                    }
-
-                    enumBuilder.AppendLine("}");
-                }
-
-                bool optional = false;
-                if (obj.TryGetProperty("$optional", out var optionalElement))
-                {
-                    optional = optionalElement.GetBoolean();
-                }
-
-                return type switch
-                {
-                    "string" => "string",
-                    "boolean" => "bool?",
-                    "number" => "double?",
-                    "enum" when _knownTypes.TryGetValue(obj.GetProperty("$values").GetRawText(), out string enumName) => enumName + (optional ? "?" : string.Empty),
-                    "any" => isResponse ? "JsonElement?" : "object",
-                    "object" => isResponse ? "JsonElement?" : "object",
-                    "array" => ConvertJsTypeToCsharp(builder, domain, name, objectName, obj.GetProperty("$items"), enumBuilder, false) + "[]",
-                    "ref" => obj.GetProperty("$ref").GetString(),
-                    _ => throw new ArgumentOutOfRangeException(nameof(obj), type, $"[{domain}.{name}] invalid object type")
-                };
-            }
-            catch (Exception e)
-            {
-                throw new Exception("ERROR", e);
-            }
-        }
-
-        // INodeServices is deprecated...
-#pragma warning disable CS0618 // Type or member is obsolete
-        private async Task<string> ConvertProtocolJsToJson(RevisionInfo revision)
-        {
-            string protocolJs = "chrome/juggler/content/protocol/Protocol.js";
-            string zipFile = RuntimeInformation.IsOSPlatform(OSPlatform.OSX)
-                ? Path.Combine(Directory.GetParent(revision.ExecutablePath).FullName, "..", "Resources", "omni.ja")
-                : Path.Combine(Directory.GetParent(revision.ExecutablePath).FullName, "omni.ja");
-            using var zip = ZipFile.OpenRead(zipFile);
-            using var reader = new StreamReader(zip.GetEntry(protocolJs).Open());
-            string js = await reader.ReadToEndAsync().ConfigureAwait(false);
-
-            return await GetNodejs().InvokeExportAsync<string>("Firefox/firefox-protocol.js", "getJson", js).ConfigureAwait(false);
-        }
-
-        private INodeServices GetNodejs()
-        {
-            IServiceCollection services = new ServiceCollection();
-            services.AddNodeServices();
-            return services.BuildServiceProvider()
-                .GetService<INodeServices>();
-        }
-#pragma warning restore CS0618 // Type or member is obsolete
-    }
-}
+using System;
+using System.Collections.Generic;
+using System.IO;
+using System.IO.Compression;
+using System.Runtime.InteropServices;
+using System.Text;
+using System.Text.Json;
+using System.Text.Json.Serialization;
+using System.Threading.Tasks;
+using Microsoft.AspNetCore.NodeServices;
+using Microsoft.Extensions.DependencyInjection;
+
+namespace PlaywrightSharp.ProtocolTypesGenerator.Firefox
+{
+    internal class FirefoxProtocolTypesGenerator : ProtocolTypesGeneratorBase
+    {
+        private readonly IDictionary<string, string> _knownTypes = new Dictionary<string, string>();
+        private readonly List<string> _knownEnums = new List<string>();
+        private readonly IDictionary<string, string> _specialEnumFields = new Dictionary<string, string>
+        {
+            ["RemoteObjectUnserializableValue.Infinity"] = "Infinity",
+            ["RemoteObjectUnserializableValue.-Infinity"] = "NegativeInfinity",
+            ["RemoteObjectUnserializableValue.-0"] = "NegativeZero",
+            ["RemoteObjectUnserializableValue.NaN"] = "NaN",
+            ["SetEmulatedMediaType."] = "Empty",
+        };
+
+        protected override string Project { get; } = "Firefox";
+
+        protected override async Task GenerateTypesAsync(StringBuilder builder, RevisionInfo revision)
+        {
+            string json = await ConvertProtocolJsToJson(revision).ConfigureAwait(false);
+            var document = JsonDocument.Parse(json);
+
+            var enumBuilder = new StringBuilder();
+            foreach (var property in document.RootElement.GetProperty("domains").EnumerateObject())
+            {
+                builder.AppendLine($"namespace {NamespacePrefix}.{property.Name}");
+                builder.AppendLine("{");
+
+                GenerateTypes(builder, enumBuilder, property);
+                builder.Append(enumBuilder);
+                enumBuilder.Clear();
+
+                builder.AppendLine("}");
+            }
+
+            foreach (var property in document.RootElement.GetProperty("domains").EnumerateObject())
+            {
+                builder.AppendLine($"namespace {NamespacePrefix}.{property.Name}");
+                builder.AppendLine("{");
+
+                GenerateEvents(builder, enumBuilder, property);
+                GenerateMethods(builder, enumBuilder, property);
+                builder.Append(enumBuilder);
+                enumBuilder.Clear();
+
+                builder.AppendLine("}");
+            }
+        }
+
+        private void GenerateEvents(StringBuilder builder, StringBuilder enumBuilder, JsonProperty domain)
+        {
+            foreach (var eventDef in domain.Value.GetProperty("events").EnumerateObject())
+            {
+                string eventName = eventDef.Name.ToPascalCase();
+                GenerateEventDefinition(builder, domain.Name + eventName);
+                builder.AppendLine("{");
+                builder.Append("public string InternalName { get; } = \"").Append(domain.Name).Append('.').Append(eventDef.Name).AppendLine("\";");
+                foreach (var propertyDef in eventDef.Value.EnumerateObject())
+                {
+                    if (_knownTypes.TryGetValue(propertyDef.Value.GetRawText(), out string typeName))
+                    {
+                        GeneratePropertyDefinition(builder, typeName, propertyDef.Name);
+                        continue;
+                    }
+
+                    string csharpType = ConvertJsTypeToCsharp(builder, domain.Name, eventName, propertyDef.Name, propertyDef.Value, enumBuilder, false);
+                    GeneratePropertyDefinition(builder, csharpType, propertyDef.Name);
+                }
+
+                builder.AppendLine("}");
+            }
+        }
+
+        private void GenerateMethods(StringBuilder builder, StringBuilder enumBuilder, JsonProperty domain)
+        {
+            foreach (var methodDef in domain.Value.GetProperty("methods").EnumerateObject())
+            {
+                string method = domain.Name + methodDef.Name.ToPascalCase();
+                GenerateRequestDefinition(builder, method);
+                builder.AppendLine("{");
+                builder.AppendLine("[System.Text.Json.Serialization.JsonIgnore]");
+                builder.Append("public string Command { get; } = \"").Append(domain.Name).Append('.').Append(methodDef.Name).AppendLine("\";");
+                if (methodDef.Value.TryGetProperty("params", out var paramsDef))
+                {
+                    foreach (var propertyDef in paramsDef.EnumerateObject())
+                    {
+                        if (_knownTypes.TryGetValue(propertyDef.Value.GetRawText(), out string typeName))
+                        {
+                            GeneratePropertyDefinition(builder, typeName, propertyDef.Name);
+                            continue;
+                        }
+
+                        string csharpType = ConvertJsTypeToCsharp(builder, domain.Name, methodDef.Name, propertyDef.Name, propertyDef.Value, enumBuilder, false);
+
+                        if (_knownEnums.Contains(csharpType))
+                        {
+                            builder.AppendLine("[JsonConverter(typeof(System.Text.Json.Serialization.JsonStringEnumMemberConverter))]");
+                        }
+
+                        GeneratePropertyDefinition(builder, csharpType, propertyDef.Name);
+                    }
+                }
+
+                builder.AppendLine("}");
+                GenerateResponseDefinition(builder, method);
+                builder.AppendLine("{");
+
+                if (methodDef.Value.TryGetProperty("returns", out var returnesDef))
+                {
+                    foreach (var propertyDef in returnesDef.EnumerateObject())
+                    {
+                        if (_knownTypes.TryGetValue(propertyDef.Value.GetRawText(), out string typeName))
+                        {
+                            GeneratePropertyDefinition(builder, typeName, propertyDef.Name);
+                            continue;
+                        }
+
+                        string csharpType = ConvertJsTypeToCsharp(builder, domain.Name, methodDef.Name, propertyDef.Name, propertyDef.Value, enumBuilder, true);
+                        GeneratePropertyDefinition(builder, csharpType, propertyDef.Name);
+                    }
+                }
+
+                builder.AppendLine("}");
+            }
+        }
+
+        private void GenerateTypes(StringBuilder builder, StringBuilder enumBuilder, JsonProperty domain)
+        {
+            foreach (var typeDef in domain.Value.GetProperty("types").EnumerateObject())
+            {
+                string type = $"{domain.Name}.{typeDef.Name.ToPascalCase()}";
+                if (!_knownTypes.TryGetValue(typeDef.Value.GetRawText(), out string typeName))
+                {
+                    string jsonText = typeDef.Value.GetRawText();
+                    string jsonTextNullable = jsonText.Substring(0, jsonText.Length - 1) + ",\"$nullable\":true}";
+                    string jsonTextOptional = jsonText.Substring(0, jsonText.Length - 1) + ",\"$optional\":true}";
+                    _knownTypes.Add(jsonText, type);
+                    _knownTypes.Add(jsonTextNullable, type);
+                    _knownTypes.Add(jsonTextOptional, type);
+                }
+
+                GenerateTypeDefinition(builder, typeDef.Name.ToPascalCase());
+                builder.AppendLine("{");
+                foreach (var propertyDef in typeDef.Value.EnumerateObject())
+                {
+                    string csharpType = ConvertJsTypeToCsharp(builder, domain.Name, typeDef.Name, propertyDef.Name, propertyDef.Value, enumBuilder, false);
+                    GeneratePropertyDefinition(builder, csharpType, propertyDef.Name);
+                }
+
+                builder.AppendLine("}");
+            }
+        }
+
+        private string ConvertJsTypeToCsharp(StringBuilder builder, string domain, string objectName, string name, JsonElement obj, StringBuilder enumBuilder, bool isResponse)
+        {
+            try
+            {
+                if (!obj.TryGetProperty("$type", out var typeElement))
+                {
+                    return _knownTypes[obj.GetRawText()];
+                }
+
+                string type = typeElement.GetString();
+                if (type == "enum" && obj.TryGetProperty("$values", out var values)
+                    && !_knownTypes.ContainsKey(values.GetRawText()))
+                {
+                    string enumName = objectName.ToPascalCase() + name.ToPascalCase();
+                    _knownTypes.Add(values.GetRawText(), $"{domain}.{enumName}");
+                    _knownEnums.Add($"{domain}.{enumName}");
+                    enumBuilder.AppendLine("[JsonConverter(typeof(System.Text.Json.Serialization.JsonStringEnumMemberConverter))]");
+                    enumBuilder.AppendLine($"internal enum {enumName}");
+                    enumBuilder.AppendLine("{");
+                    foreach (var value in values.EnumerateArray())
+                    {
+                        if (_specialEnumFields.TryGetValue($"{enumName}.{value}", out string fieldName))
+                        {
+                            enumBuilder.Append(ProtocolCodeGeneratorUtilities.CreateEnumField(value.ToString(), fieldName));
+                        }
+                        else
+                        {
+                            enumBuilder.Append(value.ToString().ToEnumField());
+                        }
+
+                        enumBuilder.AppendLine(",");
+                    }
+
+                    enumBuilder.AppendLine("}");
+                }
+
+                bool optional = false;
+                if (obj.TryGetProperty("$optional", out var optionalElement))
+                {
+                    optional = optionalElement.GetBoolean();
+                }
+
+                return type switch
+                {
+                    "string" => "string",
+                    "boolean" => "bool?",
+                    "number" => "double?",
+                    "enum" when _knownTypes.TryGetValue(obj.GetProperty("$values").GetRawText(), out string enumName) => enumName + (optional ? "?" : string.Empty),
+                    "any" => isResponse ? "JsonElement?" : "object",
+                    "object" => isResponse ? "JsonElement?" : "object",
+                    "array" => ConvertJsTypeToCsharp(builder, domain, name, objectName, obj.GetProperty("$items"), enumBuilder, false) + "[]",
+                    "ref" => obj.GetProperty("$ref").GetString(),
+                    _ => throw new ArgumentOutOfRangeException(nameof(obj), type, $"[{domain}.{name}] invalid object type")
+                };
+            }
+            catch (Exception e)
+            {
+                throw new Exception("ERROR", e);
+            }
+        }
+
+        // INodeServices is deprecated...
+#pragma warning disable CS0618 // Type or member is obsolete
+        private async Task<string> ConvertProtocolJsToJson(RevisionInfo revision)
+        {
+            string protocolJs = "chrome/juggler/content/protocol/Protocol.js";
+            string zipFile = RuntimeInformation.IsOSPlatform(OSPlatform.OSX)
+                ? Path.Combine(Directory.GetParent(revision.ExecutablePath).FullName, "..", "Resources", "omni.ja")
+                : Path.Combine(Directory.GetParent(revision.ExecutablePath).FullName, "omni.ja");
+            using var zip = ZipFile.OpenRead(zipFile);
+            using var reader = new StreamReader(zip.GetEntry(protocolJs).Open());
+            string js = await reader.ReadToEndAsync().ConfigureAwait(false);
+
+            return await GetNodejs().InvokeExportAsync<string>("Firefox/firefox-protocol.js", "getJson", js).ConfigureAwait(false);
+        }
+
+        private INodeServices GetNodejs()
+        {
+            IServiceCollection services = new ServiceCollection();
+            services.AddNodeServices();
+            return services.BuildServiceProvider()
+                .GetService<INodeServices>();
+        }
+#pragma warning restore CS0618 // Type or member is obsolete
+    }
+}