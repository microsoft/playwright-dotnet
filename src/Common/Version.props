--- conflicted
+++ resolved
@@ -1,14 +1,8 @@
 <Project>
   <PropertyGroup>
-<<<<<<< HEAD
-    <AssemblyVersion>1.25.0</AssemblyVersion>
-    <PackageVersion>$(AssemblyVersion)-next-2</PackageVersion>
-    <DriverVersion>1.26.0</DriverVersion>
-=======
     <AssemblyVersion>1.26.0</AssemblyVersion>
     <PackageVersion>$(AssemblyVersion)</PackageVersion>
-    <DriverVersion>1.26.0-beta-1663620933000</DriverVersion>
->>>>>>> a5fa0f77
+    <DriverVersion>1.26.0</DriverVersion>
     <ReleaseVersion>$(AssemblyVersion)</ReleaseVersion>
     <FileVersion>$(AssemblyVersion)</FileVersion>
     <NoDefaultExcludes>true</NoDefaultExcludes>
