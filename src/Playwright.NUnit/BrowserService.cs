--- conflicted
+++ resolved
@@ -35,19 +35,10 @@
         {
             return test.RegisterService("Browser", async () => new BrowserService
             {
-                Browser = await browserType.LaunchAsync(new BrowserTypeLaunchOptions
+                Browser = await browserType.LaunchAsync(new()
                 {
-<<<<<<< HEAD
-                    Browser = await browserType.LaunchAsync(new()
-                    {
-                        Headless = Environment.GetEnvironmentVariable("HEADED") != "1"
-                    })
-                };
-                return service;
-=======
                     Headless = Environment.GetEnvironmentVariable("HEADED") != "1"
                 })
->>>>>>> 07665bb6
             });
         }
 
