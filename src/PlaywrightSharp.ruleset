<<<<<<< HEAD
﻿<RuleSet Name="Rules for PlaywrightSharp" Description="Rules for PlaywrightSharp" ToolsVersion="10.0">
 <Rules AnalyzerId="StyleCop.Analyzers" RuleNamespace="StyleCop.Analyzers">
    <Rule Id="SA1633" Action="None" />
    <Rule Id="SA1200" Action="None" />
    <Rule Id="SA1623" Action="None" />
    <Rule Id="SA1101" Action="None" />
    <Rule Id="SA1128" Action="None" />
    <Rule Id="SA1309" Action="None" />
    <Rule Id="SX1309" Action="Error" />
  </Rules>
  <Rules AnalyzerId="Microsoft.CodeQuality.Analyzers" RuleNamespace="Microsoft.CodeQuality.Analyzers">
    <Rule Id="CA1054" Action="None" /> <!-- Overloads to System.Uri-->
    <Rule Id="CA1056" Action="None" /> <!-- Change string to System.Uri-->
    <Rule Id="CA1040" Action="None" /> <!-- Avoid empty interfaces-->
    <Rule Id="CA2007" Action="Error" /> <!-- Use ConfigureAwait -->
    <Rule Id="CA1819" Action="Info" /> <!-- Properties should not return arrays. -->
    <Rule Id="CA1815" Action="Info" /> <!-- should override equality and inequality. -->
    <Rule Id="CA2227" Action="Info" /> <!-- Change '...' to be read-only by removing the property setter. -->
    <Rule Id="CA1200" Action="Info" /> <!-- Avoid using cref tags with a prefix -->
  </Rules>
=======
﻿<RuleSet Name="Rules for PlaywrightSharp" Description="Rules for PlaywrightSharp" ToolsVersion="10.0">
 <Rules AnalyzerId="StyleCop.Analyzers" RuleNamespace="StyleCop.Analyzers">
    <Rule Id="SA1633" Action="None" />
    <Rule Id="SA1200" Action="None" />
    <Rule Id="SA1623" Action="None" />
    <Rule Id="SA1101" Action="None" />
    <Rule Id="SA1128" Action="None" />
    <Rule Id="SA1309" Action="None" />
    <Rule Id="SX1309" Action="Error" />
  </Rules>
>>>>>>> b62718ed
</RuleSet><|MERGE_RESOLUTION|>--- conflicted
+++ resolved
@@ -1,34 +1,21 @@
-<<<<<<< HEAD
-﻿<RuleSet Name="Rules for PlaywrightSharp" Description="Rules for PlaywrightSharp" ToolsVersion="10.0">
- <Rules AnalyzerId="StyleCop.Analyzers" RuleNamespace="StyleCop.Analyzers">
-    <Rule Id="SA1633" Action="None" />
-    <Rule Id="SA1200" Action="None" />
-    <Rule Id="SA1623" Action="None" />
-    <Rule Id="SA1101" Action="None" />
-    <Rule Id="SA1128" Action="None" />
-    <Rule Id="SA1309" Action="None" />
-    <Rule Id="SX1309" Action="Error" />
+﻿<RuleSet Name="Rules for PlaywrightSharp" Description="Rules for PlaywrightSharp" ToolsVersion="10.0">
+ <Rules AnalyzerId="StyleCop.Analyzers" RuleNamespace="StyleCop.Analyzers">
+    <Rule Id="SA1633" Action="None" />
+    <Rule Id="SA1200" Action="None" />
+    <Rule Id="SA1623" Action="None" />
+    <Rule Id="SA1101" Action="None" />
+    <Rule Id="SA1128" Action="None" />
+    <Rule Id="SA1309" Action="None" />
+    <Rule Id="SX1309" Action="Error" />
+  </Rules>
+  <Rules AnalyzerId="Microsoft.CodeQuality.Analyzers" RuleNamespace="Microsoft.CodeQuality.Analyzers">
+    <Rule Id="CA1054" Action="None" /> <!-- Overloads to System.Uri-->
+    <Rule Id="CA1056" Action="None" /> <!-- Change string to System.Uri-->
+    <Rule Id="CA1040" Action="None" /> <!-- Avoid empty interfaces-->
+    <Rule Id="CA2007" Action="Error" /> <!-- Use ConfigureAwait -->
+    <Rule Id="CA1819" Action="Info" /> <!-- Properties should not return arrays. -->
+    <Rule Id="CA1815" Action="Info" /> <!-- should override equality and inequality. -->
+    <Rule Id="CA2227" Action="Info" /> <!-- Change '...' to be read-only by removing the property setter. -->
+    <Rule Id="CA1200" Action="Info" /> <!-- Avoid using cref tags with a prefix -->
   </Rules>
-  <Rules AnalyzerId="Microsoft.CodeQuality.Analyzers" RuleNamespace="Microsoft.CodeQuality.Analyzers">
-    <Rule Id="CA1054" Action="None" /> <!-- Overloads to System.Uri-->
-    <Rule Id="CA1056" Action="None" /> <!-- Change string to System.Uri-->
-    <Rule Id="CA1040" Action="None" /> <!-- Avoid empty interfaces-->
-    <Rule Id="CA2007" Action="Error" /> <!-- Use ConfigureAwait -->
-    <Rule Id="CA1819" Action="Info" /> <!-- Properties should not return arrays. -->
-    <Rule Id="CA1815" Action="Info" /> <!-- should override equality and inequality. -->
-    <Rule Id="CA2227" Action="Info" /> <!-- Change '...' to be read-only by removing the property setter. -->
-    <Rule Id="CA1200" Action="Info" /> <!-- Avoid using cref tags with a prefix -->
-  </Rules>
-=======
-﻿<RuleSet Name="Rules for PlaywrightSharp" Description="Rules for PlaywrightSharp" ToolsVersion="10.0">
- <Rules AnalyzerId="StyleCop.Analyzers" RuleNamespace="StyleCop.Analyzers">
-    <Rule Id="SA1633" Action="None" />
-    <Rule Id="SA1200" Action="None" />
-    <Rule Id="SA1623" Action="None" />
-    <Rule Id="SA1101" Action="None" />
-    <Rule Id="SA1128" Action="None" />
-    <Rule Id="SA1309" Action="None" />
-    <Rule Id="SX1309" Action="Error" />
-  </Rules>
->>>>>>> b62718ed
 </RuleSet>