--- conflicted
+++ resolved
@@ -1,4 +1,4 @@
-using System;
+﻿using System;
 using System.Text;
 using System.Threading.Tasks;
 using Microsoft.AspNetCore.Http;
@@ -84,15 +84,9 @@
 
             Assert.Equal("Served by the proxy", await page.TitleAsync());
 
-<<<<<<< HEAD
-            await Assert.ThrowsAnyAsync<PlaywrightSharpException>(() => page.GotoAsync("http://non-existent1.com/target.html"));
-            await Assert.ThrowsAnyAsync<PlaywrightSharpException>(() => page.GotoAsync("http://sub.non-existent2.com/target.html"));
-            await Assert.ThrowsAnyAsync<PlaywrightSharpException>(() => page.GotoAsync("http://foo.zone/target.html"));
-=======
-            await Assert.ThrowsAnyAsync<PlaywrightException>(() => page.GoToAsync("http://non-existent1.com/target.html"));
-            await Assert.ThrowsAnyAsync<PlaywrightException>(() => page.GoToAsync("http://sub.non-existent2.com/target.html"));
-            await Assert.ThrowsAnyAsync<PlaywrightException>(() => page.GoToAsync("http://foo.zone/target.html"));
->>>>>>> 1177b6b5
+            await Assert.ThrowsAnyAsync<PlaywrightException>(() => page.GotoAsync("http://non-existent1.com/target.html"));
+            await Assert.ThrowsAnyAsync<PlaywrightException>(() => page.GotoAsync("http://sub.non-existent2.com/target.html"));
+            await Assert.ThrowsAnyAsync<PlaywrightException>(() => page.GotoAsync("http://foo.zone/target.html"));
         }
     }
 }