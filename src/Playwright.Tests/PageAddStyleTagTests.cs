--- conflicted
+++ resolved
@@ -34,13 +34,8 @@
         [Fact(Timeout = TestConstants.DefaultTestTimeout)]
         public async Task ShouldThrowAnErrorIfLoadingFromUrlFail()
         {
-<<<<<<< HEAD
             await Page.GotoAsync(TestConstants.EmptyPage);
-            await Assert.ThrowsAsync<PlaywrightSharpException>(() =>
-=======
-            await Page.GoToAsync(TestConstants.EmptyPage);
             await Assert.ThrowsAsync<PlaywrightException>(() =>
->>>>>>> 1177b6b5
                 Page.AddStyleTagAsync(url: "/nonexistfile.js"));
         }
 
@@ -79,13 +74,8 @@
         [Fact(Timeout = TestConstants.DefaultTestTimeout)]
         public async Task ShouldThrowWhenAddedWithContentToTheCSPPage()
         {
-<<<<<<< HEAD
             await Page.GotoAsync(TestConstants.ServerUrl + "/csp.html");
-            await Assert.ThrowsAsync<PlaywrightSharpException>(() =>
-=======
-            await Page.GoToAsync(TestConstants.ServerUrl + "/csp.html");
             await Assert.ThrowsAsync<PlaywrightException>(() =>
->>>>>>> 1177b6b5
                 Page.AddStyleTagAsync(content: "body { background-color: green; }"));
         }
 
@@ -93,13 +83,8 @@
         [Fact(Timeout = TestConstants.DefaultTestTimeout)]
         public async Task ShouldThrowWhenAddedWithURLToTheCSPPage()
         {
-<<<<<<< HEAD
             await Page.GotoAsync(TestConstants.ServerUrl + "/csp.html");
-            await Assert.ThrowsAsync<PlaywrightSharpException>(() =>
-=======
-            await Page.GoToAsync(TestConstants.ServerUrl + "/csp.html");
             await Assert.ThrowsAsync<PlaywrightException>(() =>
->>>>>>> 1177b6b5
                 Page.AddStyleTagAsync(url: TestConstants.CrossProcessUrl + "/injectedstyle.css"));
         }
     }
