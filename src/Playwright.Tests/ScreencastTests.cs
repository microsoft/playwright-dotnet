using System.IO;
using System.Threading.Tasks;
<<<<<<< HEAD
using Microsoft.Playwright.Testing.Xunit;
using Microsoft.Playwright.Tests.Attributes;
using Microsoft.Playwright.Tests.BaseTests;
using Microsoft.Playwright.Tests.Helpers;
using Xunit;
using Xunit.Abstractions;
=======
using Microsoft.AspNetCore.Http;
using Microsoft.Playwright.Helpers;
using Microsoft.Playwright.NUnit;
using NUnit.Framework;
>>>>>>> 0a41c218

namespace Microsoft.Playwright.Tests
{
    ///<playwright-file>screencast.spec.ts</playwright-file>
    [Parallelizable(ParallelScope.Self)]
    public class ScreencastTests : BrowserTestEx
    {
        [PlaywrightTest("screencast.spec.ts", "videoSize should require videosPath")]
<<<<<<< HEAD
        [Fact(Timeout = TestConstants.DefaultTestTimeout)]
        public async Task VideoSizeShouldRequireVideosPath()
=======
        [Test, Ignore("We are not using old properties")]
        public void VideoSizeShouldRequireVideosPath()
>>>>>>> 0a41c218
        {
            var exception = await Assert.ThrowsAsync<PlaywrightException>(() => Browser.NewContextAsync(new BrowserNewContextOptions
            {
                RecordVideoSize = new RecordVideoSize { Height = 100, Width = 100 }
            }));

            Assert.Contains("\"RecordVideoSize\" option requires \"RecordVideoDir\" to be specified", exception.Message);
        }

        [PlaywrightTest("screencast.spec.ts", "should work with old options")]
        [Test, Ignore("We are not using old properties")]
        public void ShouldWorkWithOldOptions()
        {
        }

        [PlaywrightTest("screencast.spec.ts", "should throw without recordVideo.dir")]
        [Test, Ignore("We don't need to test this")]
        public void ShouldThrowWithoutRecordVideoDir()
        {
        }

        [SkipBrowserAndPlatformFact(skipWebkit: true, skipWindows: true)]
        public async Task ShouldWorkWithoutASize()
        {
            using var tempDirectory = new TempDirectory();
            var context = await Browser.NewContextAsync(new BrowserNewContextOptions
            {
                RecordVideoDir = tempDirectory.Path
            });

            var page = await context.NewPageAsync();
            await page.EvaluateAsync("() => document.body.style.backgroundColor = 'red'");
            await Task.Delay(1000);
            await context.CloseAsync();

            Assert.NotEmpty(new DirectoryInfo(tempDirectory.Path).GetFiles("*.webm"));
        }

        [PlaywrightTest("screencast.spec.ts", "should capture static page")]
        [Test, SkipBrowserAndPlatform(skipWebkit: true, skipWindows: true)]
        public async Task ShouldCaptureStaticPage()
        {
            using var tempDirectory = new TempDirectory();
            var context = await Browser.NewContextAsync(new BrowserNewContextOptions
            {
                RecordVideoDir = tempDirectory.Path,
                RecordVideoSize = new RecordVideoSize() { Height = 100, Width = 100 }
            });

            var page = await context.NewPageAsync();
            await page.EvaluateAsync("() => document.body.style.backgroundColor = 'red'");
            await Task.Delay(1000);
            await context.CloseAsync();

            Assert.IsNotEmpty(new DirectoryInfo(tempDirectory.Path).GetFiles("*.webm"));
        }

        [PlaywrightTest("screencast.spec.ts", "should expose video path")]
        [Test, Timeout(TestConstants.DefaultTestTimeout)]
        public async Task ShouldExposeVideoPath()
        {
            using var tempDirectory = new TempDirectory();
            var context = await Browser.NewContextAsync(new BrowserNewContextOptions
            {
                RecordVideoDir = tempDirectory.Path,
                RecordVideoSize = new RecordVideoSize { Height = 100, Width = 100 }
            });

            var page = await context.NewPageAsync();
            await page.EvaluateAsync("() => document.body.style.backgroundColor = 'red'");
            string path = await page.Video.PathAsync();
            StringAssert.Contains(tempDirectory.Path, path);
            await context.CloseAsync();

            Assert.True(new FileInfo(path).Exists);
        }

        [PlaywrightTest("screencast.spec.ts", "should expose video path blank page")]
        [Test, Timeout(TestConstants.DefaultTestTimeout)]
        public async Task ShouldExposeVideoPathBlankPage()
        {
            using var tempDirectory = new TempDirectory();
            var context = await Browser.NewContextAsync(new BrowserNewContextOptions
            {
                RecordVideoDir = tempDirectory.Path,
                RecordVideoSize = new RecordVideoSize() { Height = 100, Width = 100 }
            });

            var page = await context.NewPageAsync();
            string path = await page.Video.PathAsync();
            StringAssert.Contains(tempDirectory.Path, path);
            await context.CloseAsync();

            Assert.True(new FileInfo(path).Exists);
        }

        [PlaywrightTest("screencast.spec.ts", "should expose video path blank popup")]
        [Test, Ignore("We don't need to test video details")]
        public void ShouldExposeVideoPathBlankPopup()
        {
        }

        [PlaywrightTest("screencast.spec.ts", "should capture navigation")]
        [Test, Ignore("We don't need to test video details")]
        public void ShouldCaptureNavigation()
        {
        }

        [PlaywrightTest("screencast.spec.ts", "should capture css transformation")]
        [Test, Ignore("We don't need to test video details")]
        public void ShouldCaptureCssTransformation()
        {
        }

        [PlaywrightTest("screencast.spec.ts", "should work for popups")]
        [Test, Ignore("We don't need to test video details")]
        public void ShouldWorkForPopups()
        {
        }

        [PlaywrightTest("screencast.spec.ts", "should scale frames down to the requested size")]
        [Test, Ignore("We don't need to test video details")]
        public void ShouldScaleFramesDownToTheRequestedSize()
        {
        }

        [PlaywrightTest("screencast.spec.ts", "should use viewport as default size")]
        [Test, Ignore("We don't need to test video details")]
        public void ShouldUseViewportAsDefaultSize()
        {
        }

        [PlaywrightTest("screencast.spec.ts", "should be 1280x720 by default")]
        [Test, Ignore("We don't need to test video details")]
        public void ShouldBe1280x720ByDefault()
        {
        }

        [PlaywrightTest("screencast.spec.ts", "should capture static page in persistent context")]
        [Test, SkipBrowserAndPlatform(skipWebkit: true, skipFirefox: true)]
        public async Task ShouldCaptureStaticPageInPersistentContext()
        {
            using var userDirectory = new TempDirectory();
            using var tempDirectory = new TempDirectory();
            var context = await BrowserType.LaunchPersistentContextAsync(userDirectory.Path, new BrowserTypeLaunchPersistentContextOptions
            {
                RecordVideoDir = tempDirectory.Path,
                RecordVideoSize = new RecordVideoSize() { Height = 100, Width = 100 },
            });

            var page = await context.NewPageAsync();
            await page.EvaluateAsync("() => document.body.style.backgroundColor = 'red'");
            await Task.Delay(1000);
            await context.CloseAsync();

            Assert.IsNotEmpty(new DirectoryInfo(tempDirectory.Path).GetFiles("*.webm"));
        }
    }
}<|MERGE_RESOLUTION|>--- conflicted
+++ resolved
@@ -1,18 +1,7 @@
 using System.IO;
 using System.Threading.Tasks;
-<<<<<<< HEAD
-using Microsoft.Playwright.Testing.Xunit;
-using Microsoft.Playwright.Tests.Attributes;
-using Microsoft.Playwright.Tests.BaseTests;
-using Microsoft.Playwright.Tests.Helpers;
-using Xunit;
-using Xunit.Abstractions;
-=======
-using Microsoft.AspNetCore.Http;
-using Microsoft.Playwright.Helpers;
 using Microsoft.Playwright.NUnit;
 using NUnit.Framework;
->>>>>>> 0a41c218
 
 namespace Microsoft.Playwright.Tests
 {
@@ -21,20 +10,15 @@
     public class ScreencastTests : BrowserTestEx
     {
         [PlaywrightTest("screencast.spec.ts", "videoSize should require videosPath")]
-<<<<<<< HEAD
-        [Fact(Timeout = TestConstants.DefaultTestTimeout)]
+        [Test, Timeout(TestConstants.DefaultTestTimeout)]
         public async Task VideoSizeShouldRequireVideosPath()
-=======
-        [Test, Ignore("We are not using old properties")]
-        public void VideoSizeShouldRequireVideosPath()
->>>>>>> 0a41c218
         {
-            var exception = await Assert.ThrowsAsync<PlaywrightException>(() => Browser.NewContextAsync(new BrowserNewContextOptions
+            var exception = await AssertThrowsAsync<PlaywrightException>(() => Browser.NewContextAsync(new BrowserNewContextOptions
             {
                 RecordVideoSize = new RecordVideoSize { Height = 100, Width = 100 }
             }));
 
-            Assert.Contains("\"RecordVideoSize\" option requires \"RecordVideoDir\" to be specified", exception.Message);
+            StringAssert.Contains("\"RecordVideoSize\" option requires \"RecordVideoDir\" to be specified", exception.Message);
         }
 
         [PlaywrightTest("screencast.spec.ts", "should work with old options")]
@@ -49,7 +33,7 @@
         {
         }
 
-        [SkipBrowserAndPlatformFact(skipWebkit: true, skipWindows: true)]
+        [Test, Timeout(TestConstants.DefaultTestTimeout)]
         public async Task ShouldWorkWithoutASize()
         {
             using var tempDirectory = new TempDirectory();
@@ -63,7 +47,7 @@
             await Task.Delay(1000);
             await context.CloseAsync();
 
-            Assert.NotEmpty(new DirectoryInfo(tempDirectory.Path).GetFiles("*.webm"));
+            Assert.IsNotEmpty(new DirectoryInfo(tempDirectory.Path).GetFiles("*.webm"));
         }
 
         [PlaywrightTest("screencast.spec.ts", "should capture static page")]
