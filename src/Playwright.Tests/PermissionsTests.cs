﻿using System;
using System.Threading.Tasks;
using Microsoft.Playwright.Testing.Xunit;
using Microsoft.Playwright.Tests.Attributes;
using Microsoft.Playwright.Tests.BaseTests;
using Xunit;
using Xunit.Abstractions;

namespace Microsoft.Playwright.Tests
{
    [Collection(TestConstants.TestFixtureBrowserCollectionName)]
    public class PermissionsTests : PlaywrightSharpPageBaseTest
    {
        /// <inheritdoc/>
        public PermissionsTests(ITestOutputHelper output) : base(output)
        {
        }

        [PlaywrightTest("permissions.spec.ts", "should be prompt by default")]
        [SkipBrowserAndPlatformFact(skipWebkit: true)]
        public async Task ShouldBePromptByDefault()
        {
            await Page.GotoAsync(TestConstants.EmptyPage);
            Assert.Equal("prompt", await GetPermissionAsync(Page, "geolocation"));
        }

        [PlaywrightTest("permissions.spec.ts", "should deny permission when not listed")]
        [SkipBrowserAndPlatformFact(skipWebkit: true)]
        public async Task ShouldDenyPermissionWhenNotListed()
        {
            await Page.GotoAsync(TestConstants.EmptyPage);
            await Context.GrantPermissionsAsync(Array.Empty<string>(), TestConstants.EmptyPage);
            Assert.Equal("denied", await GetPermissionAsync(Page, "geolocation"));
        }

        [PlaywrightTest("permissions.spec.ts", "should fail when bad permission is given")]
        [Fact(Skip = "We don't need this test")]
        public void ShouldFailWhenBadPermissionIsGiven() { }

        [PlaywrightTest("permissions.spec.ts", "should grant geolocation permission when listed")]
        [SkipBrowserAndPlatformFact(skipWebkit: true)]
        public async Task ShouldGrantGeolocationPermissionWhenListed()
        {
<<<<<<< HEAD
            await Page.GotoAsync(TestConstants.EmptyPage);
            await Context.GrantPermissionsAsync(ContextPermissions.Geolocation);
=======
            await Page.GoToAsync(TestConstants.EmptyPage);
            await Context.GrantPermissionsAsync(new[] { ContextPermissions.Geolocation });
>>>>>>> a9ef8d63
            Assert.Equal("granted", await GetPermissionAsync(Page, "geolocation"));
        }

        [PlaywrightTest("permissions.spec.ts", "should grant notifications permission when listed")]
        [SkipBrowserAndPlatformFact(skipWebkit: true)]
        public async Task ShouldGrantNotificationsPermissionWhenListed()
        {
<<<<<<< HEAD
            await Page.GotoAsync(TestConstants.EmptyPage);
            await Context.GrantPermissionsAsync(ContextPermissions.Notifications);
=======
            await Page.GoToAsync(TestConstants.EmptyPage);
            await Context.GrantPermissionsAsync(new[] { ContextPermissions.Notifications });
>>>>>>> a9ef8d63
            Assert.Equal("granted", await GetPermissionAsync(Page, "notifications"));
        }

        [PlaywrightTest("permissions.spec.ts", "should accumulate when adding")]
        [SkipBrowserAndPlatformFact(skipWebkit: true)]
        public async Task ShouldAccumulateWhenAdding()
        {
<<<<<<< HEAD
            await Page.GotoAsync(TestConstants.EmptyPage);
            await Context.GrantPermissionsAsync(ContextPermissions.Geolocation);
            await Context.GrantPermissionsAsync(ContextPermissions.Notifications);
=======
            await Page.GoToAsync(TestConstants.EmptyPage);
            await Context.GrantPermissionsAsync(new[] { ContextPermissions.Geolocation });
            await Context.GrantPermissionsAsync(new[] { ContextPermissions.Notifications });
>>>>>>> a9ef8d63
            Assert.Equal("granted", await GetPermissionAsync(Page, "geolocation"));
            Assert.Equal("granted", await GetPermissionAsync(Page, "notifications"));
        }

        [PlaywrightTest("permissions.spec.ts", "should clear permissions")]
        [SkipBrowserAndPlatformFact(skipWebkit: true)]
        public async Task ShouldClearPermissions()
        {
<<<<<<< HEAD
            await Page.GotoAsync(TestConstants.EmptyPage);
            await Context.GrantPermissionsAsync(ContextPermissions.Geolocation);
=======
            await Page.GoToAsync(TestConstants.EmptyPage);
            await Context.GrantPermissionsAsync(new[] { ContextPermissions.Geolocation });
>>>>>>> a9ef8d63
            Assert.Equal("granted", await GetPermissionAsync(Page, "geolocation"));
            await Context.ClearPermissionsAsync();
            await Context.GrantPermissionsAsync(new[] { ContextPermissions.Notifications });
            Assert.Equal("granted", await GetPermissionAsync(Page, "notifications"));
            Assert.NotEqual("granted", await GetPermissionAsync(Page, "geolocation"));
            Assert.Equal("granted", await GetPermissionAsync(Page, "notifications"));
        }

        [PlaywrightTest("permissions.spec.ts", "should grant permission when listed for all domains")]
        [SkipBrowserAndPlatformFact(skipWebkit: true)]
        public async Task ShouldGrantPermissionWhenListedForAllDomains()
        {
<<<<<<< HEAD
            await Page.GotoAsync(TestConstants.EmptyPage);
            await Context.GrantPermissionsAsync(ContextPermissions.Geolocation);
=======
            await Page.GoToAsync(TestConstants.EmptyPage);
            await Context.GrantPermissionsAsync(new[] { ContextPermissions.Geolocation });
>>>>>>> a9ef8d63
            Assert.Equal("granted", await GetPermissionAsync(Page, "geolocation"));
        }

        [PlaywrightTest("permissions.spec.ts", "should grant permission when creating context")]
        [SkipBrowserAndPlatformFact(skipWebkit: true)]
        public async Task ShouldGrantPermissionWhenCreatingContext()
        {
            await using var context = await Browser.NewContextAsync(new BrowserContextOptions
            {
                Permissions = new[] { ContextPermissions.Geolocation },
            });

            var page = await context.NewPageAsync();
            await page.GotoAsync(TestConstants.EmptyPage);
            Assert.Equal("granted", await GetPermissionAsync(page, "geolocation"));
        }

        [PlaywrightTest("permissions.spec.ts", "should reset permissions")]
        [SkipBrowserAndPlatformFact(skipWebkit: true)]
        public async Task ShouldResetPermissions()
        {
            await Page.GotoAsync(TestConstants.EmptyPage);
            await Context.GrantPermissionsAsync(new[] { ContextPermissions.Geolocation }, TestConstants.EmptyPage);
            Assert.Equal("granted", await GetPermissionAsync(Page, "geolocation"));
            await Context.ClearPermissionsAsync();
            Assert.Equal("prompt", await GetPermissionAsync(Page, "geolocation"));
        }

        [PlaywrightTest("permissions.spec.ts", "should trigger permission onchange")]
        [SkipBrowserAndPlatformFact(skipWebkit: true)]
        public async Task ShouldTriggerPermissionOnchange()
        {
            await Page.GotoAsync(TestConstants.EmptyPage);
            await Page.EvaluateAsync(@"() => {
                window.events = [];
                return navigator.permissions.query({ name: 'geolocation'}).then(function(result) {
                    window.events.push(result.state);
                    result.onchange = function() {
                        window.events.push(result.state);
                    };
                });
            }");
            Assert.Equal(new[] { "prompt" }, await Page.EvaluateAsync<string[]>("window.events"));
            await Context.GrantPermissionsAsync(Array.Empty<string>(), TestConstants.EmptyPage);
            Assert.Equal(new[] { "prompt", "denied" }, await Page.EvaluateAsync<string[]>("window.events"));
            await Context.GrantPermissionsAsync(new[] { ContextPermissions.Geolocation }, TestConstants.EmptyPage);
            Assert.Equal(
                new[] { "prompt", "denied", "granted" },
                await Page.EvaluateAsync<string[]>("window.events"));
            await Context.ClearPermissionsAsync();
            Assert.Equal(
                new[] { "prompt", "denied", "granted", "prompt" },
                await Page.EvaluateAsync<string[]>("window.events"));
        }

        [PlaywrightTest("permissions.spec.ts", "should trigger permission onchange")]
        [SkipBrowserAndPlatformFact(skipWebkit: true)]
        public async Task ShouldIsolatePermissionsBetweenBrowserContexts()
        {
            await Page.GotoAsync(TestConstants.EmptyPage);
            await using var otherContext = await Browser.NewContextAsync();
            var otherPage = await otherContext.NewPageAsync();
            await otherPage.GotoAsync(TestConstants.EmptyPage);
            Assert.Equal("prompt", await GetPermissionAsync(Page, "geolocation"));
            Assert.Equal("prompt", await GetPermissionAsync(otherPage, "geolocation"));

            await Context.GrantPermissionsAsync(Array.Empty<string>(), TestConstants.EmptyPage);
            await otherContext.GrantPermissionsAsync(new[] { ContextPermissions.Geolocation }, TestConstants.EmptyPage);
            Assert.Equal("denied", await GetPermissionAsync(Page, "geolocation"));
            Assert.Equal("granted", await GetPermissionAsync(otherPage, "geolocation"));

            await Context.ClearPermissionsAsync();
            Assert.Equal("prompt", await GetPermissionAsync(Page, "geolocation"));
            Assert.Equal("granted", await GetPermissionAsync(otherPage, "geolocation"));

            await otherContext.CloseAsync();
        }


        [PlaywrightTest("permissions.spec.ts", "should support clipboard read")]
        [Fact(Skip = "Skipped in Playwright")]
        public void ShouldSupportClipboardRead()
        {
        }

        private static Task<string> GetPermissionAsync(IPage page, string name)
            => page.EvaluateAsync<string>(
                "name => navigator.permissions.query({ name }).then(result => result.state)",
                name);
    }
}<|MERGE_RESOLUTION|>--- conflicted
+++ resolved
@@ -41,13 +41,8 @@
         [SkipBrowserAndPlatformFact(skipWebkit: true)]
         public async Task ShouldGrantGeolocationPermissionWhenListed()
         {
-<<<<<<< HEAD
             await Page.GotoAsync(TestConstants.EmptyPage);
-            await Context.GrantPermissionsAsync(ContextPermissions.Geolocation);
-=======
-            await Page.GoToAsync(TestConstants.EmptyPage);
             await Context.GrantPermissionsAsync(new[] { ContextPermissions.Geolocation });
->>>>>>> a9ef8d63
             Assert.Equal("granted", await GetPermissionAsync(Page, "geolocation"));
         }
 
@@ -55,13 +50,8 @@
         [SkipBrowserAndPlatformFact(skipWebkit: true)]
         public async Task ShouldGrantNotificationsPermissionWhenListed()
         {
-<<<<<<< HEAD
             await Page.GotoAsync(TestConstants.EmptyPage);
-            await Context.GrantPermissionsAsync(ContextPermissions.Notifications);
-=======
-            await Page.GoToAsync(TestConstants.EmptyPage);
             await Context.GrantPermissionsAsync(new[] { ContextPermissions.Notifications });
->>>>>>> a9ef8d63
             Assert.Equal("granted", await GetPermissionAsync(Page, "notifications"));
         }
 
@@ -69,15 +59,9 @@
         [SkipBrowserAndPlatformFact(skipWebkit: true)]
         public async Task ShouldAccumulateWhenAdding()
         {
-<<<<<<< HEAD
             await Page.GotoAsync(TestConstants.EmptyPage);
-            await Context.GrantPermissionsAsync(ContextPermissions.Geolocation);
-            await Context.GrantPermissionsAsync(ContextPermissions.Notifications);
-=======
-            await Page.GoToAsync(TestConstants.EmptyPage);
             await Context.GrantPermissionsAsync(new[] { ContextPermissions.Geolocation });
             await Context.GrantPermissionsAsync(new[] { ContextPermissions.Notifications });
->>>>>>> a9ef8d63
             Assert.Equal("granted", await GetPermissionAsync(Page, "geolocation"));
             Assert.Equal("granted", await GetPermissionAsync(Page, "notifications"));
         }
@@ -86,13 +70,8 @@
         [SkipBrowserAndPlatformFact(skipWebkit: true)]
         public async Task ShouldClearPermissions()
         {
-<<<<<<< HEAD
             await Page.GotoAsync(TestConstants.EmptyPage);
-            await Context.GrantPermissionsAsync(ContextPermissions.Geolocation);
-=======
-            await Page.GoToAsync(TestConstants.EmptyPage);
             await Context.GrantPermissionsAsync(new[] { ContextPermissions.Geolocation });
->>>>>>> a9ef8d63
             Assert.Equal("granted", await GetPermissionAsync(Page, "geolocation"));
             await Context.ClearPermissionsAsync();
             await Context.GrantPermissionsAsync(new[] { ContextPermissions.Notifications });
@@ -105,13 +84,8 @@
         [SkipBrowserAndPlatformFact(skipWebkit: true)]
         public async Task ShouldGrantPermissionWhenListedForAllDomains()
         {
-<<<<<<< HEAD
             await Page.GotoAsync(TestConstants.EmptyPage);
-            await Context.GrantPermissionsAsync(ContextPermissions.Geolocation);
-=======
-            await Page.GoToAsync(TestConstants.EmptyPage);
             await Context.GrantPermissionsAsync(new[] { ContextPermissions.Geolocation });
->>>>>>> a9ef8d63
             Assert.Equal("granted", await GetPermissionAsync(Page, "geolocation"));
         }
 
