﻿using System.Linq;
using System.Net;
using System.Threading.Tasks;
using Microsoft.Playwright.Testing.Xunit;
using Microsoft.Playwright.Tests.BaseTests;
using Microsoft.Playwright.Tests.Helpers;
using Xunit;
using Xunit.Abstractions;

namespace Microsoft.Playwright.Tests
{
    [Collection(TestConstants.TestFixtureBrowserCollectionName)]
    public class DefaultBrowserContext1Tests : PlaywrightSharpBaseTest
    {
        /// <inheritdoc/>
        public DefaultBrowserContext1Tests(ITestOutputHelper output) : base(output)
        {
        }

        [PlaywrightTest("defaultbrowsercontext-1.spec.ts", "context.cookies() should work")]
        [Fact(Timeout = TestConstants.DefaultTestTimeout)]
        public async Task ContextCookiesShouldWork()
        {
            var (tmp, context, page) = await LaunchAsync();

            await page.GotoAsync(TestConstants.EmptyPage);

            string documentCookie = await page.EvaluateAsync<string>(@"() => {
              document.cookie = 'username=John Doe';
              return document.cookie;
            }");

            Assert.Equal("username=John Doe", documentCookie);
            var cookie = (await page.Context.GetCookiesAsync()).Single();
            Assert.Equal("username", cookie.Name);
            Assert.Equal("John Doe", cookie.Value);
            Assert.Equal("localhost", cookie.Domain);
            Assert.Equal("/", cookie.Path);
            Assert.Equal(-1, cookie.Expires);
            Assert.False(cookie.HttpOnly);
            Assert.False(cookie.Secure);
            Assert.Equal(SameSiteAttribute.None, cookie.SameSite);

            tmp.Dispose();
            await context.DisposeAsync();
        }

        [PlaywrightTest("defaultbrowsercontext-1.spec.ts", "context.addCookies() should work")]
        [Fact(Timeout = TestConstants.DefaultTestTimeout)]
        public async Task ContextAddCookiesShouldWork()
        {
            var (tmp, context, page) = await LaunchAsync();

            await page.GotoAsync(TestConstants.EmptyPage);
            await context.AddCookiesAsync(new[]
            {
                new Cookie
                {
                    Url = TestConstants.EmptyPage,
                    Name = "username",
                    Value = "John Doe",
                }
            });

            Assert.Equal("username=John Doe", await page.EvaluateAsync<string>(@"() => document.cookie"));

            var cookie = (await page.Context.GetCookiesAsync()).Single();
            Assert.Equal("username", cookie.Name);
            Assert.Equal("John Doe", cookie.Value);
            Assert.Equal("localhost", cookie.Domain);
            Assert.Equal("/", cookie.Path);
            Assert.Equal(-1, cookie.Expires);
            Assert.False(cookie.HttpOnly);
            Assert.False(cookie.Secure);
            Assert.Equal(SameSiteAttribute.None, cookie.SameSite);

            tmp.Dispose();
            await context.DisposeAsync();
        }

        [PlaywrightTest("defaultbrowsercontext-1.spec.ts", "context.clearCookies() should work")]
        [Fact(Timeout = TestConstants.DefaultTestTimeout)]
        public async Task ContextClearCookiesShouldWork()
        {
            var (tmp, context, page) = await LaunchAsync();

            await page.GotoAsync(TestConstants.EmptyPage);
            await context.AddCookiesAsync(new[]
            {
                new Cookie
                {
                    Url = TestConstants.EmptyPage,
                    Name = "cookie1",
                    Value = "1",
                },
                new Cookie
                {
                    Url = TestConstants.EmptyPage,
                    Name = "cookie2",
                    Value = "2",
                },
            });

            Assert.Equal("cookie1=1; cookie2=2", await page.EvaluateAsync<string>(@"() => document.cookie"));

            await context.ClearCookiesAsync();
            await page.ReloadAsync();
            Assert.Empty(await page.Context.GetCookiesAsync());
            Assert.Empty(await page.EvaluateAsync<string>(@"() => document.cookie"));

            tmp.Dispose();
            await context.DisposeAsync();
        }

        [PlaywrightTest("defaultbrowsercontext-1.spec.ts", "should(not) block third party cookies")]
        [Fact(Timeout = TestConstants.DefaultTestTimeout)]
        public async Task ShouldNotBlockThirdPartyCookies()
        {
            var (tmp, context, page) = await LaunchAsync();

            await page.GotoAsync(TestConstants.EmptyPage);
            await page.EvaluateAsync(@"src => {
                  let fulfill;
                  const promise = new Promise(x => fulfill = x);
                  const iframe = document.createElement('iframe');
                  document.body.appendChild(iframe);
                  iframe.onload = fulfill;
                  iframe.src = src;
                  return promise;
                }", TestConstants.CrossProcessUrl + "/grid.html");

            await page.FirstChildFrame().EvaluateAsync<string>("document.cookie = 'username=John Doe'");
            await page.WaitForTimeoutAsync(2000);
            bool allowsThirdPart = !TestConstants.IsWebKit;
            var cookies = await context.GetCookiesAsync(new[] { TestConstants.CrossProcessUrl + "/grid.html" });

            if (allowsThirdPart)
            {
                Assert.Single(cookies);
                var cookie = cookies.First();
                Assert.Equal("127.0.0.1", cookie.Domain);
                Assert.Equal(cookie.Expires, -1);
                Assert.False(cookie.HttpOnly);
                Assert.Equal("username", cookie.Name);
                Assert.Equal("/", cookie.Path);
                Assert.Equal(SameSiteAttribute.None, cookie.SameSite);
                Assert.False(cookie.Secure);
                Assert.Equal("John Doe", cookie.Value);
            }
            else
            {
                Assert.Empty(cookies);
            }

            tmp.Dispose();
            await context.DisposeAsync();
        }

        [PlaywrightTest("defaultbrowsercontext-1.spec.ts", "should support viewport option")]
        [Fact(Timeout = TestConstants.DefaultTestTimeout)]
        public async Task ShouldSupportViewportOption()
        {
            var (tmp, context, page) = await LaunchAsync(new BrowserContextOptions
            {
                Viewport = new ViewportSize
                {
                    Width = 456,
                    Height = 789
                }
            });

            await TestUtils.VerifyViewportAsync(page, 456, 789);
            page = await context.NewPageAsync();
            await TestUtils.VerifyViewportAsync(page, 456, 789);

            tmp.Dispose();
            await context.DisposeAsync();
        }

        [PlaywrightTest("defaultbrowsercontext-1.spec.ts", "should support deviceScaleFactor option")]
        [Fact(Timeout = TestConstants.DefaultTestTimeout)]
        public async Task ShouldSupportDeviceScaleFactorOption()
        {
            var (tmp, context, page) = await LaunchAsync(new BrowserContextOptions
            {
                DeviceScaleFactor = 3
            });

            Assert.Equal(3, await page.EvaluateAsync<int>("window.devicePixelRatio"));

            tmp.Dispose();
            await context.DisposeAsync();
        }

        [PlaywrightTest("defaultbrowsercontext-1.spec.ts", "should support userAgent option")]
        [Fact(Timeout = TestConstants.DefaultTestTimeout)]
        public async Task ShouldSupportUserAgentOption()
        {
            var (tmp, context, page) = await LaunchAsync(new BrowserContextOptions
            {
                UserAgent = "foobar"
            });

            string userAgent = string.Empty;

            await TaskUtils.WhenAll(
                Server.WaitForRequest("/empty.html", r => userAgent = r.Headers["user-agent"]),
                page.GotoAsync(TestConstants.EmptyPage));

            Assert.Equal("foobar", userAgent);

            tmp.Dispose();
            await context.DisposeAsync();
        }

        [PlaywrightTest("defaultbrowsercontext-1.spec.ts", "should support bypassCSP option")]
        [Fact(Timeout = TestConstants.DefaultTestTimeout)]
        public async Task ShouldSupportBypassCSPOption()
        {
            var (tmp, context, page) = await LaunchAsync(new BrowserContextOptions
            {
                BypassCSP = true
            });

            await page.GotoAsync(TestConstants.ServerUrl + "/csp.html");
            await page.AddScriptTagAsync(content: "window.__injected = 42;");
            Assert.Equal(42, await page.EvaluateAsync<int>("window.__injected"));

            tmp.Dispose();
            await context.DisposeAsync();
        }

        [PlaywrightTest("defaultbrowsercontext-1.spec.ts", "should support javascriptEnabled option")]
        [Fact(Timeout = TestConstants.DefaultTestTimeout)]
        public async Task ShouldSupportJavascriptEnabledOption()
        {
            var (tmp, context, page) = await LaunchAsync(new BrowserContextOptions
            {
                JavaScriptEnabled = false
            });

<<<<<<< HEAD
            await page.GotoAsync("data:text/html, <script>var something = \"forbidden\"</script>");
            var exception = await Assert.ThrowsAnyAsync<PlaywrightSharpException>(() => page.EvaluateAsync("something"));
=======
            await page.GoToAsync("data:text/html, <script>var something = \"forbidden\"</script>");
            var exception = await Assert.ThrowsAnyAsync<PlaywrightException>(() => page.EvaluateAsync("something"));
>>>>>>> 1177b6b5

            if (TestConstants.IsWebKit)
            {
                Assert.Contains("Can't find variable: something", exception.Message);
            }
            else
            {
                Assert.Contains("something is not defined", exception.Message);
            }

            tmp.Dispose();
            await context.DisposeAsync();
        }

        [PlaywrightTest("defaultbrowsercontext-1.spec.ts", "should support httpCredentials option")]
        [Fact(Timeout = TestConstants.DefaultTestTimeout)]
        public async Task ShouldRupportHttpCredentialsOption()
        {
            var (tmp, context, page) = await LaunchAsync(new BrowserContextOptions
            {
                HttpCredentials = new HttpCredentials
                {
                    Username = "user",
                    Password = "pass",
                }
            });

            Server.SetAuth("/playground.html", "user", "pass");
            var response = await page.GotoAsync(TestConstants.ServerUrl + "/playground.html");
            Assert.Equal(HttpStatusCode.OK, response.StatusCode);

            tmp.Dispose();
            await context.DisposeAsync();
        }

        [PlaywrightTest("defaultbrowsercontext-1.spec.ts", "should support offline option")]
        [Fact(Timeout = TestConstants.DefaultTestTimeout)]
        public async Task ShouldSupportOfflineOption()
        {
            var (tmp, context, page) = await LaunchAsync(new BrowserContextOptions
            {
                Offline = true
            });

<<<<<<< HEAD
            await Assert.ThrowsAnyAsync<PlaywrightSharpException>(() => page.GotoAsync(TestConstants.EmptyPage));
=======
            await Assert.ThrowsAnyAsync<PlaywrightException>(() => page.GoToAsync(TestConstants.EmptyPage));
>>>>>>> 1177b6b5

            tmp.Dispose();
            await context.DisposeAsync();
        }

        [PlaywrightTest("defaultbrowsercontext-1.spec.ts", "should support acceptDownloads option")]
        [Fact(Skip = "Skipped on playwright")]
        public void ShouldSupportAcceptDownloadsOption()
        {
        }

        private async Task<(TempDirectory tmp, IBrowserContext context, IPage page)> LaunchAsync(BrowserContextOptions options = null)
        {
            var tmp = new TempDirectory();
            var context = await BrowserType.LaunchDefaultPersistentContext(
                tmp.Path,
                options: options);
            var page = context.Pages.First();

            return (tmp, context, page);
        }
    }
}<|MERGE_RESOLUTION|>--- conflicted
+++ resolved
@@ -239,13 +239,8 @@
                 JavaScriptEnabled = false
             });
 
-<<<<<<< HEAD
             await page.GotoAsync("data:text/html, <script>var something = \"forbidden\"</script>");
-            var exception = await Assert.ThrowsAnyAsync<PlaywrightSharpException>(() => page.EvaluateAsync("something"));
-=======
-            await page.GoToAsync("data:text/html, <script>var something = \"forbidden\"</script>");
             var exception = await Assert.ThrowsAnyAsync<PlaywrightException>(() => page.EvaluateAsync("something"));
->>>>>>> 1177b6b5
 
             if (TestConstants.IsWebKit)
             {
@@ -290,11 +285,7 @@
                 Offline = true
             });
 
-<<<<<<< HEAD
-            await Assert.ThrowsAnyAsync<PlaywrightSharpException>(() => page.GotoAsync(TestConstants.EmptyPage));
-=======
-            await Assert.ThrowsAnyAsync<PlaywrightException>(() => page.GoToAsync(TestConstants.EmptyPage));
->>>>>>> 1177b6b5
+            await Assert.ThrowsAnyAsync<PlaywrightException>(() => page.GotoAsync(TestConstants.EmptyPage));
 
             tmp.Dispose();
             await context.DisposeAsync();
