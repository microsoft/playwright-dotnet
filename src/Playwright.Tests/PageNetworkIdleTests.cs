using System;
using System.Collections.Concurrent;
using System.Collections.Generic;
using System.Diagnostics;
using System.Net;
using System.Threading.Tasks;
using Microsoft.AspNetCore.Http;
using Microsoft.Playwright.Helpers;
using Microsoft.Playwright.Testing.Xunit;
using Microsoft.Playwright.Tests.BaseTests;
using Xunit;
using Xunit.Abstractions;

namespace Microsoft.Playwright.Tests
{
    ///<playwright-file>page-network-idle.spec.ts</playwright-file>
    [Collection(TestConstants.TestFixtureBrowserCollectionName)]
    public class PageNetworkIdleTests : PlaywrightSharpPageBaseTest
    {
        /// <inheritdoc/>
        public PageNetworkIdleTests(ITestOutputHelper output) : base(output)
        {
        }

        [PlaywrightTest("page-network-idle.spec.ts", "should navigate to empty page with networkidle")]
        [Fact(Timeout = TestConstants.DefaultTestTimeout)]
        public async Task ShouldNavigateToEmptyPageWithNetworkIdle()
        {
<<<<<<< HEAD
            var response = await Page.GoToAsync(TestConstants.EmptyPage, WaitUntilState.NetworkIdle);
            Assert.Equal((int)HttpStatusCode.OK, response.Status);
=======
            var response = await Page.GotoAsync(TestConstants.EmptyPage, WaitUntilState.NetworkIdle);
            Assert.Equal(HttpStatusCode.OK, response.StatusCode);
>>>>>>> ec345193
        }

        [PlaywrightTest("page-network-idle.spec.ts", "should wait for networkidle to succeed navigation")]
        [Fact(Timeout = TestConstants.DefaultTestTimeout)]
        public Task ShouldWaitForNetworkIdleToSucceedNavigation()
            => NetworkIdleTestAsync(Page.MainFrame, () => Page.GotoAsync(TestConstants.ServerUrl + "/networkidle.html", WaitUntilState.NetworkIdle));

        [PlaywrightTest("page-network-idle.spec.ts", "should wait for networkidle to succeed navigation with request from previous navigation")]
        [Fact(Timeout = TestConstants.DefaultTestTimeout)]
        public async Task ShouldWaitForToSucceedNavigationWithRequestFromPreviousNavigation()
        {
            await Page.GotoAsync(TestConstants.EmptyPage);
            Server.SetRoute("/foo.js", _ => Task.CompletedTask);
            await Page.SetContentAsync("<script>fetch('foo.js')</script>");
            await NetworkIdleTestAsync(Page.MainFrame, () => Page.GotoAsync(TestConstants.ServerUrl + "/networkidle.html", WaitUntilState.NetworkIdle));
        }

        [PlaywrightTest("page-network-idle.spec.ts", "should wait for networkidle in waitForNavigation")]
        [Fact(Timeout = TestConstants.DefaultTestTimeout)]
        public Task ShouldWaitForInWaitForNavigation()
            => NetworkIdleTestAsync(
                Page.MainFrame,
                () =>
                {
                    var task = Page.WaitForNavigationAsync(WaitUntilState.NetworkIdle);
                    Page.GotoAsync(TestConstants.ServerUrl + "/networkidle.html");
                    return task;
                });

        [PlaywrightTest("page-network-idle.spec.ts", "should wait for networkidle in setContent")]
        [Fact(Timeout = TestConstants.DefaultTestTimeout)]
        public async Task ShouldWaitForInSetContent()
        {
            await Page.GotoAsync(TestConstants.EmptyPage);
            await NetworkIdleTestAsync(
                Page.MainFrame,
                () => Page.SetContentAsync("<script src='networkidle.js'></script>", waitUntil: WaitUntilState.NetworkIdle),
                true);
        }

        [PlaywrightTest("page-network-idle.spec.ts", "should wait for networkidle in setContent with request from previous navigation")]
        [Fact(Timeout = TestConstants.DefaultTestTimeout)]
        public async Task ShouldWaitForNetworkIdleInSetContentWithRequestFromPreviousNavigation()
        {
            await Page.GotoAsync(TestConstants.EmptyPage);
            Server.SetRoute("/foo.js", _ => Task.CompletedTask);
            await Page.SetContentAsync("<script>fetch('foo.js')</script>");
            await NetworkIdleTestAsync(
                Page.MainFrame,
                () => Page.SetContentAsync("<script src='networkidle.js'></script>", waitUntil: WaitUntilState.NetworkIdle),
                true);
        }

        [PlaywrightTest("page-network-idle.spec.ts", "should wait for networkidle when navigating iframe")]
        [Fact(Timeout = TestConstants.DefaultTestTimeout)]
        public async Task ShouldWaitForNetworkIdleWhenNavigatingIframe()
        {
            await Page.GotoAsync(TestConstants.ServerUrl + "/frames/one-frame.html");
            var frame = Page.FirstChildFrame();
            await NetworkIdleTestAsync(
                frame,
                () => frame.GotoAsync(TestConstants.ServerUrl + "/networkidle.html", WaitUntilState.NetworkIdle));
        }

        [PlaywrightTest("page-network-idle.spec.ts", "should wait for networkidle in setContent from the child frame")]
        [Fact(Timeout = TestConstants.DefaultTestTimeout)]
        public async Task ShouldWaitForInSetContentFromTheChildFrame()
        {
            await Page.GotoAsync(TestConstants.EmptyPage);
            await NetworkIdleTestAsync(
                Page.MainFrame,
                () => Page.SetContentAsync("<iframe src='networkidle.html'></iframe>", waitUntil: WaitUntilState.NetworkIdle),
                true);
        }

        [PlaywrightTest("page-network-idle.spec.ts", "should wait for networkidle from the child frame")]
        [Fact(Timeout = TestConstants.DefaultTestTimeout)]
        public Task ShouldWaitForFromTheChildFrame()
            => NetworkIdleTestAsync(
                Page.MainFrame,
                () => Page.GotoAsync(TestConstants.ServerUrl + "/networkidle-frame.html", WaitUntilState.NetworkIdle));

        [PlaywrightTest("page-network-idle.spec.ts", "should wait for networkidle from the popup")]
        [Fact]
        public async Task ShouldWaitForNetworkIdleFromThePopup()
        {
            await Page.GotoAsync(TestConstants.EmptyPage);
            await Page.SetContentAsync(@"
                <button id=box1 onclick=""window.open('./popup/popup.html')"">Button1</button>
                <button id=box2 onclick=""window.open('./popup/popup.html')"">Button2</button>
                <button id=box3 onclick=""window.open('./popup/popup.html')"">Button3</button>
                <button id=box4 onclick=""window.open('./popup/popup.html')"">Button4</button>
                <button id=box5 onclick=""window.open('./popup/popup.html')"">Button5</button>
            ");

            for (int i = 1; i < 6; i++)
            {
                var popupTask = Page.WaitForEventAsync(PageEvent.Popup);
                await Task.WhenAll(
                    Page.WaitForEventAsync(PageEvent.Popup),
                    Page.ClickAsync("#box" + i)).WithTimeout(TestConstants.DefaultTestTimeout);

                await popupTask.Result.WaitForLoadStateAsync(LoadState.NetworkIdle);
            }
        }

        private async Task NetworkIdleTestAsync(IFrame frame, Func<Task> action, bool isSetContent = false)
        {
            var lastResponseFinished = new Stopwatch();
            var responses = new ConcurrentDictionary<string, TaskCompletionSource<bool>>();
            var fetches = new Dictionary<string, TaskCompletionSource<bool>>();

            async Task RequestDelegate(HttpContext context)
            {
                var taskCompletion = new TaskCompletionSource<bool>();
                responses[context.Request.Path] = taskCompletion;
                fetches[context.Request.Path].TrySetResult(true);
                await taskCompletion.Task;
                lastResponseFinished.Restart();
                context.Response.StatusCode = 404;
                await context.Response.WriteAsync("File not found");
            }

            fetches["/fetch-request-a.js"] = new TaskCompletionSource<bool>();
            Server.SetRoute("/fetch-request-a.js", RequestDelegate);

            var firstFetchResourceRequested = Server.WaitForRequest("/fetch-request-a.js");

            fetches["/fetch-request-b.js"] = new TaskCompletionSource<bool>();
            Server.SetRoute("/fetch-request-b.js", RequestDelegate);
            var secondFetchResourceRequested = Server.WaitForRequest("/fetch-request-b.js");

            var waitForLoadTask = isSetContent ? Task.CompletedTask : frame.WaitForNavigationAsync(WaitUntilState.Load);

            var actionTask = action();

            await waitForLoadTask;
            Assert.False(actionTask.IsCompleted);

            await firstFetchResourceRequested.WithTimeout(TestConstants.DefaultTaskTimeout);
            Assert.False(actionTask.IsCompleted);

            await fetches["/fetch-request-a.js"].Task.WithTimeout(TestConstants.DefaultTaskTimeout);
            await frame.Page.EvaluateAsync("() => window['fetchSecond']()");

            // Finishing first response should leave 2 requests alive and trigger networkidle2.
            responses["/fetch-request-a.js"].TrySetResult(true);

            // Wait for the second round to be requested.
            await secondFetchResourceRequested.WithTimeout(TestConstants.DefaultTaskTimeout);
            Assert.False(actionTask.IsCompleted);

            await fetches["/fetch-request-b.js"].Task.WithTimeout(TestConstants.DefaultTaskTimeout);
            responses["/fetch-request-b.js"].TrySetResult(true);

            IResponse navigationResponse = null;
            if (!isSetContent)
            {
                navigationResponse = await (Task<IResponse>)actionTask;
            }
            else
            {
                await actionTask;
            }

            lastResponseFinished.Stop();
            if (!isSetContent)
            {
                Assert.Equal((int)HttpStatusCode.OK, navigationResponse.Status);
            }
        }
    }
}<|MERGE_RESOLUTION|>--- conflicted
+++ resolved
@@ -1,4 +1,4 @@
-using System;
+﻿using System;
 using System.Collections.Concurrent;
 using System.Collections.Generic;
 using System.Diagnostics;
@@ -26,13 +26,8 @@
         [Fact(Timeout = TestConstants.DefaultTestTimeout)]
         public async Task ShouldNavigateToEmptyPageWithNetworkIdle()
         {
-<<<<<<< HEAD
-            var response = await Page.GoToAsync(TestConstants.EmptyPage, WaitUntilState.NetworkIdle);
+            var response = await Page.GotoAsync(TestConstants.EmptyPage, WaitUntilState.NetworkIdle);
             Assert.Equal((int)HttpStatusCode.OK, response.Status);
-=======
-            var response = await Page.GotoAsync(TestConstants.EmptyPage, WaitUntilState.NetworkIdle);
-            Assert.Equal(HttpStatusCode.OK, response.StatusCode);
->>>>>>> ec345193
         }
 
         [PlaywrightTest("page-network-idle.spec.ts", "should wait for networkidle to succeed navigation")]
