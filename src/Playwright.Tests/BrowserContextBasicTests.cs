using System;
using System.Linq;
using System.Net;
using System.Threading.Tasks;
using Microsoft.AspNetCore.Http;
using Microsoft.Playwright.Testing.Xunit;
using Microsoft.Playwright.Tests.Attributes;
using Microsoft.Playwright.Tests.BaseTests;
using Xunit;
using Xunit.Abstractions;

namespace Microsoft.Playwright.Tests
{
    [Collection(TestConstants.TestFixtureBrowserCollectionName)]
    public class BrowserContextBasicTests : PlaywrightSharpBrowserBaseTest
    {
        /// <inheritdoc/>
        public BrowserContextBasicTests(ITestOutputHelper output) : base(output)
        {
        }

        [PlaywrightTest("browsercontext-basic.spec.ts", "should create new context")]
        [Fact(Timeout = TestConstants.DefaultTestTimeout)]
        public async Task ShouldCreateNewContext()
        {
            await using var browser = await BrowserType.LaunchDefaultAsync();
            Assert.Empty(browser.Contexts);
            await using var context = await browser.NewContextAsync();
            Assert.Single(browser.Contexts);
            Assert.Contains(context, browser.Contexts);
            Assert.Same(browser, context.Browser);
            await context.CloseAsync();
            Assert.Empty(browser.Contexts);
            Assert.Same(browser, context.Browser);
        }

        [PlaywrightTest("browsercontext-basic.spec.ts", "window.open should use parent tab context")]
        [Fact(Timeout = TestConstants.DefaultTestTimeout)]
        public async Task WindowOpenShouldUseParentTabContext()
        {
            await using var context = await Browser.NewContextAsync();
            var page = await context.NewPageAsync();
            await page.GotoAsync(TestConstants.EmptyPage);
            var popupTargetCompletion = new TaskCompletionSource<IPage>();
            page.Popup += (_, e) => popupTargetCompletion.SetResult(e);

            var (popupTarget, _) = await TaskUtils.WhenAll(
                popupTargetCompletion.Task,
                page.EvaluateAsync("url => window.open(url)", TestConstants.EmptyPage)
            );

            Assert.Same(context, popupTarget.Context);
            await context.CloseAsync();
        }

        [PlaywrightTest("browsercontext-basic.spec.ts", "should isolate localStorage and cookies")]
        [Fact(Timeout = TestConstants.DefaultTestTimeout)]
        public async Task ShouldIsolateLocalStorageAndCookies()
        {
            // Create two incognito contexts.
            await using var browser = await BrowserType.LaunchDefaultAsync();
            var context1 = await browser.NewContextAsync();
            var context2 = await browser.NewContextAsync();
            Assert.Empty(context1.Pages);
            Assert.Empty(context2.Pages);

            // Create a page in first incognito context.
            var page1 = await context1.NewPageAsync();
            await page1.GotoAsync(TestConstants.EmptyPage);
            await page1.EvaluateAsync(@"() => {
                localStorage.setItem('name', 'page1');
                document.cookie = 'name=page1';
            }");

            Assert.Single(context1.Pages);
            Assert.Empty(context2.Pages);

            // Create a page in second incognito context.
            var page2 = await context2.NewPageAsync();
            await page2.GotoAsync(TestConstants.EmptyPage);
            await page2.EvaluateAsync(@"() => {
                localStorage.setItem('name', 'page2');
                document.cookie = 'name=page2';
            }");

            Assert.Single(context1.Pages);
            Assert.Equal(page1, context1.Pages.FirstOrDefault());
            Assert.Single(context2.Pages);
            Assert.Equal(page2, context2.Pages.FirstOrDefault());

            // Make sure pages don't share localstorage or cookies.
            Assert.Equal("page1", await page1.EvaluateAsync<string>("() => localStorage.getItem('name')"));
            Assert.Equal("name=page1", await page1.EvaluateAsync<string>("() => document.cookie"));
            Assert.Equal("page2", await page2.EvaluateAsync<string>("() => localStorage.getItem('name')"));
            Assert.Equal("name=page2", await page2.EvaluateAsync<string>("() => document.cookie"));

            // Cleanup contexts.
            await TaskUtils.WhenAll(context1.CloseAsync(), context2.CloseAsync());
            Assert.Empty(browser.Contexts);
        }

        [PlaywrightTest("browsercontext-basic.spec.ts", "should propagate default viewport to the page")]
        [Fact(Timeout = TestConstants.DefaultTestTimeout)]
        public async Task ShouldPropagateDefaultViewportToThePage()
        {
            await using var context = await Browser.NewContextAsync(new BrowserContextOptions
            {
                Viewport = new ViewportSize
                {
                    Width = 456,
                    Height = 789
                }
            });

            var page = await context.NewPageAsync();
            await TestUtils.VerifyViewportAsync(page, 456, 789);
        }

        [PlaywrightTest("browsercontext-basic.spec.ts", "should make a copy of default viewport")]
        [Fact(Timeout = TestConstants.DefaultTestTimeout)]
        public async Task ShouldMakeACopyOfDefaultViewport()
        {
            var viewport = new ViewportSize
            {
                Width = 456,
                Height = 789
            };

            await using var context = await Browser.NewContextAsync(new BrowserContextOptions { Viewport = viewport });

            viewport.Width = 567;

            var page = await context.NewPageAsync();

            await TestUtils.VerifyViewportAsync(page, 456, 789);
        }

        [PlaywrightTest("browsercontext-basic.spec.ts", "should respect deviceScaleFactor")]
        [Fact(Timeout = TestConstants.DefaultTestTimeout)]
        public async Task ShouldRespectDeviceScaleFactor()
        {
            await using var context = await Browser.NewContextAsync(new BrowserContextOptions
            {
                DeviceScaleFactor = 3
            });

            var page = await context.NewPageAsync();
            Assert.Equal(3, await page.EvaluateAsync<int>("window.devicePixelRatio"));
        }

        [PlaywrightTest("browsercontext-basic.spec.ts", "should not allow deviceScaleFactor with null viewport")]
        [Fact(Timeout = TestConstants.DefaultTestTimeout)]
        public async Task ShouldNotAllowDeviceScaleFactorWithViewportDisabled()
        {
            var exception = await Assert.ThrowsAsync<PlaywrightException>(() => Browser.NewContextAsync(new BrowserContextOptions
            {
                Viewport = ViewportSize.NoViewport,
                DeviceScaleFactor = 3,
            }));
            Assert.Equal("\"deviceScaleFactor\" option is not supported with null \"viewport\"", exception.Message);
        }

        [PlaywrightTest("browsercontext-basic.spec.ts", "should not allow isMobile with null viewport")]
        [Fact(Timeout = TestConstants.DefaultTestTimeout)]
        public async Task ShouldNotAllowIsMobileWithViewportDisabled()
        {
            var exception = await Assert.ThrowsAsync<PlaywrightException>(() => Browser.NewContextAsync(new BrowserContextOptions
            {
                Viewport = ViewportSize.NoViewport,
                IsMobile = true,
            }));
            Assert.Equal("\"isMobile\" option is not supported with null \"viewport\"", exception.Message);
        }

        [PlaywrightTest("browsercontext-basic.spec.ts", "close() should work for empty context")]
        [Fact(Timeout = TestConstants.DefaultTestTimeout)]
        public async Task CloseShouldWorkForEmptyContext()
        {
            var context = await Browser.NewContextAsync();
            await context.CloseAsync();
        }

        [PlaywrightTest("browsercontext-basic.spec.ts", "close() should abort waitForEvent")]
        [Fact(Timeout = TestConstants.DefaultTestTimeout)]
        public async Task CloseShouldAbortWaitForEvent()
        {
            var context = await Browser.NewContextAsync();
            var waitTask = context.WaitForEventAsync(ContextEvent.Page);
            await context.CloseAsync();
            var exception = await Assert.ThrowsAsync<PlaywrightException>(() => waitTask);
            Assert.Equal("Context closed", exception.Message);
        }

        [PlaywrightTest("browsercontext-basic.spec.ts", "should not report frameless pages on error")]
        [Fact(Timeout = TestConstants.DefaultTestTimeout)]
        public async Task ShouldNotReportFramelessPagesOnError()
        {
            var context = await Browser.NewContextAsync();
            var page = await context.NewPageAsync();
            Server.SetRoute("/empty.html", context =>
            {
                context.Response.ContentType = "text/html";
                return context.Response.WriteAsync($"<a href=\"{TestConstants.EmptyPage}\" target=\"_blank\">Click me</a>");
            });

            IPage popup = null;
            context.Page += (_, e) => popup = e;
            await page.GotoAsync(TestConstants.EmptyPage);
            await page.ClickAsync("'Click me'");
            await context.CloseAsync();

            if (popup != null)
            {
                Assert.True(popup.IsClosed);
                Assert.NotNull(popup.MainFrame);
            }
        }

        [PlaywrightTest("browsercontext-basic.spec.ts", "close() should be callable twice")]
        [Fact(Timeout = TestConstants.DefaultTestTimeout)]
        public async Task CloseShouldBeCallableTwice()
        {
            var context = await Browser.NewContextAsync();
            await TaskUtils.WhenAll(context.CloseAsync(), context.CloseAsync());
            await context.CloseAsync();
        }

        [PlaywrightTest("browsercontext-basic.spec.ts", "should return all of the pages")]
        [Fact(Timeout = TestConstants.DefaultTestTimeout)]
        public async Task ShouldReturnAllOfThePages()
        {
            await using var context = await Browser.NewContextAsync();
            var page = await context.NewPageAsync();
            var second = await context.NewPageAsync();

            Assert.Equal(2, context.Pages.Count);
            Assert.Contains(page, context.Pages);
            Assert.Contains(second, context.Pages);
        }

        [PlaywrightTest("browsercontext-basic.spec.ts", "BrowserContext.pages()", "should close all belonging pages once closing context")]
        [Fact(Timeout = TestConstants.DefaultTestTimeout)]
        public async Task ShouldCloseAllBelongingPagesOnceClosingContext()
        {
            await using var context = await Browser.NewContextAsync();
            await context.NewPageAsync();

            Assert.Single(context.Pages);

            await context.CloseAsync();

            Assert.Empty(context.Pages);
        }

        [PlaywrightTest("browsercontext-basic.spec.ts", "should disable javascript")]
        [Fact(Timeout = TestConstants.DefaultTestTimeout)]
        public async Task ShouldDisableJavascript()
        {
            await using (var context = await Browser.NewContextAsync(javaScriptEnabled: false))
            {
                var page = await context.NewPageAsync();
                await page.GotoAsync("data:text/html, <script>var something = 'forbidden'</script>");

                var exception = await Assert.ThrowsAnyAsync<Exception>(async () => await page.EvaluateAsync("something"));

                Assert.Contains(
                    TestConstants.IsWebKit ? "Can\'t find variable: something" : "something is not defined",
                    exception.Message);
            }

            await using (var context = await Browser.NewContextAsync())
            {
                var page = await context.NewPageAsync();
                await page.GotoAsync("data:text/html, <script>var something = 'forbidden'</script>");
                Assert.Equal("forbidden", await page.EvaluateAsync<string>("something"));
            }
        }

        [PlaywrightTest("browsercontext-basic.spec.ts", "should be able to navigate after disabling javascript")]
        [Fact(Timeout = TestConstants.DefaultTestTimeout)]
        public async Task ShouldBeAbleToNavigateAfterDisablingJavascript()
        {
            await using var context = await Browser.NewContextAsync(javaScriptEnabled: false);
            var page = await context.NewPageAsync();
            await page.GotoAsync(TestConstants.EmptyPage);
        }

        [PlaywrightTest("browsercontext-basic.spec.ts", "should work with offline option")]
        [Fact(Timeout = TestConstants.DefaultTestTimeout)]
        public async Task ShouldWorkWithOfflineOption()
        {
            await using var context = await Browser.NewContextAsync(new BrowserContextOptions { Offline = true });
            var page = await context.NewPageAsync();
            await Assert.ThrowsAsync<PlaywrightException>(() => page.GotoAsync(TestConstants.EmptyPage));
            await context.SetOfflineAsync(false);
<<<<<<< HEAD
            var response = await page.GoToAsync(TestConstants.EmptyPage);
            Assert.Equal((int)HttpStatusCode.OK, response.Status);
=======
            var response = await page.GotoAsync(TestConstants.EmptyPage);
            Assert.Equal(HttpStatusCode.OK, response.StatusCode);
>>>>>>> ec345193
        }

        [PlaywrightTest("browsercontext-basic.spec.ts", "should emulate navigator.onLine")]
        [SkipBrowserAndPlatformFact(skipFirefox: true)]
        public async Task ShouldEmulateNavigatorOnLine()
        {
            await using var context = await Browser.NewContextAsync();
            var page = await context.NewPageAsync();
            Assert.True(await page.EvaluateAsync<bool>("() => window.navigator.onLine"));
            await context.SetOfflineAsync(true);
            Assert.False(await page.EvaluateAsync<bool>("() => window.navigator.onLine"));
            await context.SetOfflineAsync(false);
            Assert.True(await page.EvaluateAsync<bool>("() => window.navigator.onLine"));
        }
    }
}<|MERGE_RESOLUTION|>--- conflicted
+++ resolved
@@ -1,4 +1,4 @@
-using System;
+﻿using System;
 using System.Linq;
 using System.Net;
 using System.Threading.Tasks;
@@ -293,13 +293,8 @@
             var page = await context.NewPageAsync();
             await Assert.ThrowsAsync<PlaywrightException>(() => page.GotoAsync(TestConstants.EmptyPage));
             await context.SetOfflineAsync(false);
-<<<<<<< HEAD
-            var response = await page.GoToAsync(TestConstants.EmptyPage);
+            var response = await page.GotoAsync(TestConstants.EmptyPage);
             Assert.Equal((int)HttpStatusCode.OK, response.Status);
-=======
-            var response = await page.GotoAsync(TestConstants.EmptyPage);
-            Assert.Equal(HttpStatusCode.OK, response.StatusCode);
->>>>>>> ec345193
         }
 
         [PlaywrightTest("browsercontext-basic.spec.ts", "should emulate navigator.onLine")]
