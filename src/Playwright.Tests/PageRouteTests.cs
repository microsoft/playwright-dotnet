﻿using System;
using System.Collections.Generic;
using System.Linq;
using System.Net;
using System.Net.Http;
using System.Text.RegularExpressions;
using System.Threading.Tasks;
using Microsoft.AspNetCore.Http;
using Microsoft.Extensions.Primitives;
using Microsoft.Playwright.Contracts.Constants;
using Microsoft.Playwright.Testing.Xunit;
using Microsoft.Playwright.Tests.Attributes;
using Microsoft.Playwright.Tests.BaseTests;
using Xunit;
using Xunit.Abstractions;

namespace Microsoft.Playwright.Tests
{
    [Collection(TestConstants.TestFixtureBrowserCollectionName)]
    public class PageRouteTests : PlaywrightSharpPageBaseTest
    {
        /// <inheritdoc/>
        public PageRouteTests(ITestOutputHelper output) : base(output)
        {
        }

        [PlaywrightTest("page-route.spec.ts", "should intercept")]
        [Fact(Timeout = TestConstants.DefaultTestTimeout)]
        public async Task ShouldIntercept()
        {
            bool intercepted = false;
            await Page.RouteAsync("**/empty.html", (route) =>
            {
                Assert.Contains("empty.html", route.Request.Url);
                Assert.Contains(route.Request.Headers, x => string.Equals(x.Key, "user-agent", StringComparison.OrdinalIgnoreCase));
                Assert.Equal(HttpMethod.Get.Method, route.Request.Method);
                Assert.Null(route.Request.PostData);
                Assert.True(route.Request.IsNavigationRequest);
                Assert.Equal(ResourceTypes.Document, route.Request.ResourceType, true);
                Assert.Same(route.Request.Frame, Page.MainFrame);
                Assert.Equal("about:blank", route.Request.Frame.Url);
                route.ResumeAsync();
                intercepted = true;
            });

            var response = await Page.GotoAsync(TestConstants.EmptyPage);
            Assert.True(response.Ok);
            Assert.True(intercepted);
        }

        [PlaywrightTest("page-route.spec.ts", "should unroute")]
        [Fact(Timeout = TestConstants.DefaultTestTimeout)]
        public async Task ShouldUnroute()
        {
            var intercepted = new List<int>();
            Action<IRoute> handler1 = (route) =>
            {
                intercepted.Add(1);
                route.ResumeAsync();
            };

            await Page.RouteAsync("**/empty.html", handler1);
            await Page.RouteAsync("**/empty.html", (route) =>
            {
                intercepted.Add(2);
                route.ResumeAsync();
            });

            await Page.RouteAsync("**/empty.html", (route) =>
            {
                intercepted.Add(3);
                route.ResumeAsync();
            });

            await Page.RouteAsync("**/*", (route) =>
            {
                intercepted.Add(4);
                route.ResumeAsync();
            });

            var response = await Page.GotoAsync(TestConstants.EmptyPage);
            Assert.Equal(new[] { 1 }, intercepted.ToArray());

            intercepted.Clear();
            await Page.UnrouteAsync("**/empty.html", handler1);
            await Page.GotoAsync(TestConstants.EmptyPage);
            Assert.Equal(new[] { 2 }, intercepted.ToArray());

            intercepted.Clear();
            await Page.UnrouteAsync("**/empty.html");
            await Page.GotoAsync(TestConstants.EmptyPage);
            Assert.Equal(new[] { 4 }, intercepted.ToArray());
        }

        [PlaywrightTest("page-route.spec.ts", "should work when POST is redirected with 302")]
        [Fact(Timeout = TestConstants.DefaultTestTimeout)]
        public async Task ShouldWorkWhenPostIsRedirectedWith302()
        {
            Server.SetRedirect("/rredirect", "/empty.html");
            await Page.GotoAsync(TestConstants.EmptyPage);
            await Page.RouteAsync("**/*", (route) => route.ResumeAsync());
            await Page.SetContentAsync(@"
                <form action='/rredirect' method='post'>
                    <input type=""hidden"" id=""foo"" name=""foo"" value=""FOOBAR"">
                </form>");
            await TaskUtils.WhenAll(
                Page.EvalOnSelectorAsync("form", "form => form.submit()"),
                Page.WaitForNavigationAsync()
            );
        }

        [PlaywrightTest("page-route.spec.ts", "should work when header manipulation headers with redirect")]
        [Fact(Timeout = TestConstants.DefaultTestTimeout)]
        public async Task ShouldWorkWhenHeaderManipulationHeadersWithRedirect()
        {
            Server.SetRedirect("/rrredirect", "/empty.html");
            await Page.RouteAsync("**/*", (route) =>
            {
                var headers = new Dictionary<string, string>(route.Request.Headers.ToDictionary(x => x.Key, x => x.Value)) { ["foo"] = "bar" };
                route.ResumeAsync(headers: headers);
            });
            await Page.GotoAsync(TestConstants.ServerUrl + "/rrredirect");
        }

        [PlaywrightTest("page-route.spec.ts", "should be able to remove headers")]
        [Fact(Timeout = TestConstants.DefaultTestTimeout)]
        public async Task ShouldBeAbleToRemoveHeaders()
        {
            await Page.RouteAsync("**/*", (route) =>
            {
                var headers = new Dictionary<string, string>(route.Request.Headers.ToDictionary(x => x.Key, x => x.Value)) { ["foo"] = "bar" };
                headers.Remove("origin");
                route.ResumeAsync(headers: headers);
            });

            var originRequestHeader = Server.WaitForRequest("/empty.html", request => request.Headers["origin"]);
            await TaskUtils.WhenAll(
                originRequestHeader,
                Page.GotoAsync(TestConstants.EmptyPage)
            );
            Assert.Equal(StringValues.Empty, originRequestHeader.Result);
        }

        [PlaywrightTest("page-route.spec.ts", "should contain referer header")]
        [Fact(Timeout = TestConstants.DefaultTestTimeout)]
        public async Task ShouldContainRefererHeader()
        {
            var requests = new List<IRequest>();
            await Page.RouteAsync("**/*", (route) =>
            {
                requests.Add(route.Request);
                route.ResumeAsync();
            });
            await Page.GotoAsync(TestConstants.ServerUrl + "/one-style.html");
            Assert.Contains("/one-style.css", requests[1].Url);
            Assert.Contains("/one-style.html", requests[1].GetHeaderValue("referer"));
        }

        [PlaywrightTest("page-route.spec.ts", "should properly return navigation response when URL has cookies")]
        [Fact(Timeout = TestConstants.DefaultTestTimeout)]
        public async Task ShouldProperlyReturnNavigationResponseWhenURLHasCookies()
        {
            // Setup cookie.
            await Page.GotoAsync(TestConstants.EmptyPage);
            await Context.AddCookiesAsync(new[]
            {
                new Cookie
                {
                    Url = TestConstants.EmptyPage,
                    Name = "foo",
                    Value = "bar"
                }
            });

            // Setup request interception.
            await Page.RouteAsync("**/*", (route) => route.ResumeAsync());
            var response = await Page.ReloadAsync();
            Assert.Equal(HttpStatusCode.OK, response.StatusCode);
        }

        [PlaywrightTest("page-route.spec.ts", "should show custom HTTP headers")]
        [Fact(Timeout = TestConstants.DefaultTestTimeout)]
        public async Task ShouldShowCustomHTTPHeaders()
        {
            await Page.SetExtraHttpHeadersAsync(new Dictionary<string, string>
            {
                ["foo"] = "bar"
            });
            await Page.RouteAsync("**/*", (route) =>
            {
                Assert.Equal("bar", route.Request.GetHeaderValue("foo"));
                route.ResumeAsync();
            });
            var response = await Page.GotoAsync(TestConstants.EmptyPage);
            Assert.True(response.Ok);
        }

        [PlaywrightTest("page-route.spec.ts", "should work with redirect inside sync XHR")]
        [Fact(Timeout = TestConstants.DefaultTestTimeout)]
        public async Task ShouldWorkWithRedirectInsideSyncXHR()
        {
            await Page.GotoAsync(TestConstants.EmptyPage);
            Server.SetRedirect("/logo.png", "/pptr.png");
            await Page.RouteAsync("**/*", (route) => route.ResumeAsync());
            int status = await Page.EvaluateAsync<int>(@"async () => {
                var request = new XMLHttpRequest();
                request.open('GET', '/logo.png', false);  // `false` makes the request synchronous
                request.send(null);
                return request.status;
            }");
            Assert.Equal(200, status);
        }

        [PlaywrightTest("page-route.spec.ts", "should work with custom referer headers")]
        [Fact(Timeout = TestConstants.DefaultTestTimeout)]
        public async Task ShouldWorkWithCustomRefererHeaders()
        {
            await Page.SetExtraHttpHeadersAsync(new Dictionary<string, string> { ["referer"] = TestConstants.EmptyPage });
            await Page.RouteAsync("**/*", (route) =>
            {
                Assert.Equal(TestConstants.EmptyPage, route.Request.GetHeaderValue("referer"));
                route.ResumeAsync();
            });
            var response = await Page.GotoAsync(TestConstants.EmptyPage);
            Assert.True(response.Ok);
        }

        [PlaywrightTest("page-route.spec.ts", "should be abortable")]
        [Fact(Timeout = TestConstants.DefaultTestTimeout)]
        public async Task ShouldBeAbortable()
        {
            await Page.RouteAsync(new Regex("\\.css"), (route) => route.AbortAsync());

            int failedRequests = 0;
            Page.RequestFailed += (_, _) => ++failedRequests;
            var response = await Page.GotoAsync(TestConstants.ServerUrl + "/one-style.html");
            Assert.True(response.Ok);
            Assert.Null(response.Request.Failure);
            Assert.Equal(1, failedRequests);
        }

        [PlaywrightTest("page-route.spec.ts", "should be abortable with custom error codes")]
        [Fact(Timeout = TestConstants.DefaultTestTimeout)]
        public async Task ShouldBeAbortableWithCustomErrorCodes()
        {
            await Page.RouteAsync("**/*", (route) =>
            {
                route.AbortAsync(RequestAbortErrorCode.InternetDisconnected);
            });

            IRequest failedRequest = null;
            Page.RequestFailed += (_, e) => failedRequest = e;
            await Page.GotoAsync(TestConstants.EmptyPage).ContinueWith(_ => { });
            Assert.NotNull(failedRequest);
            if (TestConstants.IsWebKit)
            {
                Assert.Equal("Request intercepted", failedRequest.Failure);
            }
            else if (TestConstants.IsFirefox)
            {
                Assert.Equal("NS_ERROR_OFFLINE", failedRequest.Failure);
            }
            else
            {
                Assert.Equal("net::ERR_INTERNET_DISCONNECTED", failedRequest.Failure);
            }
        }

        [PlaywrightTest("page-route.spec.ts", "should send referer")]
        [Fact(Timeout = TestConstants.DefaultTestTimeout)]
        public async Task ShouldSendReferer()
        {
            await Page.SetExtraHttpHeadersAsync(new Dictionary<string, string> { ["referer"] = "http://google.com/" });
            await Page.RouteAsync("**/*", (route) => route.ResumeAsync());
            var requestTask = Server.WaitForRequest("/grid.html", request => request.Headers["referer"]);
            await TaskUtils.WhenAll(
                requestTask,
                Page.GotoAsync(TestConstants.ServerUrl + "/grid.html")
            );
            Assert.Equal("http://google.com/", requestTask.Result);
        }

        [PlaywrightTest("page-route.spec.ts", "should fail navigation when aborting main resource")]
        [Fact(Timeout = TestConstants.DefaultTestTimeout)]
        public async Task ShouldFailNavigationWhenAbortingMainResource()
        {
            await Page.RouteAsync("**/*", (route) => route.AbortAsync());
<<<<<<< HEAD
            var exception = await Assert.ThrowsAnyAsync<PlaywrightSharpException>(() => Page.GotoAsync(TestConstants.EmptyPage));
=======
            var exception = await Assert.ThrowsAnyAsync<PlaywrightException>(() => Page.GoToAsync(TestConstants.EmptyPage));
>>>>>>> 1177b6b5
            Assert.NotNull(exception);
            if (TestConstants.IsWebKit)
            {
                Assert.Contains("Request intercepted", exception.Message);
            }
            else if (TestConstants.IsFirefox)
            {
                Assert.Contains("NS_ERROR_FAILURE", exception.Message);
            }
            else
            {
                Assert.Contains("net::ERR_FAILED", exception.Message);
            }
        }

        [PlaywrightTest("page-route.spec.ts", "should not work with redirects")]
        [Fact(Timeout = TestConstants.DefaultTestTimeout)]
        public async Task ShouldNotWorkWithRedirects()
        {
            var requests = new List<IRequest>();
            await Page.RouteAsync("**/*", (route) =>
            {
                route.ResumeAsync();
                requests.Add(route.Request);
            });
            Server.SetRedirect("/non-existing-page.html", "/non-existing-page-2.html");
            Server.SetRedirect("/non-existing-page-2.html", "/non-existing-page-3.html");
            Server.SetRedirect("/non-existing-page-3.html", "/non-existing-page-4.html");
            Server.SetRedirect("/non-existing-page-4.html", "/empty.html");
            var response = await Page.GotoAsync(TestConstants.ServerUrl + "/non-existing-page.html");

            Assert.Contains("non-existing-page.html", requests[0].Url);
            Assert.Single(requests);
            Assert.Equal(ResourceTypes.Document, requests[0].ResourceType, true);
            Assert.True(requests[0].IsNavigationRequest);

            var chain = new List<IRequest>();

            for (var request = response.Request; request != null; request = request.RedirectedFrom)
            {
                chain.Add(request);
                Assert.True(request.IsNavigationRequest);
            }

            Assert.Equal(5, chain.Count);
            Assert.Contains("/empty.html", chain[0].Url);
            Assert.Contains("/non-existing-page-4.html", chain[1].Url);
            Assert.Contains("/non-existing-page-3.html", chain[2].Url);
            Assert.Contains("/non-existing-page-2.html", chain[3].Url);
            Assert.Contains("/non-existing-page.html", chain[4].Url);

            for (int i = 0; i < chain.Count; ++i)
            {
                var request = chain[i];
                Assert.True(request.IsNavigationRequest);
                Assert.Equal(i > 0 ? chain[i - 1] : null, chain[i].RedirectedTo);
            }
        }

        [PlaywrightTest("page-route.spec.ts", "should work with redirects for subresources")]
        [Fact(Timeout = TestConstants.DefaultTestTimeout)]
        public async Task ShouldWorkWithRedirectsForSubresources()
        {
            var requests = new List<IRequest>();
            await Page.RouteAsync("**/*", (route) =>
            {
                route.ResumeAsync();
                requests.Add(route.Request);
            });
            Server.SetRedirect("/one-style.css", "/two-style.css");
            Server.SetRedirect("/two-style.css", "/three-style.css");
            Server.SetRedirect("/three-style.css", "/four-style.css");
            Server.SetRoute("/four-style.css", context => context.Response.WriteAsync("body {box-sizing: border-box; }"));

            var response = await Page.GotoAsync(TestConstants.ServerUrl + "/one-style.html");
            Assert.Equal(HttpStatusCode.OK, response.StatusCode);
            Assert.Contains("one-style.html", response.Url);

            Assert.Equal(2, requests.Count);
            Assert.Equal(ResourceTypes.Document, requests[0].ResourceType, true);
            Assert.Contains("one-style.html", requests[0].Url);

            var request = requests[1];
            foreach (string url in new[] { "/one-style.css", "/two-style.css", "/three-style.css", "/four-style.css" })
            {
                Assert.Equal(ResourceTypes.Stylesheet, request.ResourceType, true);
                Assert.Contains(url, request.Url);
                request = request.RedirectedTo;
            }

            Assert.Null(request);
        }

        [PlaywrightTest("page-route.spec.ts", "should work with equal requests")]
        [Fact(Timeout = TestConstants.DefaultTestTimeout)]
        public async Task ShouldWorkWithEqualRequests()
        {
            await Page.GotoAsync(TestConstants.EmptyPage);
            int responseCount = 1;
            Server.SetRoute("/zzz", context => context.Response.WriteAsync((responseCount++ * 11).ToString()));

            bool spinner = false;
            // Cancel 2nd request.
            await Page.RouteAsync("**/*", (route) =>
            {
                if (spinner)
                {
                    _ = route.AbortAsync();
                }
                else
                {
                    _ = route.ResumeAsync();
                }
                spinner = !spinner;
            });

            var results = new List<string>();
            for (int i = 0; i < 3; ++i)
            {
                results.Add(await Page.EvaluateAsync<string>("fetch('/zzz').then(response => response.text()).catch (e => 'FAILED')"));
            }

            Assert.Equal(new[] { "11", "FAILED", "22" }, results);
        }

        [PlaywrightTest("page-route.spec.ts", "should navigate to dataURL and not fire dataURL requests")]
        [Fact(Timeout = TestConstants.DefaultTestTimeout)]
        public async Task ShouldNavigateToDataURLAndNotFireDataURLRequests()
        {
            var requests = new List<IRequest>();
            await Page.RouteAsync("**/*", (route) =>
            {
                requests.Add(route.Request);
                route.ResumeAsync();
            });
            string dataURL = "data:text/html,<div>yo</div>";
            var response = await Page.GotoAsync(dataURL);
            Assert.Null(response);
            Assert.Empty(requests);
        }

        [PlaywrightTest("page-route.spec.ts", "should be able to fetch dataURL and not fire dataURL requests")]
        [Fact(Timeout = TestConstants.DefaultTestTimeout)]
        public async Task ShouldBeAbleToFetchDataURLAndNotFireDataURLRequests()
        {
            await Page.GotoAsync(TestConstants.EmptyPage);

            var requests = new List<IRequest>();
            await Page.RouteAsync("**/*", (route) =>
            {
                requests.Add(route.Request);
                route.ResumeAsync();
            });
            string dataURL = "data:text/html,<div>yo</div>";
            string text = await Page.EvaluateAsync<string>("url => fetch(url).then(r => r.text())", dataURL);
            Assert.Equal("<div>yo</div>", text);
            Assert.Empty(requests);
        }

        [PlaywrightTest("page-route.spec.ts", "should navigate to URL with hash and and fire requests without hash")]
        [Fact(Skip = "Not implemented")]
        public async Task ShouldNavigateToURLWithHashAndAndFireRequestsWithoutHash()
        {
            var requests = new List<IRequest>();
            await Page.RouteAsync("**/*", (route) =>
            {
                requests.Add(route.Request);
                route.ResumeAsync();
            });
            var response = await Page.GotoAsync(TestConstants.EmptyPage + "#hash");
            Assert.Equal(HttpStatusCode.OK, response.StatusCode);
            Assert.Equal(TestConstants.EmptyPage, response.Url);
            Assert.Single(requests);
            Assert.Equal(TestConstants.EmptyPage, requests[0].Url);
        }

        [PlaywrightTest("page-route.spec.ts", "should work with encoded server")]
        [Fact(Timeout = TestConstants.DefaultTestTimeout)]
        public async Task ShouldWorkWithEncodedServer()
        {
            // The requestWillBeSent will report encoded URL, whereas interception will
            // report URL as-is. @see crbug.com/759388
            await Page.RouteAsync("**/*", (route) => route.ResumeAsync());
            var response = await Page.GotoAsync(TestConstants.ServerUrl + "/some nonexisting page");
            Assert.Equal(HttpStatusCode.NotFound, response.StatusCode);
        }

        [PlaywrightTest("page-route.spec.ts", "should work with badly encoded server")]
        [Fact(Timeout = TestConstants.DefaultTestTimeout)]
        public async Task ShouldWorkWithBadlyEncodedServer()
        {
            Server.SetRoute("/malformed?rnd=%911", _ => Task.CompletedTask);
            await Page.RouteAsync("**/*", (route) => route.ResumeAsync());
            var response = await Page.GotoAsync(TestConstants.ServerUrl + "/malformed?rnd=%911");
            Assert.Equal(HttpStatusCode.OK, response.StatusCode);
        }

        [PlaywrightTest("page-route.spec.ts", "should work with encoded server - 2")]
        [Fact(Timeout = TestConstants.DefaultTestTimeout)]
        public async Task ShouldWorkWithEncodedServer2()
        {
            // The requestWillBeSent will report URL as-is, whereas interception will
            // report encoded URL for stylesheet. @see crbug.com/759388
            var requests = new List<IRequest>();
            await Page.RouteAsync("**/*", (route) =>
            {
                route.ResumeAsync();
                requests.Add(route.Request);
            });
            var response = await Page.GotoAsync($"data:text/html,<link rel=\"stylesheet\" href=\"{TestConstants.EmptyPage}/fonts?helvetica|arial\"/>");
            Assert.Null(response);
            Assert.Single(requests);
            Assert.Equal(HttpStatusCode.NotFound, (await requests[0].ResponseAsync()).StatusCode);
        }

        [PlaywrightTest("page-route.spec.ts", @"should not throw ""Invalid Interception Id"" if the request was cancelled")]
        [Fact(Timeout = TestConstants.DefaultTestTimeout)]
        public async Task ShouldNotThrowInvalidInterceptionIdIfTheRequestWasCancelled()
        {
            await Page.SetContentAsync("<iframe></iframe>");
            IRoute route = null;
            await Page.RouteAsync("**/*", (r) => route = r);
            _ = Page.EvalOnSelectorAsync("iframe", "(frame, url) => frame.src = url", TestConstants.EmptyPage);
            // Wait for request interception.
            await Page.WaitForEventAsync(PageEvent.Request);
            // Delete frame to cause request to be canceled.
            await Page.EvalOnSelectorAsync("iframe", "frame => frame.remove()");
            await route.ResumeAsync();
        }

        [PlaywrightTest("page-route.spec.ts", "should intercept main resource during cross-process navigation")]
        [Fact(Timeout = TestConstants.DefaultTestTimeout)]
        public async Task ShouldInterceptMainResourceDuringCrossProcessNavigation()
        {
            await Page.GotoAsync(TestConstants.EmptyPage);
            bool intercepted = false;
            await Page.RouteAsync(TestConstants.CrossProcessUrl + "/empty.html", (route) =>
            {
                if (route.Request.Url.Contains(TestConstants.CrossProcessHttpPrefix + "/empty.html"))
                {
                    intercepted = true;
                }

                route.ResumeAsync();
            });
            var response = await Page.GotoAsync(TestConstants.CrossProcessHttpPrefix + "/empty.html");
            Assert.True(response.Ok);
            Assert.True(intercepted);
        }

        [PlaywrightTest("page-route.spec.ts", "should fulfill with redirect status")]
        [SkipBrowserAndPlatformFact(skipWebkit: true)]
        public async Task ShouldFulfillWithRedirectStatus()
        {
            await Page.GotoAsync(TestConstants.ServerUrl + "/title.html");
            Server.SetRoute("/final", context => context.Response.WriteAsync("foo"));
            await Page.RouteAsync("**/*", (route) =>
            {
                if (route.Request.Url != TestConstants.ServerUrl + "/redirect_this")
                {
                    route.ResumeAsync();
                    return;
                }

                _ = route.FulfillAsync(
                    status: HttpStatusCode.MovedPermanently,
                    headers: new Dictionary<string, string>
                    {
                        ["location"] = "/final",
                    });
            });

            string text = await Page.EvaluateAsync<string>(@"async url => {
              const data = await fetch(url);
              return data.text();
            }", TestConstants.ServerUrl + "/redirect_this");

            Assert.Equal("foo", text);
        }

        [PlaywrightTest("page-route.spec.ts", "should support cors with GET")]
        [Fact(Timeout = TestConstants.DefaultTestTimeout)]
        public async Task ShouldSupportCorsWithGET()
        {
            await Page.GotoAsync(TestConstants.EmptyPage);
            await Page.RouteAsync("**/cars*", (route) =>
            {
                var headers = route.Request.Url.EndsWith("allow")
                    ? new Dictionary<string, string> { ["access-control-allow-origin"] = "*" }
                    : new Dictionary<string, string>();

                _ = route.FulfillAsync(
                    contentType: "application/json",
                    headers: headers,
                    status: HttpStatusCode.OK,
                    body: "[\"electric\", \"cars\"]");
            });

            string[] resp = await Page.EvaluateAsync<string[]>(@"async () => {
                const response = await fetch('https://example.com/cars?allow', { mode: 'cors' });
                return response.json();
            }");

            Assert.Equal(new[] { "electric", "cars" }, resp);

            var exception = await Assert.ThrowsAnyAsync<PlaywrightException>(() => Page.EvaluateAsync<string>(@"async () => {
                const response = await fetch('https://example.com/cars?reject', { mode: 'cors' });
                return response.json();
            }"));

            Assert.Contains("failed", exception.Message);
        }

        [PlaywrightTest("page-route.spec.ts", "should support cors with POST")]
        [Fact(Timeout = TestConstants.DefaultTestTimeout)]
        public async Task ShouldSupportCorsWithPOST()
        {
            await Page.GotoAsync(TestConstants.EmptyPage);
            await Page.RouteAsync("**/cars*", (route) =>
            {
                _ = route.FulfillAsync(
                    contentType: "application/json",
                    headers: new Dictionary<string, string> { ["access-control-allow-origin"] = "*" },
                    status: HttpStatusCode.OK,
                    body: "[\"electric\", \"cars\"]");
            });

            string[] resp = await Page.EvaluateAsync<string[]>(@"async () => {
                const response = await fetch('https://example.com/cars', {
                    method: 'POST',
                    headers: { 'Content-Type': 'application/json' },
                    mode: 'cors',
                    body: JSON.stringify({ 'number': 1 }) 
                });
                return response.json();
            }");

            Assert.Equal(new[] { "electric", "cars" }, resp);
        }

        [PlaywrightTest("page-route.spec.ts", "should support cors with different methods")]
        [Fact(Timeout = TestConstants.DefaultTestTimeout)]
        public async Task ShouldSupportCorsWithDifferentMethods()
        {
            await Page.GotoAsync(TestConstants.EmptyPage);
            await Page.RouteAsync("**/cars*", (route) =>
            {
                _ = route.FulfillAsync(
                    contentType: "application/json",
                    headers: new Dictionary<string, string> { ["access-control-allow-origin"] = "*" },
                    status: HttpStatusCode.OK,
                    body: $"[\"{ route.Request.Method.ToString().ToUpper() }\", \"electric\", \"cars\"]");
            });

            string[] resp = await Page.EvaluateAsync<string[]>(@"async () => {
                const response = await fetch('https://example.com/cars', {
                  method: 'POST',
                  headers: { 'Content-Type': 'application/json' },
                  mode: 'cors',
                  body: JSON.stringify({ 'number': 1 }) 
                });
                return response.json();
            }");

            Assert.Equal(new[] { "POST", "electric", "cars" }, resp);

            resp = await Page.EvaluateAsync<string[]>(@"async () => {
                const response = await fetch('https://example.com/cars', {
                  method: 'DELETE',
                  headers: { 'Content-Type': 'application/json' },
                  mode: 'cors',
                  body: JSON.stringify({ 'number': 1 }) 
                });
                return response.json();
            }");

            Assert.Equal(new[] { "DELETE", "electric", "cars" }, resp);
        }
    }
}<|MERGE_RESOLUTION|>--- conflicted
+++ resolved
@@ -285,11 +285,7 @@
         public async Task ShouldFailNavigationWhenAbortingMainResource()
         {
             await Page.RouteAsync("**/*", (route) => route.AbortAsync());
-<<<<<<< HEAD
-            var exception = await Assert.ThrowsAnyAsync<PlaywrightSharpException>(() => Page.GotoAsync(TestConstants.EmptyPage));
-=======
-            var exception = await Assert.ThrowsAnyAsync<PlaywrightException>(() => Page.GoToAsync(TestConstants.EmptyPage));
->>>>>>> 1177b6b5
+            var exception = await Assert.ThrowsAnyAsync<PlaywrightException>(() => Page.GotoAsync(TestConstants.EmptyPage));
             Assert.NotNull(exception);
             if (TestConstants.IsWebKit)
             {
