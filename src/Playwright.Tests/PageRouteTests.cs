--- conflicted
+++ resolved
@@ -1,4 +1,4 @@
-using System;
+﻿using System;
 using System.Collections.Generic;
 using System.Linq;
 using System.Net;
@@ -360,13 +360,8 @@
             Server.SetRedirect("/three-style.css", "/four-style.css");
             Server.SetRoute("/four-style.css", context => context.Response.WriteAsync("body {box-sizing: border-box; }"));
 
-<<<<<<< HEAD
-            var response = await Page.GoToAsync(TestConstants.ServerUrl + "/one-style.html");
+            var response = await Page.GotoAsync(TestConstants.ServerUrl + "/one-style.html");
             Assert.Equal((int)HttpStatusCode.OK, response.Status);
-=======
-            var response = await Page.GotoAsync(TestConstants.ServerUrl + "/one-style.html");
-            Assert.Equal(HttpStatusCode.OK, response.StatusCode);
->>>>>>> ec345193
             Assert.Contains("one-style.html", response.Url);
 
             Assert.Equal(2, requests.Count);
@@ -460,13 +455,8 @@
                 requests.Add(route.Request);
                 route.ResumeAsync();
             });
-<<<<<<< HEAD
-            var response = await Page.GoToAsync(TestConstants.EmptyPage + "#hash");
+            var response = await Page.GotoAsync(TestConstants.EmptyPage + "#hash");
             Assert.Equal((int)HttpStatusCode.OK, response.Status);
-=======
-            var response = await Page.GotoAsync(TestConstants.EmptyPage + "#hash");
-            Assert.Equal(HttpStatusCode.OK, response.StatusCode);
->>>>>>> ec345193
             Assert.Equal(TestConstants.EmptyPage, response.Url);
             Assert.Single(requests);
             Assert.Equal(TestConstants.EmptyPage, requests[0].Url);
@@ -479,13 +469,8 @@
             // The requestWillBeSent will report encoded URL, whereas interception will
             // report URL as-is. @see crbug.com/759388
             await Page.RouteAsync("**/*", (route) => route.ResumeAsync());
-<<<<<<< HEAD
-            var response = await Page.GoToAsync(TestConstants.ServerUrl + "/some nonexisting page");
+            var response = await Page.GotoAsync(TestConstants.ServerUrl + "/some nonexisting page");
             Assert.Equal((int)HttpStatusCode.NotFound, response.Status);
-=======
-            var response = await Page.GotoAsync(TestConstants.ServerUrl + "/some nonexisting page");
-            Assert.Equal(HttpStatusCode.NotFound, response.StatusCode);
->>>>>>> ec345193
         }
 
         [PlaywrightTest("page-route.spec.ts", "should work with badly encoded server")]
@@ -494,13 +479,8 @@
         {
             Server.SetRoute("/malformed?rnd=%911", _ => Task.CompletedTask);
             await Page.RouteAsync("**/*", (route) => route.ResumeAsync());
-<<<<<<< HEAD
-            var response = await Page.GoToAsync(TestConstants.ServerUrl + "/malformed?rnd=%911");
+            var response = await Page.GotoAsync(TestConstants.ServerUrl + "/malformed?rnd=%911");
             Assert.Equal((int)HttpStatusCode.OK, response.Status);
-=======
-            var response = await Page.GotoAsync(TestConstants.ServerUrl + "/malformed?rnd=%911");
-            Assert.Equal(HttpStatusCode.OK, response.StatusCode);
->>>>>>> ec345193
         }
 
         [PlaywrightTest("page-route.spec.ts", "should work with encoded server - 2")]
@@ -571,7 +551,7 @@
                 }
 
                 _ = route.FulfillAsync(
-                    status: (int)HttpStatusCode.MovedPermanently,
+                    status: HttpStatusCode.MovedPermanently,
                     headers: new Dictionary<string, string>
                     {
                         ["location"] = "/final",
@@ -600,7 +580,7 @@
                 _ = route.FulfillAsync(
                     contentType: "application/json",
                     headers: headers,
-                    status: (int)HttpStatusCode.OK,
+                    status: HttpStatusCode.OK,
                     body: "[\"electric\", \"cars\"]");
             });
 
@@ -629,7 +609,7 @@
                 _ = route.FulfillAsync(
                     contentType: "application/json",
                     headers: new Dictionary<string, string> { ["access-control-allow-origin"] = "*" },
-                    status: (int)HttpStatusCode.OK,
+                    status: HttpStatusCode.OK,
                     body: "[\"electric\", \"cars\"]");
             });
 
@@ -656,7 +636,7 @@
                 _ = route.FulfillAsync(
                     contentType: "application/json",
                     headers: new Dictionary<string, string> { ["access-control-allow-origin"] = "*" },
-                    status: (int)HttpStatusCode.OK,
+                    status: HttpStatusCode.OK,
                     body: $"[\"{ route.Request.Method.ToString().ToUpper() }\", \"electric\", \"cars\"]");
             });
 
