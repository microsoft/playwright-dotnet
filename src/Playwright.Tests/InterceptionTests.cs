--- conflicted
+++ resolved
@@ -1,4 +1,4 @@
-using System.Collections.Generic;
+﻿using System.Collections.Generic;
 using System.Linq;
 using System.Net;
 using System.Threading.Tasks;
@@ -53,13 +53,8 @@
             var page = await context.NewPageAsync();
 
             await page.RouteAsync("**/*", (route) => route.ResumeAsync());
-<<<<<<< HEAD
-            var response = await page.GoToAsync(TestConstants.HttpsPrefix + "/empty.html");
+            var response = await page.GotoAsync(TestConstants.HttpsPrefix + "/empty.html");
             Assert.Equal((int)HttpStatusCode.OK, response.Status);
-=======
-            var response = await page.GotoAsync(TestConstants.HttpsPrefix + "/empty.html");
-            Assert.Equal(HttpStatusCode.OK, response.StatusCode);
->>>>>>> ec345193
         }
 
 
