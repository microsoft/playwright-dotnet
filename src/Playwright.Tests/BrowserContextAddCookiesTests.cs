--- conflicted
+++ resolved
@@ -312,13 +312,8 @@
         [Fact(Timeout = TestConstants.DefaultTestTimeout)]
         public async Task ShouldSetACookieWithAPath()
         {
-<<<<<<< HEAD
             await Page.GotoAsync(TestConstants.ServerUrl + "/grid.html");
-            await Context.AddCookiesAsync(new Cookie
-=======
-            await Page.GoToAsync(TestConstants.ServerUrl + "/grid.html");
-            await Context.AddCookiesAsync(new[]
->>>>>>> a9ef8d63
+            await Context.AddCookiesAsync(new[]
             {
                 new Cookie
                 {
@@ -434,11 +429,7 @@
         [Fact(Timeout = TestConstants.DefaultTestTimeout)]
         public async Task ShouldSetACookieOnADifferentDomain()
         {
-<<<<<<< HEAD
             await Page.GotoAsync(TestConstants.ServerUrl + "/grid.html");
-            await Context.AddCookiesAsync(new Cookie { Name = "example-cookie", Value = "best", Url = "https://www.example.com" });
-=======
-            await Page.GoToAsync(TestConstants.ServerUrl + "/grid.html");
             await Context.AddCookiesAsync(new[]
             {
                 new Cookie
@@ -448,7 +439,6 @@
                     Url = "https://www.example.com"
                 }
             });
->>>>>>> a9ef8d63
             Assert.Equal(string.Empty, await Page.EvaluateAsync<string>("document.cookie"));
             var cookie = Assert.Single(await Context.GetCookiesAsync(new[] { "https://www.example.com" }));
             Assert.Equal("example-cookie", cookie.Name);
@@ -465,14 +455,9 @@
         [Fact(Timeout = TestConstants.DefaultTestTimeout)]
         public async Task ShouldSetCookiesForAFrame()
         {
-<<<<<<< HEAD
-            await Page.GotoAsync(TestConstants.EmptyPage);
-            await Context.AddCookiesAsync(
-=======
-            await Page.GoToAsync(TestConstants.EmptyPage);
-            await Context.AddCookiesAsync(new[]
-            {
->>>>>>> a9ef8d63
+            await Page.GotoAsync(TestConstants.EmptyPage);
+            await Context.AddCookiesAsync(new[]
+            {
                 new Cookie
                 {
                     Url = TestConstants.ServerUrl,
