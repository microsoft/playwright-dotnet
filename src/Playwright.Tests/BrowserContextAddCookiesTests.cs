﻿using System;
using System.Linq;
using System.Threading.Tasks;
using Microsoft.AspNetCore.Http;
using Microsoft.Playwright.Testing.Xunit;
using Microsoft.Playwright.Tests.BaseTests;
using Xunit;
using Xunit.Abstractions;

namespace Microsoft.Playwright.Tests
{
    [Collection(TestConstants.TestFixtureBrowserCollectionName)]
    public class BrowserContextAddCookiesTests : PlaywrightSharpPageBaseTest
    {
        /// <inheritdoc/>
        public BrowserContextAddCookiesTests(ITestOutputHelper output) : base(output)
        {
        }

        [PlaywrightTest("browsercontext-add-cookies.spec.ts", "should work")]
        [Fact(Timeout = TestConstants.DefaultTestTimeout)]
        public async Task ShouldWork()
        {
            await Page.GotoAsync(TestConstants.EmptyPage);
            await Context.AddCookiesAsync(new[] { new Cookie()
            {
                Url = TestConstants.EmptyPage,
                Name = "password",
                Value = "123456"
            } });
            Assert.Equal("password=123456", await Page.EvaluateAsync<string>("document.cookie"));
        }

        [PlaywrightTest("browsercontext-add-cookies.spec.ts", "should roundtrip cookie")]
        [Fact(Timeout = TestConstants.DefaultTestTimeout)]
        public async Task ShouldRoundtripCookie()
        {
            await Page.GotoAsync(TestConstants.EmptyPage);
            Assert.Equal("username=John Doe", await Page.EvaluateAsync<string>(@"timestamp => {
                const date = new Date(timestamp);
                  document.cookie = `username=John Doe;expires=${date.toUTCString()}`;
                  return document.cookie;
            }", new DateTime(2038, 1, 1)));
            var cookies = await Context.GetCookiesAsync();
            await Context.ClearCookiesAsync();
            Assert.Empty(await Context.GetCookiesAsync());
            await Context.AddCookiesAsync(cookies.Select(c => new Cookie()
            {
                Domain = c.Domain,
                Expires = c.Expires,
                HttpOnly = c.HttpOnly,
                Name = c.Name,
                Path = c.Path,
                SameSite = c.SameSite,
                Secure = c.Secure,
                Value = c.Value
            }));
            var newCookies = await Context.GetCookiesAsync();
            Assert.Equal(cookies, newCookies);
        }

        [PlaywrightTest("browsercontext-add-cookies.spec.ts", "should send cookie header")]
        [Fact(Timeout = TestConstants.DefaultTestTimeout)]
        public async Task ShouldSendCookieHeader()
        {
            string cookie = string.Empty;
            Server.SetRoute("/empty.html", context =>
            {
                cookie = string.Join(";", context.Request.Cookies.Select(c => $"{c.Key}={c.Value}"));
                return Task.CompletedTask;
            });

            await Context.AddCookiesAsync(new[]
            {
                new Cookie
                {
                    Name = "cookie",
                    Value = "value",
                    Url = TestConstants.EmptyPage
                }
            });

            var page = await Context.NewPageAsync();
            await Page.GotoAsync(TestConstants.EmptyPage);
            Assert.Equal("cookie=value", cookie);
        }

        [PlaywrightTest("browsercontext-add-cookies.spec.ts", "should isolate cookies in browser contexts")]
        [Fact(Timeout = TestConstants.DefaultTestTimeout)]
        public async Task ShouldIsolateCookiesInBrowserContexts()
        {
            await using var anotherContext = await Browser.NewContextAsync();
            await Context.AddCookiesAsync(new[]
            {
                new Cookie
                {
                    Name = "isolatecookie",
                    Value = "page1value",
                    Url = TestConstants.EmptyPage
                }
            });

            await anotherContext.AddCookiesAsync(new[]
            {
                new Cookie
                {
                    Name = "isolatecookie",
                    Value = "page2value",
                    Url = TestConstants.EmptyPage
                }
            });

            var cookies1 = await Context.GetCookiesAsync();
            var cookies2 = await anotherContext.GetCookiesAsync();

            Assert.Single(cookies1);
            Assert.Single(cookies2);
            Assert.Equal("isolatecookie", cookies1.ElementAt(0).Name);
            Assert.Equal("page1value", cookies1.ElementAt(0).Value);
            Assert.Equal("isolatecookie", cookies2.ElementAt(0).Name);
            Assert.Equal("page2value", cookies2.ElementAt(0).Value);
        }

        [PlaywrightTest("browsercontext-add-cookies.spec.ts", "should isolate session cookies")]
        [Fact(Timeout = TestConstants.DefaultTestTimeout)]
        public async Task ShouldIsolateSessionCookies()
        {
            Server.SetRoute("/setcookie.html", context =>
            {
                context.Response.Cookies.Append("session", "value");
                return Task.CompletedTask;
            });

            var page = await Context.NewPageAsync();
            await page.GotoAsync(TestConstants.ServerUrl + "/setcookie.html");

            page = await Context.NewPageAsync();
            await page.GotoAsync(TestConstants.EmptyPage);

            await using var context2 = await Browser.NewContextAsync();
            page = await context2.NewPageAsync();
            await page.GotoAsync(TestConstants.EmptyPage);
            var cookies = await context2.GetCookiesAsync();
            Assert.Empty(cookies);
        }

        [PlaywrightTest("browsercontext-add-cookies.spec.ts", "should isolate persistent cookies")]
        [Fact(Timeout = TestConstants.DefaultTestTimeout)]
        public async Task ShouldIsolatePersistentCookies()
        {
            Server.SetRoute("/setcookie.html", context =>
            {
                context.Response.Cookies.Append("persistent", "persistent-value", new CookieOptions { MaxAge = TimeSpan.FromSeconds(3600) });
                return Task.CompletedTask;
            });

            var page = await Context.NewPageAsync();
            await page.GotoAsync(TestConstants.ServerUrl + "/setcookie.html");

            await using var context2 = await Browser.NewContextAsync();
            var (page1, page2) = await TaskUtils.WhenAll(Context.NewPageAsync(), context2.NewPageAsync());
            await TaskUtils.WhenAll(
                page1.GotoAsync(TestConstants.EmptyPage),
                page2.GotoAsync(TestConstants.EmptyPage));

            var (cookies1, cookies2) = await TaskUtils.WhenAll(Context.GetCookiesAsync(), context2.GetCookiesAsync());
            Assert.Single(cookies1);
            Assert.Equal("persistent", cookies1.First().Name);
            Assert.Equal("persistent-value", cookies1.First().Value);
            Assert.Empty(cookies2);
        }

        [PlaywrightTest("browsercontext-add-cookies.spec.ts", "should isolate send cookie header")]
        [Fact(Timeout = TestConstants.DefaultTestTimeout)]
        public async Task ShouldIsolateSendCookieHeader()
        {
            string cookie = string.Empty;
            Server.SetRoute("/empty.html", context =>
            {
                cookie = string.Join(";", context.Request.Cookies.Select(c => $"{c.Key}={c.Value}"));
                return Task.CompletedTask;
            });

            await Context.AddCookiesAsync(new[]
            {
                new Cookie
                {
                    Name = "sendcookie",
                    Value = "value",
                    Url = TestConstants.EmptyPage
                }
            });

            var page = await Context.NewPageAsync();
            await page.GotoAsync(TestConstants.ServerUrl + "/empty.html");
            Assert.Equal("sendcookie=value", cookie);

            var context = await Browser.NewContextAsync();
            page = await context.NewPageAsync();
            await page.GotoAsync(TestConstants.EmptyPage);
            Assert.Empty(cookie);
        }

        [PlaywrightTest("browsercontext-add-cookies.spec.ts", "should isolate cookies between launches")]
        [Fact(Timeout = TestConstants.DefaultTestTimeout)]
        public async Task ShouldIsolateCookiesBetweenLaunches()
        {
            await using (var browser1 = await Playwright[TestConstants.Product].LaunchDefaultAsync())
            {
                var context1 = await Browser.NewContextAsync();

                await Context.AddCookiesAsync(new[]
                {
                    new Cookie
                    {
                        Name = "cookie-in-context-1",
                        Value = "value",
                        Expires = DateTimeOffset.Now.ToUnixTimeSeconds() + 10000,
                        Url = TestConstants.EmptyPage
                    }
                });
            }

            await using (var browser2 = await Playwright[TestConstants.Product].LaunchDefaultAsync())
            {
                var context1 = await Browser.NewContextAsync();
                var cookies = await context1.GetCookiesAsync();
                Assert.Empty(cookies);
            }
        }

        [PlaywrightTest("browsercontext-add-cookies.spec.ts", "should set multiple cookies")]
        [Fact(Timeout = TestConstants.DefaultTestTimeout)]
        public async Task ShouldSetMultipleCookies()
        {
            await Page.GotoAsync(TestConstants.EmptyPage);

            await Context.AddCookiesAsync(new[]
            {
                new Cookie
                {
                    Url = TestConstants.EmptyPage,
                    Name = "multiple-1",
                    Value = "123456"
                },
                new Cookie
                {
                    Url = TestConstants.EmptyPage,
                    Name = "multiple-2",
                    Value = "bar"
                },
            });

            Assert.Equal(
                new[]
                {
                    "multiple-1=123456",
                    "multiple-2=bar"
                },
                await Page.EvaluateAsync<string[]>(@"() => {
                    const cookies = document.cookie.split(';');
                    return cookies.map(cookie => cookie.trim()).sort();
                }")
            );
        }

        [PlaywrightTest("browsercontext-add-cookies.spec.ts", "should have |expires| set to |-1| for session cookies")]
        [Fact(Timeout = TestConstants.DefaultTestTimeout)]
        public async Task ShouldHaveExpiresSetToMinus1ForSessionCookies()
        {
            await Context.AddCookiesAsync(new[]
            {
                new Cookie
                {
                    Url = TestConstants.EmptyPage,
                    Name = "expires",
                    Value = "123456"
                }
            });

            var cookies = await Context.GetCookiesAsync();

            Assert.Equal(-1, cookies.ElementAt(0).Expires);
        }

        [PlaywrightTest("browsercontext-add-cookies.spec.ts", "should set cookie with reasonable defaults")]
        [Fact(Timeout = TestConstants.DefaultTestTimeout)]
        public async Task ShouldSetCookieWithReasonableDefaults()
        {
            await Context.AddCookiesAsync(new[]
            {
                new Cookie
                {
                    Url = TestConstants.EmptyPage,
                    Name = "defaults",
                    Value = "123456"
                }
            });

            var cookie = Assert.Single(await Context.GetCookiesAsync());
            Assert.Equal("defaults", cookie.Name);
            Assert.Equal("123456", cookie.Value);
            Assert.Equal("localhost", cookie.Domain);
            Assert.Equal("/", cookie.Path);
            Assert.Equal(-1, cookie.Expires);
            Assert.False(cookie.HttpOnly);
            Assert.False(cookie.Secure);
            Assert.Equal(SameSiteAttribute.None, cookie.SameSite);
        }

        [PlaywrightTest("browsercontext-add-cookies.spec.ts", "should set a cookie with a path")]
        [Fact(Timeout = TestConstants.DefaultTestTimeout)]
        public async Task ShouldSetACookieWithAPath()
        {
            await Page.GotoAsync(TestConstants.ServerUrl + "/grid.html");
            await Context.AddCookiesAsync(new[]
            {
                new Cookie
                {
                    Domain = "localhost",
                    Path = "/grid.html",
                    Name = "gridcookie",
                    Value = "GRID"
                }
            });

            var cookie = Assert.Single(await Context.GetCookiesAsync());
            Assert.Equal("gridcookie", cookie.Name);
            Assert.Equal("GRID", cookie.Value);
            Assert.Equal("localhost", cookie.Domain);
            Assert.Equal("/grid.html", cookie.Path);
            Assert.Equal(cookie.Expires, -1);
            Assert.False(cookie.HttpOnly);
            Assert.False(cookie.Secure);
            Assert.Equal(SameSiteAttribute.None, cookie.SameSite);

            Assert.Equal("gridcookie=GRID", await Page.EvaluateAsync<string>("document.cookie"));
            await Page.GotoAsync(TestConstants.EmptyPage);
            Assert.Empty(await Page.EvaluateAsync<string>("document.cookie"));
            await Page.GotoAsync(TestConstants.ServerUrl + "/grid.html");
            Assert.Equal("gridcookie=GRID", await Page.EvaluateAsync<string>("document.cookie"));
        }

        [PlaywrightTest("browsercontext-add-cookies.spec.ts", "should not set a cookie with blank page URL")]
        [Fact(Timeout = TestConstants.DefaultTestTimeout)]
        public async Task ShouldNotSetACookieWithBlankPageURL()
        {
            await Page.GotoAsync(TestConstants.AboutBlank);

            var exception = await Assert.ThrowsAsync<PlaywrightException>(async ()
                => await Context.AddCookiesAsync(new[]
                {
                        new Cookie
                        {
                            Url = TestConstants.EmptyPage,
                            Name = "example-cookie",
                            Value = "best"
                        },
                        new Cookie
                        {
                            Url = "about:blank",
                            Name = "example-cookie-blank",
                            Value = "best"
                        },
                }));
            Assert.Equal("Blank page can not have cookie \"example-cookie-blank\"", exception.Message);
        }

        [PlaywrightTest("browsercontext-add-cookies.spec.ts", "should not set a cookie on a data URL page")]
        [Fact(Timeout = TestConstants.DefaultTestTimeout)]
        public async Task ShouldNotSetACookieOnADataURLPage()
        {
<<<<<<< HEAD
            await Page.GotoAsync("data:,Hello%2C%20World!");
            var exception = await Assert.ThrowsAnyAsync<PlaywrightSharpException>(async ()
=======
            await Page.GoToAsync("data:,Hello%2C%20World!");
            var exception = await Assert.ThrowsAnyAsync<PlaywrightException>(async ()
>>>>>>> 1177b6b5
                => await Context.AddCookiesAsync(new[]
                {
                        new Cookie
                        {
                            Url = "data:,Hello%2C%20World!",
                            Name = "example-cookie",
                            Value = "best"
                        }
                }));

            Assert.Equal("Data URL page can not have cookie \"example-cookie\"", exception.Message);
        }

        [PlaywrightTest("browsercontext-add-cookies.spec.ts", "should default to setting secure cookie for HTTPS websites")]
        [Fact(Timeout = TestConstants.DefaultTestTimeout)]
        public async Task ShouldDefaultToSettingSecureCookieForHttpsWebsites()
        {
            await Page.GotoAsync(TestConstants.EmptyPage);
            const string secureUrl = "https://example.com";

            await Context.AddCookiesAsync(new[]
            {
                new Cookie
                {
                    Url = secureUrl,
                    Name = "foo",
                    Value = "bar"
                }
            });
            var cookie = Assert.Single(await Context.GetCookiesAsync(new[] { secureUrl }));
            Assert.True(cookie.Secure);
        }

        [PlaywrightTest("browsercontext-add-cookies.spec.ts", "should be able to set unsecure cookie for HTTP website")]
        [Fact(Timeout = TestConstants.DefaultTestTimeout)]
        public async Task ShouldBeAbleToSetUnsecureCookieForHttpWebSite()
        {
            await Page.GotoAsync(TestConstants.EmptyPage);
            string SecureUrl = "http://example.com";

            await Context.AddCookiesAsync(new[]
            {
                new Cookie
                {
                    Url = SecureUrl,
                    Name = "foo",
                    Value = "bar"
                }
            });
            var cookie = Assert.Single(await Context.GetCookiesAsync(new[] { SecureUrl }));
            Assert.False(cookie.Secure);
        }

        [PlaywrightTest("browsercontext-add-cookies.spec.ts", "should set a cookie on a different domain")]
        [Fact(Timeout = TestConstants.DefaultTestTimeout)]
        public async Task ShouldSetACookieOnADifferentDomain()
        {
            await Page.GotoAsync(TestConstants.ServerUrl + "/grid.html");
            await Context.AddCookiesAsync(new[]
            {
                new Cookie
                {
                    Name = "example-cookie",
                    Value = "best",
                    Url = "https://www.example.com"
                }
            });
            Assert.Equal(string.Empty, await Page.EvaluateAsync<string>("document.cookie"));
            var cookie = Assert.Single(await Context.GetCookiesAsync(new[] { "https://www.example.com" }));
            Assert.Equal("example-cookie", cookie.Name);
            Assert.Equal("best", cookie.Value);
            Assert.Equal("www.example.com", cookie.Domain);
            Assert.Equal("/", cookie.Path);
            Assert.Equal(cookie.Expires, -1);
            Assert.False(cookie.HttpOnly);
            Assert.True(cookie.Secure);
            Assert.Equal(SameSiteAttribute.None, cookie.SameSite);
        }

        [PlaywrightTest("browsercontext-add-cookies.spec.ts", "should set cookies for a frame")]
        [Fact(Timeout = TestConstants.DefaultTestTimeout)]
        public async Task ShouldSetCookiesForAFrame()
        {
            await Page.GotoAsync(TestConstants.EmptyPage);
            await Context.AddCookiesAsync(new[]
            {
                new Cookie
                {
                    Url = TestConstants.ServerUrl,
                    Name = "frame-cookie",
                    Value = "value"
                }
            });

            await Page.EvaluateAsync(@"src => {
                    let fulfill;
                    const promise = new Promise(x => fulfill = x);
                    const iframe = document.createElement('iframe');
                    document.body.appendChild(iframe);
                    iframe.onload = fulfill;
                    iframe.src = src;
                    return promise;
                }", TestConstants.ServerUrl + "/grid.html");

            Assert.Equal("frame-cookie=value", await Page.FirstChildFrame().EvaluateAsync<string>("document.cookie"));
        }

        [PlaywrightTest("browsercontext-add-cookies.spec.ts", "should(not) block third party cookies")]
        [Fact(Timeout = TestConstants.DefaultTestTimeout)]
        public async Task ShouldNotBlockThirdPartyCookies()
        {
            await Page.GotoAsync(TestConstants.EmptyPage);

            await Page.EvaluateAsync(@"src => {
                  let fulfill;
                  const promise = new Promise(x => fulfill = x);
                  const iframe = document.createElement('iframe');
                  document.body.appendChild(iframe);
                  iframe.onload = fulfill;
                  iframe.src = src;
                  return promise;
                }", TestConstants.CrossProcessUrl + "/grid.html");

            await Page.FirstChildFrame().EvaluateAsync<string>("document.cookie = 'username=John Doe'");
            await Page.WaitForTimeoutAsync(2000);
            bool allowsThirdPart = !TestConstants.IsWebKit;
            var cookies = await Context.GetCookiesAsync(new[] { TestConstants.CrossProcessUrl + "/grid.html" });

            if (allowsThirdPart)
            {
                Assert.Single(cookies);
                var cookie = cookies.First();
                Assert.Equal("127.0.0.1", cookie.Domain);
                Assert.Equal(cookie.Expires, -1);
                Assert.False(cookie.HttpOnly);
                Assert.Equal("username", cookie.Name);
                Assert.Equal("/", cookie.Path);
                Assert.Equal(SameSiteAttribute.None, cookie.SameSite);
                Assert.False(cookie.Secure);
                Assert.Equal("John Doe", cookie.Value);
            }
            else
            {
                Assert.Empty(cookies);
            }
        }
    }
}<|MERGE_RESOLUTION|>--- conflicted
+++ resolved
@@ -1,4 +1,4 @@
-﻿using System;
+using System;
 using System.Linq;
 using System.Threading.Tasks;
 using Microsoft.AspNetCore.Http;
@@ -370,13 +370,8 @@
         [Fact(Timeout = TestConstants.DefaultTestTimeout)]
         public async Task ShouldNotSetACookieOnADataURLPage()
         {
-<<<<<<< HEAD
             await Page.GotoAsync("data:,Hello%2C%20World!");
-            var exception = await Assert.ThrowsAnyAsync<PlaywrightSharpException>(async ()
-=======
-            await Page.GoToAsync("data:,Hello%2C%20World!");
             var exception = await Assert.ThrowsAnyAsync<PlaywrightException>(async ()
->>>>>>> 1177b6b5
                 => await Context.AddCookiesAsync(new[]
                 {
                         new Cookie
