﻿using System.Threading.Tasks;
using Microsoft.Playwright.Testing.Xunit;
using Microsoft.Playwright.Tests.Attributes;
using Microsoft.Playwright.Tests.BaseTests;
using Xunit;
using Xunit.Abstractions;

namespace Microsoft.Playwright.Tests
{
    [Collection(TestConstants.TestFixtureBrowserCollectionName)]
    public class PageFillTests : PlaywrightSharpPageBaseTest
    {
        /// <inheritdoc/>
        public PageFillTests(ITestOutputHelper output) : base(output)
        {
        }

        [PlaywrightTest("page-fill.spec.ts", "should fill textarea")]
        [Fact(Timeout = TestConstants.DefaultTestTimeout)]
        public async Task ShouldFillTextarea()
        {
            await Page.GotoAsync(TestConstants.ServerUrl + "/input/textarea.html");
            await Page.FillAsync("textarea", "some value");
            Assert.Equal("some value", await Page.EvaluateAsync<string>("() => result"));
        }

        [PlaywrightTest("page-fill.spec.ts", "should fill input")]
        [Fact(Timeout = TestConstants.DefaultTestTimeout)]
        public async Task ShouldFillInput()
        {
            await Page.GotoAsync(TestConstants.ServerUrl + "/input/textarea.html");
            await Page.FillAsync("input", "some value");
            Assert.Equal("some value", await Page.EvaluateAsync<string>("() => result"));
        }

        [PlaywrightTest("page-fill.spec.ts", "should throw on unsupported inputs")]
        [Fact(Timeout = TestConstants.DefaultTestTimeout)]
        public async Task ShouldThrowOnUnsupportedInputs()
        {
            await Page.GotoAsync(TestConstants.ServerUrl + "/input/textarea.html");
            foreach (string type in new[] { "button", "checkbox", "file", "image", "radio", "range", "reset", "submit" })
            {
                await Page.EvalOnSelectorAsync("input", "(input, type) => input.setAttribute('type', type)", type);
                var exception = await Assert.ThrowsAsync<PlaywrightException>(() => Page.FillAsync("input", string.Empty));
                Assert.Contains($"input of type \"{type}\" cannot be filled", exception.Message);
            }
        }

        [PlaywrightTest("page-fill.spec.ts", "should fill different input types")]
        [Fact(Timeout = TestConstants.DefaultTestTimeout)]
        public async Task ShouldFillDifferentInputTypes()
        {
            await Page.GotoAsync(TestConstants.ServerUrl + "/input/textarea.html");
            foreach (string type in new[] { "password", "search", "tel", "text", "url" })
            {
                await Page.EvalOnSelectorAsync("input", "(input, type) => input.setAttribute('type', type)", type);
                await Page.FillAsync("input", "text " + type);
                Assert.Equal("text " + type, await Page.EvaluateAsync<string>("() => result"));
            }
        }

        [PlaywrightTest("page-fill.spec.ts", "should fill date input after clicking")]
        [Fact(Timeout = TestConstants.DefaultTestTimeout)]
        public async Task ShouldFillDateInputAfterClicking()
        {
            await Page.SetContentAsync("<input type=date>");
            await Page.ClickAsync("input");
            await Page.FillAsync("input", "2020-03-02");
            Assert.Equal("2020-03-02", await Page.EvalOnSelectorAsync<string>("input", "input => input.value"));
        }

        [PlaywrightTest("page-fill.spec.ts", "should throw on incorrect date")]
        [SkipBrowserAndPlatformFact(skipWebkit: true)]
        public async Task ShouldThrowOnIncorrectDate()
        {
            await Page.SetContentAsync("<input type=date>");
            await Page.ClickAsync("input");
            var exception = await Assert.ThrowsAnyAsync<PlaywrightException>(() => Page.FillAsync("input", "2020-13-02"));
            Assert.Contains("Malformed value", exception.Message);
        }

        [PlaywrightTest("page-fill.spec.ts", "should fill time input after clicking")]
        [Fact(Timeout = TestConstants.DefaultTestTimeout)]
        public async Task ShouldFillTimeInputAfterClicking()
        {
            await Page.SetContentAsync("<input type=time>");
            await Page.ClickAsync("input");
            await Page.FillAsync("input", "13:15");
            Assert.Equal("13:15", await Page.EvalOnSelectorAsync<string>("input", "input => input.value"));
        }

        [PlaywrightTest("page-fill.spec.ts", "should throw on incorrect time")]
        [SkipBrowserAndPlatformFact(skipWebkit: true)]
        public async Task ShouldThrowOnIncorrectTime()
        {
            await Page.SetContentAsync("<input type=time>");
            await Page.ClickAsync("input");
            var exception = await Assert.ThrowsAnyAsync<PlaywrightException>(() => Page.FillAsync("input", "25:05"));
            Assert.Contains("Malformed value", exception.Message);
        }

        [PlaywrightTest("page-fill.spec.ts", "should fill datetime-local input")]
        [Fact(Timeout = TestConstants.DefaultTestTimeout)]
        public async Task ShouldFillDatetimeLocalInput()
        {
            await Page.SetContentAsync("<input type=datetime-local>");
            await Page.ClickAsync("input");
            await Page.FillAsync("input", "2020-03-02T05:15");
            Assert.Equal("2020-03-02T05:15", await Page.EvalOnSelectorAsync<string>("input", "input => input.value"));
        }

        [PlaywrightTest("page-fill.spec.ts", "should throw on incorrect datetime-local")]
        [SkipBrowserAndPlatformFact(skipFirefox: true, skipWebkit: true)]
        public async Task ShouldThrowOnIncorrectDateTimeLocal()
        {
            await Page.SetContentAsync("<input type=datetime-local>");
            await Page.ClickAsync("input");
            var exception = await Assert.ThrowsAnyAsync<PlaywrightException>(() => Page.FillAsync("input", "abc"));
            Assert.Contains("Malformed value", exception.Message);
        }

        [PlaywrightTest("page-fill.spec.ts", "should fill contenteditable")]
        [Fact(Timeout = TestConstants.DefaultTestTimeout)]
        public async Task ShouldFillContenteditable()
        {
            await Page.GotoAsync(TestConstants.ServerUrl + "/input/textarea.html");
            await Page.FillAsync("div[contenteditable]", "some value");
            Assert.Equal("some value", await Page.EvalOnSelectorAsync<string>("div[contenteditable]", "div => div.textContent"));
        }

        [PlaywrightTest("page-fill.spec.ts", "should fill elements with existing value and selection")]
        [Fact(Timeout = TestConstants.DefaultTestTimeout)]
        public async Task ShouldFillElementsWithExistingValueAndSelection()
        {
            await Page.GotoAsync(TestConstants.ServerUrl + "/input/textarea.html");

            await Page.EvalOnSelectorAsync("input", "input => input.value = 'value one'");
            await Page.FillAsync("input", "another value");
            Assert.Equal("another value", await Page.EvaluateAsync<string>("() => result"));

            await Page.EvalOnSelectorAsync("input", @"input => {
                input.selectionStart = 1;
                input.selectionEnd = 2;
            }");
            await Page.FillAsync("input", "maybe this one");
            Assert.Equal("maybe this one", await Page.EvaluateAsync<string>("() => result"));

            await Page.EvalOnSelectorAsync("div[contenteditable]", @"div => {
                div.innerHTML = 'some text <span>some more text<span> and even more text';
                var range = document.createRange();
                range.selectNodeContents(div.querySelector('span'));
                var selection = window.getSelection();
                selection.removeAllRanges();
                selection.addRange(range);
            }");
            await Page.FillAsync("div[contenteditable]", "replace with this");
            Assert.Equal("replace with this", await Page.EvalOnSelectorAsync<string>("div[contenteditable]", "div => div.textContent"));
        }

        [PlaywrightTest("page-fill.spec.ts", "should throw when element is not an &lt;input&gt;, &lt;textarea&gt; or [contenteditable]")]
        [Fact(Timeout = TestConstants.DefaultTestTimeout)]
        public async Task ShouldThrowWhenElementIsNotAnInputOrTextareaOrContenteditable()
        {
<<<<<<< HEAD
            await Page.GotoAsync(TestConstants.ServerUrl + "/input/textarea.html");
            var exception = await Assert.ThrowsAsync<PlaywrightSharpException>(() => Page.FillAsync("body", string.Empty));
=======
            await Page.GoToAsync(TestConstants.ServerUrl + "/input/textarea.html");
            var exception = await Assert.ThrowsAsync<PlaywrightException>(() => Page.FillAsync("body", string.Empty));
>>>>>>> 1177b6b5
            Assert.Contains("Element is not an <input>", exception.Message);
        }

        [PlaywrightTest("page-fill.spec.ts", "should throw if passed a non-string value")]
        [Fact(Skip = "Not relevant for C#, js specific")]
        public void ShouldThrowIfPassedANonStringValue()
        {
        }

        [PlaywrightTest("page-fill.spec.ts", "should retry on disabled element")]
        [Fact(Timeout = TestConstants.DefaultTestTimeout)]
        public async Task ShouldRetryOnDisabledElement()
        {
            await Page.GotoAsync(TestConstants.ServerUrl + "/input/textarea.html");
            await Page.EvalOnSelectorAsync("input", "i => i.disabled = true");

            var task = Page.FillAsync("input", "some value");
            await GiveItAChanceToFillAsync(Page);
            Assert.False(task.IsCompleted);
            Assert.Empty(await Page.EvaluateAsync<string>("() => result"));

            await Page.EvalOnSelectorAsync("input", "i => i.disabled = false");
            await task;
            Assert.Equal("some value", await Page.EvaluateAsync<string>("() => result"));
        }

        [PlaywrightTest("page-fill.spec.ts", "should retry on readonly element")]
        [Fact(Timeout = TestConstants.DefaultTestTimeout)]
        public async Task ShouldRetryOnReadonlyElement()
        {
            await Page.GotoAsync(TestConstants.ServerUrl + "/input/textarea.html");
            await Page.EvalOnSelectorAsync("textarea", "i => i.readOnly = true");
            var task = Page.FillAsync("textarea", "some value");
            await GiveItAChanceToFillAsync(Page);
            Assert.False(task.IsCompleted);
            Assert.Empty(await Page.EvaluateAsync<string>("() => result"));

            await Page.EvalOnSelectorAsync("textarea", "i => i.readOnly = false");
            await task;
            Assert.Equal("some value", await Page.EvaluateAsync<string>("() => result"));
        }

        [PlaywrightTest("page-fill.spec.ts", "should retry on invisible element")]
        [Fact(Timeout = TestConstants.DefaultTestTimeout)]
        public async Task ShouldRetryOnInvisibleElement()
        {
            await Page.GotoAsync(TestConstants.ServerUrl + "/input/textarea.html");
            await Page.EvalOnSelectorAsync("input", "i => i.style.display = 'none'");

            var task = Page.FillAsync("input", "some value");
            await GiveItAChanceToFillAsync(Page);
            Assert.False(task.IsCompleted);
            Assert.Empty(await Page.EvaluateAsync<string>("() => result"));

            await Page.EvalOnSelectorAsync("input", "i => i.style.display = 'inline'");
            await task;
            Assert.Equal("some value", await Page.EvaluateAsync<string>("() => result"));
        }

        [PlaywrightTest("page-fill.spec.ts", "should be able to fill the body")]
        [Fact(Timeout = TestConstants.DefaultTestTimeout)]
        public async Task ShouldBeAbleToFillTheBody()
        {
            await Page.SetContentAsync("<body contentEditable=\"true\"></body>");
            await Page.FillAsync("body", "some value");
            Assert.Equal("some value", await Page.EvaluateAsync<string>("() => document.body.textContent"));
        }

        [PlaywrightTest("page-fill.spec.ts", "should fill fixed position input")]
        [Fact(Timeout = TestConstants.DefaultTestTimeout)]
        public async Task ShouldFillFixedPositionInput()
        {
            await Page.SetContentAsync("<input style='position: fixed;' />");
            await Page.FillAsync("input", "some value");
            Assert.Equal("some value", await Page.EvalOnSelectorAsync<string>("input", "i => i.value"));
        }

        [PlaywrightTest("page-fill.spec.ts", "should be able to fill when focus is in the wrong frame")]
        [Fact(Timeout = TestConstants.DefaultTestTimeout)]
        public async Task ShouldBeAbleToFillWhenFocusIsInTheWrongFrame()
        {
            await Page.SetContentAsync("<div contentEditable=\"true\"></div><iframe></iframe>");
            await Page.FocusAsync("iframe");
            await Page.FillAsync("div", "some value");
            Assert.Equal("some value", await Page.EvalOnSelectorAsync<string>("div", "d => d.textContent"));
        }

        [PlaywrightTest("page-fill.spec.ts", "should be able to fill the input[type=number]")]
        [Fact(Timeout = TestConstants.DefaultTestTimeout)]
        public async Task ShouldBeAbleToFillTheInputTypeNumber()
        {
            await Page.SetContentAsync("<input id=\"input\" type=\"number\"></input>");
            await Page.FillAsync("input", "42");
            Assert.Equal("42", await Page.EvaluateAsync<string>("() => input.value"));
        }

        [PlaywrightTest("page-fill.spec.ts", "should be able to fill exponent into the input[type=number]")]
        [Fact(Timeout = TestConstants.DefaultTestTimeout)]
        public async Task ShouldBeAbleToFillTheInputExponentIntoTypeNumber()
        {
            await Page.SetContentAsync("<input id=\"input\" type=\"number\"></input>");
            await Page.FillAsync("input", "-10e5");
            Assert.Equal("-10e5", await Page.EvaluateAsync<string>("() => input.value"));
        }

        [PlaywrightTest("page-fill.spec.ts", "should be able to fill the input[type=number] with empty string")]
        [Fact(Timeout = TestConstants.DefaultTestTimeout)]
        public async Task ShouldBeAbleToFillTheInputTypeNumberWithEmptyString()
        {
            await Page.SetContentAsync("<input id=\"input\" type=\"number\"></input>");
            await Page.FillAsync("input", "");
            Assert.Empty(await Page.EvaluateAsync<string>("() => input.value"));
        }

        [PlaywrightTest("page-fill.spec.ts", "should not be able to fill text into the input[type=number]")]
        [Fact(Timeout = TestConstants.DefaultTestTimeout)]
        public async Task ShouldNotBeAbleToFillTextIntoTheInputTypeNumber()
        {
            await Page.SetContentAsync("<input id=\"input\" type=\"number\"></input>");
            var exception = await Assert.ThrowsAnyAsync<PlaywrightException>(() => Page.FillAsync("input", "abc"));
            Assert.Contains("Cannot type text into input[type=number]", exception.Message);
        }

        [PlaywrightTest("page-fill.spec.ts", "should be able to clear")]
        [Fact(Timeout = TestConstants.DefaultTestTimeout)]
        public async Task ShouldBeAbleToClear()
        {
            await Page.GotoAsync(TestConstants.ServerUrl + "/input/textarea.html");
            await Page.FillAsync("input", "some value");
            Assert.Equal("some value", await Page.EvaluateAsync<string>("() => result"));
            await Page.FillAsync("input", "");
            Assert.Empty(await Page.EvaluateAsync<string>("() => result"));
        }

        private async Task GiveItAChanceToFillAsync(IPage page)
        {
            for (int i = 0; i < 5; i++)
            {
                await page.EvaluateAsync("() => new Promise(f => requestAnimationFrame(() => requestAnimationFrame(f)))");
            }
        }
    }
}<|MERGE_RESOLUTION|>--- conflicted
+++ resolved
@@ -161,13 +161,8 @@
         [Fact(Timeout = TestConstants.DefaultTestTimeout)]
         public async Task ShouldThrowWhenElementIsNotAnInputOrTextareaOrContenteditable()
         {
-<<<<<<< HEAD
-            await Page.GotoAsync(TestConstants.ServerUrl + "/input/textarea.html");
-            var exception = await Assert.ThrowsAsync<PlaywrightSharpException>(() => Page.FillAsync("body", string.Empty));
-=======
-            await Page.GoToAsync(TestConstants.ServerUrl + "/input/textarea.html");
+            await Page.GotoAsync(TestConstants.ServerUrl + "/input/textarea.html");
             var exception = await Assert.ThrowsAsync<PlaywrightException>(() => Page.FillAsync("body", string.Empty));
->>>>>>> 1177b6b5
             Assert.Contains("Element is not an <input>", exception.Message);
         }
 
