using System;
using System.Linq;
using System.Net;
using System.Threading.Tasks;
using Microsoft.AspNetCore.Http;
using Microsoft.Playwright.Testing.Xunit;
using Microsoft.Playwright.Tests.BaseTests;
using Xunit;
using Xunit.Abstractions;

namespace Microsoft.Playwright.Tests
{
    [Collection(TestConstants.TestFixtureBrowserCollectionName)]
    public class FrameGoToTests : PlaywrightSharpPageBaseTest
    {
        /// <inheritdoc/>
        public FrameGoToTests(ITestOutputHelper output) : base(output)
        {
        }

        [PlaywrightTest("frame-goto.spec.ts", "should navigate subframes")]
        [Fact(Timeout = TestConstants.DefaultTestTimeout)]
        public async Task ShouldNavigateSubFrames()
        {
            await Page.GotoAsync(TestConstants.ServerUrl + "/frames/one-frame.html");
            Assert.Single(Page.Frames.Where(f => f.Url.Contains("/frames/one-frame.html")));
            Assert.Single(Page.Frames.Where(f => f.Url.Contains("/frames/frame.html")));
            var childFrame = Page.FirstChildFrame();
<<<<<<< HEAD
            var response = await childFrame.GoToAsync(TestConstants.EmptyPage);
            Assert.Equal((int)HttpStatusCode.OK, response.Status);
=======
            var response = await childFrame.GotoAsync(TestConstants.EmptyPage);
            Assert.Equal(HttpStatusCode.OK, response.StatusCode);
>>>>>>> ec345193
            Assert.Same(response.Frame, childFrame);
        }

        [PlaywrightTest("frame-goto.spec.ts", "should reject when frame detaches")]
        [Fact(Timeout = TestConstants.DefaultTestTimeout)]
        public async Task ShouldRejectWhenFrameDetaches()
        {
            await Page.GotoAsync(TestConstants.ServerUrl + "/frames/one-frame.html");
            Server.SetRoute("/empty.html", _ => Task.Delay(10000));
            var waitForRequestTask = Server.WaitForRequest("/empty.html");
            var navigationTask = Page.FirstChildFrame().GotoAsync(TestConstants.EmptyPage);
            await waitForRequestTask;
            await Page.EvalOnSelectorAsync("iframe", "frame => frame.remove()");
            var exception = await Assert.ThrowsAsync<PlaywrightException>(async () => await navigationTask);
            Assert.Contains("frame was detached", exception.Message);
        }

        [PlaywrightTest("frame-goto.spec.ts", "should continue after client redirect")]
        [Fact(Timeout = TestConstants.DefaultTestTimeout)]
        public async Task ShouldContinueAfterClientRedirect()
        {
            Server.SetRoute("/frames/script.js", _ => Task.Delay(10000));
            string url = TestConstants.ServerUrl + "/frames/child-redirect.html";
            var exception = await Assert.ThrowsAnyAsync<TimeoutException>(() => Page.GotoAsync(url, WaitUntilState.NetworkIdle, 5000));

            Assert.Contains("Timeout 5000ms", exception.Message);
            Assert.Contains($"navigating to \"{url}\", waiting until \"networkidle\"", exception.Message);
        }

        [PlaywrightTest("frame-goto.spec.ts", "should return matching responses")]
        [Fact(Timeout = TestConstants.DefaultTestTimeout)]
        public async Task ShouldReturnMatchingResponses()
        {
            await Page.GotoAsync(TestConstants.EmptyPage);
            // Attach three frames.
            var matchingData = new MatchingResponseData[]
            {
                new MatchingResponseData{ FrameTask =  FrameUtils.AttachFrameAsync(Page, "frame1", TestConstants.EmptyPage)},
                new MatchingResponseData{ FrameTask =  FrameUtils.AttachFrameAsync(Page, "frame2", TestConstants.EmptyPage)},
                new MatchingResponseData{ FrameTask =  FrameUtils.AttachFrameAsync(Page, "frame3", TestConstants.EmptyPage)}
            };

            await TaskUtils.WhenAll(matchingData.Select(m => m.FrameTask));

            // Navigate all frames to the same URL.
            var requestHandler = new RequestDelegate(async (context) =>
            {
                if (int.TryParse(context.Request.Query["index"], out int index))
                {
                    await context.Response.WriteAsync(await matchingData[index].ServerResponseTcs.Task);
                }
            });

            Server.SetRoute("/one-style.html?index=0", requestHandler);
            Server.SetRoute("/one-style.html?index=1", requestHandler);
            Server.SetRoute("/one-style.html?index=2", requestHandler);

            for (int i = 0; i < 3; ++i)
            {
                var waitRequestTask = Server.WaitForRequest("/one-style.html");
                matchingData[i].NavigationTask = matchingData[i].FrameTask.Result.GotoAsync($"{TestConstants.ServerUrl}/one-style.html?index={i}");
                await waitRequestTask;
            }
            // Respond from server out-of-order.
            string[] serverResponseTexts = new string[] { "AAA", "BBB", "CCC" };
            for (int i = 0; i < 3; ++i)
            {
                matchingData[i].ServerResponseTcs.TrySetResult(serverResponseTexts[i]);
                var response = await matchingData[i].NavigationTask;
                Assert.Same(matchingData[i].FrameTask.Result, response.Frame);
                Assert.Equal(serverResponseTexts[i], await response.TextAsync());
            }
        }

        class MatchingResponseData
        {
            public Task<IFrame> FrameTask { get; internal set; }
            public TaskCompletionSource<string> ServerResponseTcs { get; internal set; } = new TaskCompletionSource<string>();
            public Task<IResponse> NavigationTask { get; internal set; }
        }
    }
}<|MERGE_RESOLUTION|>--- conflicted
+++ resolved
@@ -1,4 +1,4 @@
-using System;
+﻿using System;
 using System.Linq;
 using System.Net;
 using System.Threading.Tasks;
@@ -26,13 +26,8 @@
             Assert.Single(Page.Frames.Where(f => f.Url.Contains("/frames/one-frame.html")));
             Assert.Single(Page.Frames.Where(f => f.Url.Contains("/frames/frame.html")));
             var childFrame = Page.FirstChildFrame();
-<<<<<<< HEAD
-            var response = await childFrame.GoToAsync(TestConstants.EmptyPage);
+            var response = await childFrame.GotoAsync(TestConstants.EmptyPage);
             Assert.Equal((int)HttpStatusCode.OK, response.Status);
-=======
-            var response = await childFrame.GotoAsync(TestConstants.EmptyPage);
-            Assert.Equal(HttpStatusCode.OK, response.StatusCode);
->>>>>>> ec345193
             Assert.Same(response.Frame, childFrame);
         }
 
