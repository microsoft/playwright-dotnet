﻿using System.Collections.Generic;
using System.Threading.Tasks;
using Microsoft.Playwright.Testing.Xunit;
using Microsoft.Playwright.Tests.Attributes;
using Microsoft.Playwright.Tests.BaseTests;
using Xunit;
using Xunit.Abstractions;

namespace Microsoft.Playwright.Tests.Firefox
{
    ///<playwright-file>firefox/launcher.spec.ts</playwright-file>
    ///<playwright-describe>launcher</playwright-describe>
    [Collection(TestConstants.TestFixtureBrowserCollectionName)]
    public class LauncherTests : PlaywrightSharpBaseTest
    {
        /// <inheritdoc/>
        public LauncherTests(ITestOutputHelper output) : base(output)
        {
        }

        [PlaywrightTest("firefox/launcher.spec.ts", "should pass firefox user preferences")]
        [SkipBrowserAndPlatformFact(skipChromium: true, skipWebkit: true)]
        public async Task ShouldPassFirefoxUserPreferences()
        {
            var firefoxUserPrefs = new Dictionary<string, object>
            {
                ["network.proxy.type"] = 1,
                ["network.proxy.http"] = "127.0.0.1",
                ["network.proxy.http_port"] = 333,
            };

            await using var browser = await BrowserType.LaunchAsync(firefoxUserPrefs: firefoxUserPrefs);
            var page = await browser.NewPageAsync();
<<<<<<< HEAD
            var exception = await Assert.ThrowsAnyAsync<PlaywrightSharpException>(() => page.GotoAsync("http://example.com"));
=======
            var exception = await Assert.ThrowsAnyAsync<PlaywrightException>(() => page.GoToAsync("http://example.com"));
>>>>>>> 1177b6b5

            Assert.Contains("NS_ERROR_PROXY_CONNECTION_REFUSED", exception.Message);
        }
    }
}<|MERGE_RESOLUTION|>--- conflicted
+++ resolved
@@ -31,11 +31,7 @@
 
             await using var browser = await BrowserType.LaunchAsync(firefoxUserPrefs: firefoxUserPrefs);
             var page = await browser.NewPageAsync();
-<<<<<<< HEAD
-            var exception = await Assert.ThrowsAnyAsync<PlaywrightSharpException>(() => page.GotoAsync("http://example.com"));
-=======
-            var exception = await Assert.ThrowsAnyAsync<PlaywrightException>(() => page.GoToAsync("http://example.com"));
->>>>>>> 1177b6b5
+            var exception = await Assert.ThrowsAnyAsync<PlaywrightException>(() => page.GotoAsync("http://example.com"));
 
             Assert.Contains("NS_ERROR_PROXY_CONNECTION_REFUSED", exception.Message);
         }
