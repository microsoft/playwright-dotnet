using System;
using System.Collections.Generic;
using System.IO;
using System.Net;
using System.Threading.Tasks;
using Microsoft.Playwright.Testing.Xunit;
using Microsoft.Playwright.Tests.BaseTests;
using Xunit;
using Xunit.Abstractions;

namespace Microsoft.Playwright.Tests
{
    [Collection(TestConstants.TestFixtureBrowserCollectionName)]
    public class GoToTests : PlaywrightSharpPageBaseTest
    {
        /// <inheritdoc/>
        public GoToTests(ITestOutputHelper output) : base(output)
        {
        }

        [PlaywrightTest("page-goto.spec.ts", "should work")]
        [Fact(Timeout = TestConstants.DefaultTestTimeout)]
        public async Task ShouldWork()
        {
            await Page.GotoAsync(TestConstants.EmptyPage);
            Assert.Equal(TestConstants.EmptyPage, Page.Url);
        }

        [PlaywrightTest("page-goto.spec.ts", "should work with file URL")]
        [Fact(Timeout = TestConstants.DefaultTestTimeout)]
        public async Task ShouldWorkWithFileURL()
        {
            string fileurl = new Uri(TestUtils.GetWebServerFile(Path.Combine("frames", "two-frames.html"))).AbsoluteUri;
            await Page.GotoAsync(fileurl);
            Assert.Equal(fileurl.ToLower(), Page.Url.ToLower());
            Assert.Equal(3, Page.Frames.Count);
        }

        [PlaywrightTest("page-goto.spec.ts", "should use http for no protocol")]
        [Fact(Timeout = TestConstants.DefaultTestTimeout)]
        public async Task ShouldUseHttpForNoProtocol()
        {
            await Page.GotoAsync(TestConstants.EmptyPage.Replace("http://", string.Empty));
            Assert.Equal(TestConstants.EmptyPage, Page.Url);
        }

        [PlaywrightTest("page-goto.spec.ts", "should work cross-process")]
        [Fact(Timeout = TestConstants.DefaultTestTimeout)]
        public async Task ShouldWorkCrossProcess()
        {
            await Page.GotoAsync(TestConstants.EmptyPage);
            Assert.Equal(TestConstants.EmptyPage, Page.Url);

            string url = TestConstants.CrossProcessHttpPrefix + "/empty.html";
            IFrame requestFrame = null;
            Page.Request += (_, e) =>
            {
                if (e.Url == url)
                {
                    requestFrame = e.Frame;
                }
            };

            var response = await Page.GotoAsync(url);
            Assert.Equal(url, Page.Url);
            Assert.Same(Page.MainFrame, response.Frame);
            Assert.Same(Page.MainFrame, requestFrame);
            Assert.Equal(url, response.Url);
        }

        [PlaywrightTest("page-goto.spec.ts", "should capture iframe navigation request")]
        [Fact(Timeout = TestConstants.DefaultTestTimeout)]
        public async Task ShouldCaptureIframeNavigationRequest()
        {
            await Page.GotoAsync(TestConstants.EmptyPage);
            Assert.Equal(TestConstants.EmptyPage, Page.Url);

            IFrame requestFrame = null;
            Page.Request += (_, e) =>
            {
                if (e.Url == TestConstants.ServerUrl + "/frames/frame.html")
                {
                    requestFrame = e.Frame;
                }
            };

            var response = await Page.GotoAsync(TestConstants.ServerUrl + "/frames/one-frame.html");
            Assert.Equal(TestConstants.ServerUrl + "/frames/one-frame.html", Page.Url);
            Assert.Same(Page.MainFrame, response.Frame);
            Assert.Equal(TestConstants.ServerUrl + "/frames/one-frame.html", response.Url);

            Assert.Equal(2, Page.Frames.Count);
            Assert.Same(Page.FirstChildFrame(), requestFrame);
        }

        [PlaywrightTest("page-goto.spec.ts", "should capture cross-process iframe navigation request")]
        [Fact(Timeout = TestConstants.DefaultTestTimeout)]
        public async Task ShouldCaptureCrossProcessIframeNavigationRequest()
        {
            await Page.GotoAsync(TestConstants.EmptyPage);
            Assert.Equal(TestConstants.EmptyPage, Page.Url);

            IFrame requestFrame = null;
            Page.Request += (_, e) =>
            {
                if (e.Url == TestConstants.CrossProcessHttpPrefix + "/frames/frame.html")
                {
                    requestFrame = e.Frame;
                }
            };

            var response = await Page.GotoAsync(TestConstants.CrossProcessHttpPrefix + "/frames/one-frame.html");
            Assert.Equal(TestConstants.CrossProcessHttpPrefix + "/frames/one-frame.html", Page.Url);
            Assert.Same(Page.MainFrame, response.Frame);
            Assert.Equal(TestConstants.CrossProcessHttpPrefix + "/frames/one-frame.html", response.Url);

            Assert.Equal(2, Page.Frames.Count);
            Assert.Same(Page.FirstChildFrame(), requestFrame);
        }

        [PlaywrightTest("page-goto.spec.ts", "should work with anchor navigation")]
        [Fact(Timeout = TestConstants.DefaultTestTimeout)]
        public async Task ShouldWorkWithAnchorNavigation()
        {
            await Page.GotoAsync(TestConstants.EmptyPage);
            Assert.Equal(TestConstants.EmptyPage, Page.Url);
            await Page.GotoAsync($"{TestConstants.EmptyPage}#foo");
            Assert.Equal($"{TestConstants.EmptyPage}#foo", Page.Url);
            await Page.GotoAsync($"{TestConstants.EmptyPage}#bar");
            Assert.Equal($"{TestConstants.EmptyPage}#bar", Page.Url);
        }

        [PlaywrightTest("page-goto.spec.ts", "should work with redirects")]
        [Fact(Timeout = TestConstants.DefaultTestTimeout)]
        public async Task ShouldWorkWithRedirects()
        {
            Server.SetRedirect("/redirect/1.html", "/redirect/2.html");
            Server.SetRedirect("/redirect/2.html", "/empty.html");

            var response = await Page.GotoAsync(TestConstants.ServerUrl + "/redirect/1.html");
            Assert.Equal(HttpStatusCode.OK, response.StatusCode);
            await Page.GotoAsync(TestConstants.EmptyPage);
        }

        [PlaywrightTest("page-goto.spec.ts", "should navigate to about:blank")]
        [Fact(Timeout = TestConstants.DefaultTestTimeout)]
        public async Task ShouldNavigateToAboutBlank()
        {
            var response = await Page.GotoAsync(TestConstants.AboutBlank);
            Assert.Null(response);
        }

        [PlaywrightTest("page-goto.spec.ts", "should return response when page changes its URL after load")]
        [Fact(Timeout = TestConstants.DefaultTestTimeout)]
        public async Task ShouldReturnResponseWhenPageChangesItsURLAfterLoad()
        {
            var response = await Page.GotoAsync(TestConstants.ServerUrl + "/historyapi.html");
            Assert.Equal(HttpStatusCode.OK, response.StatusCode);
        }

        [PlaywrightTest("page-goto.spec.ts", "should work with subframes return 204")]
        [Fact(Timeout = TestConstants.DefaultTestTimeout)]
        public async Task ShouldWorkWithSubframesReturn204()
        {
            Server.SetRoute("/frames/frame.html", context =>
            {
                context.Response.StatusCode = 204;
                return Task.CompletedTask;
            });
            await Page.GotoAsync(TestConstants.ServerUrl + "/frames/one-frame.html");
        }

        [PlaywrightTest("page-goto.spec.ts", "should work with subframes return 204")]
        [Fact(Timeout = TestConstants.DefaultTestTimeout)]
        public async Task ShouldFailWhenServerReturns204()
        {
            Server.SetRoute("/empty.html", context =>
            {
                context.Response.StatusCode = 204;
                return Task.CompletedTask;
            });
            var exception = await Assert.ThrowsAnyAsync<PlaywrightException>(
                () => Page.GotoAsync(TestConstants.EmptyPage));

            if (TestConstants.IsChromium)
            {
                Assert.Contains("net::ERR_ABORTED", exception.Message);
            }
            else if (TestConstants.IsFirefox)
            {
                Assert.Contains("NS_BINDING_ABORTED", exception.Message);
            }
            else
            {
                Assert.Contains("Aborted: 204 No Content", exception.Message);
            }
        }

        [PlaywrightTest("page-goto.spec.ts", "should navigate to empty page with domcontentloaded")]
        [Fact(Timeout = TestConstants.DefaultTestTimeout)]
        public async Task ShouldNavigateToEmptyPageWithDOMContentLoaded()
        {
            var response = await Page.GotoAsync(TestConstants.EmptyPage, WaitUntilState.DOMContentLoaded);
            Assert.Equal(HttpStatusCode.OK, response.StatusCode);
        }

        [PlaywrightTest("page-goto.spec.ts", "should work when page calls history API in beforeunload")]
        [Fact(Timeout = TestConstants.DefaultTestTimeout)]
        public async Task ShouldWorkWhenPageCallsHistoryAPIInBeforeunload()
        {
            await Page.GotoAsync(TestConstants.EmptyPage);
            await Page.EvaluateAsync(@"() =>
            {
                window.addEventListener('beforeunload', () => history.replaceState(null, 'initial', window.location.href), false);
            }");
            var response = await Page.GotoAsync(TestConstants.ServerUrl + "/grid.html");
            Assert.Equal(HttpStatusCode.OK, response.StatusCode);
        }

        [PlaywrightTest("page-goto.spec.ts", "should fail when navigating to bad url")]
        [Fact(Timeout = TestConstants.DefaultTestTimeout)]
        public async Task ShouldFailWhenNavigatingToBadUrl()
        {
            var exception = await Assert.ThrowsAnyAsync<PlaywrightException>(async () => await Page.GotoAsync("asdfasdf"));
            if (TestConstants.IsChromium || TestConstants.IsWebKit)
            {
                Assert.Contains("Cannot navigate to invalid URL", exception.Message);
            }
            else
            {
                Assert.Contains("Invalid url", exception.Message);
            }
        }

        [PlaywrightTest("page-goto.spec.ts", "should fail when navigating to bad SSL")]
        // [Fact(Timeout = TestConstants.DefaultTestTimeout)]
        [Fact(Skip = "Fix me #1058")]
        public async Task ShouldFailWhenNavigatingToBadSSL()
        {
            Page.Request += (_, e) => Assert.NotNull(e);
            Page.RequestFinished += (_, e) => Assert.NotNull(e);
            Page.RequestFailed += (_, e) => Assert.NotNull(e);

            var exception = await Assert.ThrowsAnyAsync<PlaywrightException>(async () => await Page.GotoAsync(TestConstants.HttpsPrefix + "/empty.html"));
            TestUtils.AssertSSLError(exception.Message);
        }

        [PlaywrightTest("page-goto.spec.ts", "should fail when navigating to bad SSL after redirects")]
        // [Fact(Timeout = TestConstants.DefaultTestTimeout)]
        [Fact(Skip = "Fix me #1058")]
        public async Task ShouldFailWhenNavigatingToBadSSLAfterRedirects()
        {
            Server.SetRedirect("/redirect/1.html", "/redirect/2.html");
            Server.SetRedirect("/redirect/2.html", "/empty.html");
            var exception = await Assert.ThrowsAnyAsync<PlaywrightException>(async () => await Page.GotoAsync(TestConstants.HttpsPrefix + "/redirect/1.html"));
            TestUtils.AssertSSLError(exception.Message);
        }

        [PlaywrightTest("page-goto.spec.ts", "should not crash when navigating to bad SSL after a cross origin navigation")]
        // [Fact(Timeout = TestConstants.DefaultTestTimeout)]
        [Fact(Skip = "Fix me #1058")]
        public async Task ShouldNotCrashWhenNavigatingToBadSSLAfterACrossOriginNavigation()
        {
            await Page.GotoAsync(TestConstants.CrossProcessHttpPrefix + "/empty.html");
            await Page.GotoAsync(TestConstants.HttpsPrefix + "/empty.html").ContinueWith(_ => { });
        }

        [PlaywrightTest("page-goto.spec.ts", "should throw if networkidle0 is passed as an option")]
        [Fact(Skip = "We don't need this test")]
        public void ShouldThrowIfNetworkIdle0IsPassedAsAnOption()
        { }

        [PlaywrightTest("page-goto.spec.ts", "should throw if networkidle2 is passed as an option")]
        [Fact(Skip = "We don't need this test")]
        public void ShouldThrowIfNetworkIdle2IsPassedAsAnOption()
        { }

        [PlaywrightTest("page-goto.spec.ts", "should throw if networkidle is passed as an option")]
        [Fact(Timeout = TestConstants.DefaultTestTimeout)]
        public async Task ShouldFailWhenMainResourcesFailedToLoad()
        {
            var exception = await Assert.ThrowsAnyAsync<Exception>(async () => await Page.GotoAsync("http://localhost:44123/non-existing-url"));

            if (TestConstants.IsChromium)
            {
                Assert.Contains("net::ERR_CONNECTION_REFUSED", exception.Message);
            }
            else if (TestConstants.IsWebKit && TestConstants.IsWindows)
            {
                Assert.Contains("Couldn't connect to server", exception.Message);
            }
            else if (TestConstants.IsWebKit)
            {
                Assert.Contains("Could not connect", exception.Message);
            }
            else
            {
                Assert.Contains("NS_ERROR_CONNECTION_REFUSED", exception.Message);
            }
        }

        [PlaywrightTest("page-goto.spec.ts", "should fail when exceeding maximum navigation timeout")]
        [Fact(Timeout = TestConstants.DefaultTestTimeout)]
        public async Task ShouldFailWhenExceedingMaximumNavigationTimeout()
        {
            Server.SetRoute("/empty.html", _ => Task.Delay(-1));
            var exception = await Assert.ThrowsAsync<TimeoutException>(async ()
                => await Page.GotoAsync(TestConstants.EmptyPage, timeout: 1));
            Assert.Contains("Timeout 1ms exceeded", exception.Message);
            Assert.Contains(TestConstants.EmptyPage, exception.Message);
        }

        [PlaywrightTest("page-goto.spec.ts", "should fail when exceeding maximum navigation timeout")]
        [Fact(Timeout = TestConstants.DefaultTestTimeout)]
        public async Task ShouldFailWhenExceedingDefaultMaximumNavigationTimeout()
        {
            Server.SetRoute("/empty.html", _ => Task.Delay(-1));
<<<<<<< HEAD
            Page.Context.DefaultNavigationTimeout = 2;
            Page.DefaultNavigationTimeout = 1;
            var exception = await Assert.ThrowsAsync<TimeoutException>(async () => await Page.GotoAsync(TestConstants.EmptyPage));
=======
            Page.Context.SetDefaultNavigationTimeout(2);
            Page.SetDefaultNavigationTimeout(1);
            var exception = await Assert.ThrowsAsync<TimeoutException>(async () => await Page.GoToAsync(TestConstants.EmptyPage));
>>>>>>> e9f718be
            Assert.Contains("Timeout 1ms exceeded", exception.Message);
            Assert.Contains(TestConstants.EmptyPage, exception.Message);
        }

        [PlaywrightTest("page-goto.spec.ts", "should fail when exceeding browser context navigation timeout")]
        [Fact(Timeout = TestConstants.DefaultTestTimeout)]
        public async Task ShouldFailWhenExceedingBrowserContextNavigationTimeout()
        {
            Server.SetRoute("/empty.html", _ => Task.Delay(-1));
<<<<<<< HEAD
            Page.Context.DefaultNavigationTimeout = 2;
            var exception = await Assert.ThrowsAsync<TimeoutException>(async () => await Page.GotoAsync(TestConstants.EmptyPage));
=======
            Page.Context.SetDefaultNavigationTimeout(2);
            var exception = await Assert.ThrowsAsync<TimeoutException>(async () => await Page.GoToAsync(TestConstants.EmptyPage));
>>>>>>> e9f718be
            Assert.Contains("Timeout 2ms exceeded", exception.Message);
            Assert.Contains(TestConstants.EmptyPage, exception.Message);
        }

        [PlaywrightTest("page-goto.spec.ts", "should fail when exceeding default maximum timeout")]
        [Fact(Timeout = TestConstants.DefaultTestTimeout)]
        public async Task ShouldFailWhenExceedingDefaultMaximumTimeout()
        {
            Server.SetRoute("/empty.html", _ => Task.Delay(-1));
<<<<<<< HEAD
            Page.Context.DefaultTimeout = 2;
            Page.DefaultTimeout = 1;
            var exception = await Assert.ThrowsAsync<TimeoutException>(async () => await Page.GotoAsync(TestConstants.EmptyPage));
=======
            Page.Context.SetDefaultTimeout(2);
            Page.SetDefaultTimeout(1);
            var exception = await Assert.ThrowsAsync<TimeoutException>(async () => await Page.GoToAsync(TestConstants.EmptyPage));
>>>>>>> e9f718be
            Assert.Contains("Timeout 1ms exceeded", exception.Message);
            Assert.Contains(TestConstants.EmptyPage, exception.Message);
        }

        [PlaywrightTest("page-goto.spec.ts", "should fail when exceeding browser context timeout")]
        [Fact(Timeout = TestConstants.DefaultTestTimeout)]
        public async Task ShouldFailWhenExceedingBrowserContextTimeout()
        {
            Server.SetRoute("/empty.html", _ => Task.Delay(-1));
<<<<<<< HEAD
            Page.Context.DefaultTimeout = 2;
            var exception = await Assert.ThrowsAsync<TimeoutException>(async () => await Page.GotoAsync(TestConstants.EmptyPage));
=======
            Page.Context.SetDefaultTimeout(2);
            var exception = await Assert.ThrowsAsync<TimeoutException>(async () => await Page.GoToAsync(TestConstants.EmptyPage));
>>>>>>> e9f718be
            Assert.Contains("Timeout 2ms exceeded", exception.Message);
            Assert.Contains(TestConstants.EmptyPage, exception.Message);
        }

        [PlaywrightTest("page-goto.spec.ts", "should prioritize default navigation timeout over default timeout")]
        [Fact(Timeout = TestConstants.DefaultTestTimeout)]
        public async Task ShouldPrioritizeDefaultNavigationTimeoutOverDefaultTimeout()
        {
            // Hang for request to the empty.html
            Server.SetRoute("/empty.html", _ => Task.Delay(-1));
<<<<<<< HEAD
            Page.DefaultTimeout = 0;
            Page.DefaultNavigationTimeout = 1;
            var exception = await Assert.ThrowsAnyAsync<TimeoutException>(async () => await Page.GotoAsync(TestConstants.EmptyPage));
=======
            Page.SetDefaultTimeout(0);
            Page.SetDefaultNavigationTimeout(1);
            var exception = await Assert.ThrowsAnyAsync<TimeoutException>(async () => await Page.GoToAsync(TestConstants.EmptyPage));
>>>>>>> e9f718be
            Assert.Contains("Timeout 1ms exceeded", exception.Message);
            Assert.Contains(TestConstants.EmptyPage, exception.Message);
        }

        [PlaywrightTest("page-goto.spec.ts", "should disable timeout when its set to 0")]
        [Fact(Timeout = TestConstants.DefaultTestTimeout)]
        public async Task ShouldDisableTimeoutWhenItsSetTo0()
        {
            bool loaded = false;
            void OnLoad(object sender, IPage e)
            {
                loaded = true;
                Page.Load -= OnLoad;
            }
            Page.Load += OnLoad;

            await Page.GotoAsync(TestConstants.ServerUrl + "/grid.html", WaitUntilState.Load, 0);
            Assert.True(loaded);
        }

        [PlaywrightTest("page-goto.spec.ts", "should fail when replaced by another navigation")]
        [Fact(Timeout = TestConstants.DefaultTestTimeout)]
        public async Task ShouldFailWhenReplacedByAnotherNavigation()
        {
            Task anotherTask = null;

            // Hang for request to the empty.html
            Server.SetRoute("/empty.html", _ =>
            {
                anotherTask = Page.GotoAsync(TestConstants.ServerUrl + "/one-style.html");
                return Task.Delay(-1);
            });

            var exception = await Assert.ThrowsAnyAsync<PlaywrightException>(async () => await Page.GotoAsync(TestConstants.EmptyPage));
            await anotherTask;

            if (TestConstants.IsChromium)
            {
                Assert.Contains("net::ERR_ABORTED", exception.Message);
            }
            else if (TestConstants.IsWebKit)
            {
                Assert.Contains("cancelled", exception.Message);
            }
            else
            {
                Assert.Contains("NS_BINDING_ABORTED", exception.Message);
            }
        }

        [PlaywrightTest("page-goto.spec.ts", "should work when navigating to valid url")]
        [Fact(Timeout = TestConstants.DefaultTestTimeout)]
        public async Task ShouldWorkWhenNavigatingToValidUrl()
        {
            var response = await Page.GotoAsync(TestConstants.EmptyPage);
            Assert.Equal(HttpStatusCode.OK, response.StatusCode);
        }

        [PlaywrightTest("page-goto.spec.ts", "should work when navigating to data url")]
        [Fact(Timeout = TestConstants.DefaultTestTimeout)]
        public async Task ShouldWorkWhenNavigatingToDataUrl()
        {
            var response = await Page.GotoAsync("data:text/html,hello");
            Assert.Null(response);
        }

        [PlaywrightTest("page-goto.spec.ts", "should work when navigating to 404")]
        [Fact(Timeout = TestConstants.DefaultTestTimeout)]
        public async Task ShouldWorkWhenNavigatingTo404()
        {
            var response = await Page.GotoAsync(TestConstants.ServerUrl + "/not-found");
            Assert.Equal(HttpStatusCode.NotFound, response.StatusCode);
        }

        [PlaywrightTest("page-goto.spec.ts", "should return last response in redirect chain")]
        [Fact(Timeout = TestConstants.DefaultTestTimeout)]
        public async Task ShouldReturnLastResponseInRedirectChain()
        {
            Server.SetRedirect("/redirect/1.html", "/redirect/2.html");
            Server.SetRedirect("/redirect/2.html", "/redirect/3.html");
            Server.SetRedirect("/redirect/3.html", TestConstants.EmptyPage);

            var response = await Page.GotoAsync(TestConstants.ServerUrl + "/redirect/1.html");
            Assert.Equal(HttpStatusCode.OK, response.StatusCode);
            Assert.Equal(TestConstants.EmptyPage, response.Url);
        }

        [PlaywrightTest("page-goto.spec.ts", "should not leak listeners during navigation")]
        [Fact(Skip = "We don't need this test")]
        public void ShouldNotLeakListenersDuringNavigation()
        { }

        [PlaywrightTest("page-goto.spec.ts", "should not leak listeners during bad navigation")]
        [Fact(Skip = "We don't need this test")]
        public void ShouldNotLeakListenersDuringBadNavigation()
        { }

        [PlaywrightTest("page-goto.spec.ts", "should not leak listeners during navigation of 11 pages")]
        [Fact(Skip = "We don't need this test")]
        public void ShouldNotLeakListenersDuringNavigationOf11Pages()
        { }

        [PlaywrightTest("page-goto.spec.ts", "should navigate to dataURL and not fire dataURL requests")]
        [Fact(Timeout = TestConstants.DefaultTestTimeout)]
        public async Task ShouldNavigateToDataURLAndNotFireDataURLRequests()
        {
            var requests = new List<IRequest>();
            Page.Request += (_, e) => requests.Add(e);

            string dataUrl = "data:text/html,<div>yo</div>";
            var response = await Page.GotoAsync(dataUrl);
            Assert.Null(response);
            Assert.Empty(requests);
        }

        [PlaywrightTest("page-goto.spec.ts", "should navigate to URL with hash and fire requests without hash")]
        [Fact(Timeout = TestConstants.DefaultTestTimeout)]
        public async Task ShouldNavigateToURLWithHashAndFireRequestsWithoutHash()
        {
            var requests = new List<IRequest>();
            Page.Request += (_, e) => requests.Add(e);

            var response = await Page.GotoAsync(TestConstants.EmptyPage + "#hash");
            Assert.Equal(HttpStatusCode.OK, response.StatusCode);
            Assert.Equal(TestConstants.EmptyPage, response.Url);
            Assert.Single(requests);
            Assert.Equal(TestConstants.EmptyPage, requests[0].Url);
        }

        [PlaywrightTest("page-goto.spec.ts", "should work with self requesting page")]
        [Fact(Timeout = TestConstants.DefaultTestTimeout)]
        public async Task ShouldWorkWithSelfRequestingPage()
        {
            var response = await Page.GotoAsync(TestConstants.ServerUrl + "/self-request.html");
            Assert.Equal(HttpStatusCode.OK, response.StatusCode);
            Assert.Contains("self-request.html", response.Url);
        }

        [PlaywrightTest("page-goto.spec.ts", "should fail when navigating and show the url at the error message")]
        // [Fact(Timeout = TestConstants.DefaultTestTimeout)]
        [Fact(Skip = "Fix me #1058")]
        public async Task ShouldFailWhenNavigatingAndShowTheUrlAtTheErrorMessage()
        {
            const string url = TestConstants.HttpsPrefix + "/redirect/1.html";
            var exception = await Assert.ThrowsAnyAsync<PlaywrightException>(async () => await Page.GotoAsync(url));
            Assert.Contains(url, exception.Message);
        }

        [PlaywrightTest("page-goto.spec.ts", "should be able to navigate to a page controlled by service worker")]
        [Fact(Timeout = TestConstants.DefaultTestTimeout)]
        public async Task ShouldBeAbleToNavigateToAPageControlledByServiceWorker()
        {
            await Page.GotoAsync(TestConstants.ServerUrl + "/serviceworkers/fetch/sw.html");
            await Page.EvaluateAsync("() => window.activationPromise");
            await Page.GotoAsync(TestConstants.ServerUrl + "/serviceworkers/fetch/sw.html");
        }

        [PlaywrightTest("page-goto.spec.ts", "should send referer")]
        [Fact(Timeout = TestConstants.DefaultTestTimeout)]
        public async Task ShouldSendReferer()
        {
            string referer1 = null;
            string referer2 = null;

            await TaskUtils.WhenAll(
                Server.WaitForRequest("/grid.html", r => referer1 = r.Headers["Referer"]),
                Server.WaitForRequest("/digits/1.png", r => referer2 = r.Headers["Referer"]),
                Page.GotoAsync(TestConstants.ServerUrl + "/grid.html", referer: "http://google.com/")
            );

            Assert.Equal("http://google.com/", referer1);
            // Make sure subresources do not inherit referer.
            Assert.Equal(TestConstants.ServerUrl + "/grid.html", referer2);
            Assert.Equal(TestConstants.ServerUrl + "/grid.html", Page.Url);
        }

        [PlaywrightTest("page-goto.spec.ts", "should reject referer option when setExtraHTTPHeaders provides referer")]
        [Fact(Timeout = TestConstants.DefaultTestTimeout)]
        public async Task ShouldRejectRefererOptionWhenSetExtraHTTPHeadersProvidesReferer()
        {
            await Page.SetExtraHttpHeadersAsync(new Dictionary<string, string>
            {
                ["referer"] = "http://microsoft.com/"
            });

            var exception = await Assert.ThrowsAsync<PlaywrightException>(async () =>
                await Page.GotoAsync(TestConstants.ServerUrl + "/grid.html", referer: "http://google.com/"));

            Assert.Contains("\"referer\" is already specified as extra HTTP header", exception.Message);
            Assert.Contains(TestConstants.ServerUrl + "/grid.html", exception.Message);
        }

        [PlaywrightTest("page-goto.spec.ts", "should override referrer-policy")]
        [Fact(Timeout = TestConstants.DefaultTestTimeout)]
        public async Task ShouldOverrideReferrerPolicy()
        {
            Server.Subscribe("/grid.html", context =>
            {
                context.Response.Headers["Referrer-Policy"] = "no-referrer";
            });

            string referer1 = null;
            string referer2 = null;

            var reqTask1 = Server.WaitForRequest("/grid.html", r => referer1 = r.Headers["Referer"]);
            var reqTask2 = Server.WaitForRequest("/digits/1.png", r => referer2 = r.Headers["Referer"]);
            await TaskUtils.WhenAll(
                reqTask1,
                reqTask2,
                Page.GotoAsync(TestConstants.ServerUrl + "/grid.html", referer: "http://microsoft.com/"));

            Assert.Equal("http://microsoft.com/", referer1);
            // Make sure subresources do not inherit referer.
            Assert.Null(referer2);
            Assert.Equal(TestConstants.ServerUrl + "/grid.html", Page.Url);
        }

        [PlaywrightTest("page-goto.spec.ts", "should fail when canceled by another navigation")]
        [Fact(Timeout = TestConstants.DefaultTestTimeout)]
        public async Task ShouldFailWhenCanceledByAnotherNavigation()
        {
            Server.SetRoute("/one-style.html", _ => Task.Delay(10_000));
            var request = Server.WaitForRequest("/one-style.html");
            var failed = Page.GotoAsync(TestConstants.ServerUrl + "/one-style.html", TestConstants.IsFirefox ? WaitUntilState.NetworkIdle : WaitUntilState.Load);
            await request;
            await Page.GotoAsync(TestConstants.EmptyPage);

            await Assert.ThrowsAnyAsync<PlaywrightException>(async () => await failed);
        }

        [PlaywrightTest("page-goto.spec.ts", "extraHTTPHeaders should be pushed to provisional page")]
        [Fact(Skip = "Skipped in Playwright")]
        public void ExtraHTTPHeadersShouldBePushedToProvisionalPage()
        {
        }
    }
}<|MERGE_RESOLUTION|>--- conflicted
+++ resolved
@@ -315,15 +315,9 @@
         public async Task ShouldFailWhenExceedingDefaultMaximumNavigationTimeout()
         {
             Server.SetRoute("/empty.html", _ => Task.Delay(-1));
-<<<<<<< HEAD
-            Page.Context.DefaultNavigationTimeout = 2;
-            Page.DefaultNavigationTimeout = 1;
-            var exception = await Assert.ThrowsAsync<TimeoutException>(async () => await Page.GotoAsync(TestConstants.EmptyPage));
-=======
             Page.Context.SetDefaultNavigationTimeout(2);
             Page.SetDefaultNavigationTimeout(1);
-            var exception = await Assert.ThrowsAsync<TimeoutException>(async () => await Page.GoToAsync(TestConstants.EmptyPage));
->>>>>>> e9f718be
+            var exception = await Assert.ThrowsAsync<TimeoutException>(async () => await Page.GotoAsync(TestConstants.EmptyPage));
             Assert.Contains("Timeout 1ms exceeded", exception.Message);
             Assert.Contains(TestConstants.EmptyPage, exception.Message);
         }
@@ -333,13 +327,8 @@
         public async Task ShouldFailWhenExceedingBrowserContextNavigationTimeout()
         {
             Server.SetRoute("/empty.html", _ => Task.Delay(-1));
-<<<<<<< HEAD
-            Page.Context.DefaultNavigationTimeout = 2;
+            Page.Context.SetDefaultNavigationTimeout(2);
             var exception = await Assert.ThrowsAsync<TimeoutException>(async () => await Page.GotoAsync(TestConstants.EmptyPage));
-=======
-            Page.Context.SetDefaultNavigationTimeout(2);
-            var exception = await Assert.ThrowsAsync<TimeoutException>(async () => await Page.GoToAsync(TestConstants.EmptyPage));
->>>>>>> e9f718be
             Assert.Contains("Timeout 2ms exceeded", exception.Message);
             Assert.Contains(TestConstants.EmptyPage, exception.Message);
         }
@@ -349,15 +338,9 @@
         public async Task ShouldFailWhenExceedingDefaultMaximumTimeout()
         {
             Server.SetRoute("/empty.html", _ => Task.Delay(-1));
-<<<<<<< HEAD
-            Page.Context.DefaultTimeout = 2;
-            Page.DefaultTimeout = 1;
-            var exception = await Assert.ThrowsAsync<TimeoutException>(async () => await Page.GotoAsync(TestConstants.EmptyPage));
-=======
             Page.Context.SetDefaultTimeout(2);
             Page.SetDefaultTimeout(1);
-            var exception = await Assert.ThrowsAsync<TimeoutException>(async () => await Page.GoToAsync(TestConstants.EmptyPage));
->>>>>>> e9f718be
+            var exception = await Assert.ThrowsAsync<TimeoutException>(async () => await Page.GotoAsync(TestConstants.EmptyPage));
             Assert.Contains("Timeout 1ms exceeded", exception.Message);
             Assert.Contains(TestConstants.EmptyPage, exception.Message);
         }
@@ -367,13 +350,8 @@
         public async Task ShouldFailWhenExceedingBrowserContextTimeout()
         {
             Server.SetRoute("/empty.html", _ => Task.Delay(-1));
-<<<<<<< HEAD
-            Page.Context.DefaultTimeout = 2;
+            Page.Context.SetDefaultTimeout(2);
             var exception = await Assert.ThrowsAsync<TimeoutException>(async () => await Page.GotoAsync(TestConstants.EmptyPage));
-=======
-            Page.Context.SetDefaultTimeout(2);
-            var exception = await Assert.ThrowsAsync<TimeoutException>(async () => await Page.GoToAsync(TestConstants.EmptyPage));
->>>>>>> e9f718be
             Assert.Contains("Timeout 2ms exceeded", exception.Message);
             Assert.Contains(TestConstants.EmptyPage, exception.Message);
         }
@@ -384,15 +362,9 @@
         {
             // Hang for request to the empty.html
             Server.SetRoute("/empty.html", _ => Task.Delay(-1));
-<<<<<<< HEAD
-            Page.DefaultTimeout = 0;
-            Page.DefaultNavigationTimeout = 1;
-            var exception = await Assert.ThrowsAnyAsync<TimeoutException>(async () => await Page.GotoAsync(TestConstants.EmptyPage));
-=======
             Page.SetDefaultTimeout(0);
             Page.SetDefaultNavigationTimeout(1);
-            var exception = await Assert.ThrowsAnyAsync<TimeoutException>(async () => await Page.GoToAsync(TestConstants.EmptyPage));
->>>>>>> e9f718be
+            var exception = await Assert.ThrowsAnyAsync<TimeoutException>(async () => await Page.GotoAsync(TestConstants.EmptyPage));
             Assert.Contains("Timeout 1ms exceeded", exception.Message);
             Assert.Contains(TestConstants.EmptyPage, exception.Message);
         }
