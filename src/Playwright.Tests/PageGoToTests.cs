--- conflicted
+++ resolved
@@ -179,13 +179,8 @@
                 context.Response.StatusCode = 204;
                 return Task.CompletedTask;
             });
-<<<<<<< HEAD
-            var exception = await Assert.ThrowsAnyAsync<PlaywrightSharpException>(
+            var exception = await Assert.ThrowsAnyAsync<PlaywrightException>(
                 () => Page.GotoAsync(TestConstants.EmptyPage));
-=======
-            var exception = await Assert.ThrowsAnyAsync<PlaywrightException>(
-                () => Page.GoToAsync(TestConstants.EmptyPage));
->>>>>>> 1177b6b5
 
             if (TestConstants.IsChromium)
             {
@@ -226,11 +221,7 @@
         [Fact(Timeout = TestConstants.DefaultTestTimeout)]
         public async Task ShouldFailWhenNavigatingToBadUrl()
         {
-<<<<<<< HEAD
-            var exception = await Assert.ThrowsAnyAsync<PlaywrightSharpException>(async () => await Page.GotoAsync("asdfasdf"));
-=======
-            var exception = await Assert.ThrowsAnyAsync<PlaywrightException>(async () => await Page.GoToAsync("asdfasdf"));
->>>>>>> 1177b6b5
+            var exception = await Assert.ThrowsAnyAsync<PlaywrightException>(async () => await Page.GotoAsync("asdfasdf"));
             if (TestConstants.IsChromium || TestConstants.IsWebKit)
             {
                 Assert.Contains("Cannot navigate to invalid URL", exception.Message);
@@ -250,11 +241,7 @@
             Page.RequestFinished += (_, e) => Assert.NotNull(e);
             Page.RequestFailed += (_, e) => Assert.NotNull(e);
 
-<<<<<<< HEAD
-            var exception = await Assert.ThrowsAnyAsync<PlaywrightSharpException>(async () => await Page.GotoAsync(TestConstants.HttpsPrefix + "/empty.html"));
-=======
-            var exception = await Assert.ThrowsAnyAsync<PlaywrightException>(async () => await Page.GoToAsync(TestConstants.HttpsPrefix + "/empty.html"));
->>>>>>> 1177b6b5
+            var exception = await Assert.ThrowsAnyAsync<PlaywrightException>(async () => await Page.GotoAsync(TestConstants.HttpsPrefix + "/empty.html"));
             TestUtils.AssertSSLError(exception.Message);
         }
 
@@ -265,11 +252,7 @@
         {
             Server.SetRedirect("/redirect/1.html", "/redirect/2.html");
             Server.SetRedirect("/redirect/2.html", "/empty.html");
-<<<<<<< HEAD
-            var exception = await Assert.ThrowsAnyAsync<PlaywrightSharpException>(async () => await Page.GotoAsync(TestConstants.HttpsPrefix + "/redirect/1.html"));
-=======
-            var exception = await Assert.ThrowsAnyAsync<PlaywrightException>(async () => await Page.GoToAsync(TestConstants.HttpsPrefix + "/redirect/1.html"));
->>>>>>> 1177b6b5
+            var exception = await Assert.ThrowsAnyAsync<PlaywrightException>(async () => await Page.GotoAsync(TestConstants.HttpsPrefix + "/redirect/1.html"));
             TestUtils.AssertSSLError(exception.Message);
         }
 
@@ -415,11 +398,7 @@
                 return Task.Delay(-1);
             });
 
-<<<<<<< HEAD
-            var exception = await Assert.ThrowsAnyAsync<PlaywrightSharpException>(async () => await Page.GotoAsync(TestConstants.EmptyPage));
-=======
-            var exception = await Assert.ThrowsAnyAsync<PlaywrightException>(async () => await Page.GoToAsync(TestConstants.EmptyPage));
->>>>>>> 1177b6b5
+            var exception = await Assert.ThrowsAnyAsync<PlaywrightException>(async () => await Page.GotoAsync(TestConstants.EmptyPage));
             await anotherTask;
 
             if (TestConstants.IsChromium)
@@ -530,11 +509,7 @@
         public async Task ShouldFailWhenNavigatingAndShowTheUrlAtTheErrorMessage()
         {
             const string url = TestConstants.HttpsPrefix + "/redirect/1.html";
-<<<<<<< HEAD
-            var exception = await Assert.ThrowsAnyAsync<PlaywrightSharpException>(async () => await Page.GotoAsync(url));
-=======
-            var exception = await Assert.ThrowsAnyAsync<PlaywrightException>(async () => await Page.GoToAsync(url));
->>>>>>> 1177b6b5
+            var exception = await Assert.ThrowsAnyAsync<PlaywrightException>(async () => await Page.GotoAsync(url));
             Assert.Contains(url, exception.Message);
         }
 
@@ -575,13 +550,8 @@
                 ["referer"] = "http://microsoft.com/"
             });
 
-<<<<<<< HEAD
-            var exception = await Assert.ThrowsAsync<PlaywrightSharpException>(async () =>
+            var exception = await Assert.ThrowsAsync<PlaywrightException>(async () =>
                 await Page.GotoAsync(TestConstants.ServerUrl + "/grid.html", referer: "http://google.com/"));
-=======
-            var exception = await Assert.ThrowsAsync<PlaywrightException>(async () =>
-                await Page.GoToAsync(TestConstants.ServerUrl + "/grid.html", referer: "http://google.com/"));
->>>>>>> 1177b6b5
 
             Assert.Contains("\"referer\" is already specified as extra HTTP header", exception.Message);
             Assert.Contains(TestConstants.ServerUrl + "/grid.html", exception.Message);
