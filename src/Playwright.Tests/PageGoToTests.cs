using System;
using System.Collections.Generic;
using System.IO;
using System.Net;
using System.Threading.Tasks;
using Microsoft.Playwright.Testing.Xunit;
using Microsoft.Playwright.Tests.BaseTests;
using Xunit;
using Xunit.Abstractions;

namespace Microsoft.Playwright.Tests
{
    [Collection(TestConstants.TestFixtureBrowserCollectionName)]
    public class GoToTests : PlaywrightSharpPageBaseTest
    {
        /// <inheritdoc/>
        public GoToTests(ITestOutputHelper output) : base(output)
        {
        }

        [PlaywrightTest("page-goto.spec.ts", "should work")]
        [Fact(Timeout = TestConstants.DefaultTestTimeout)]
        public async Task ShouldWork()
        {
            await Page.GotoAsync(TestConstants.EmptyPage);
            Assert.Equal(TestConstants.EmptyPage, Page.Url);
        }

        [PlaywrightTest("page-goto.spec.ts", "should work with file URL")]
        [Fact(Timeout = TestConstants.DefaultTestTimeout)]
        public async Task ShouldWorkWithFileURL()
        {
            string fileurl = new Uri(TestUtils.GetWebServerFile(Path.Combine("frames", "two-frames.html"))).AbsoluteUri;
            await Page.GotoAsync(fileurl);
            Assert.Equal(fileurl.ToLower(), Page.Url.ToLower());
            Assert.Equal(3, Page.Frames.Count);
        }

        [PlaywrightTest("page-goto.spec.ts", "should use http for no protocol")]
        [Fact(Timeout = TestConstants.DefaultTestTimeout)]
        public async Task ShouldUseHttpForNoProtocol()
        {
            await Page.GotoAsync(TestConstants.EmptyPage.Replace("http://", string.Empty));
            Assert.Equal(TestConstants.EmptyPage, Page.Url);
        }

        [PlaywrightTest("page-goto.spec.ts", "should work cross-process")]
        [Fact(Timeout = TestConstants.DefaultTestTimeout)]
        public async Task ShouldWorkCrossProcess()
        {
            await Page.GotoAsync(TestConstants.EmptyPage);
            Assert.Equal(TestConstants.EmptyPage, Page.Url);

            string url = TestConstants.CrossProcessHttpPrefix + "/empty.html";
            IFrame requestFrame = null;
            Page.Request += (_, e) =>
            {
                if (e.Url == url)
                {
                    requestFrame = e.Frame;
                }
            };

            var response = await Page.GotoAsync(url);
            Assert.Equal(url, Page.Url);
            Assert.Same(Page.MainFrame, response.Frame);
            Assert.Same(Page.MainFrame, requestFrame);
            Assert.Equal(url, response.Url);
        }

        [PlaywrightTest("page-goto.spec.ts", "should capture iframe navigation request")]
        [Fact(Timeout = TestConstants.DefaultTestTimeout)]
        public async Task ShouldCaptureIframeNavigationRequest()
        {
            await Page.GotoAsync(TestConstants.EmptyPage);
            Assert.Equal(TestConstants.EmptyPage, Page.Url);

            IFrame requestFrame = null;
            Page.Request += (_, e) =>
            {
                if (e.Url == TestConstants.ServerUrl + "/frames/frame.html")
                {
                    requestFrame = e.Frame;
                }
            };

            var response = await Page.GotoAsync(TestConstants.ServerUrl + "/frames/one-frame.html");
            Assert.Equal(TestConstants.ServerUrl + "/frames/one-frame.html", Page.Url);
            Assert.Same(Page.MainFrame, response.Frame);
            Assert.Equal(TestConstants.ServerUrl + "/frames/one-frame.html", response.Url);

            Assert.Equal(2, Page.Frames.Count);
            Assert.Same(Page.FirstChildFrame(), requestFrame);
        }

        [PlaywrightTest("page-goto.spec.ts", "should capture cross-process iframe navigation request")]
        [Fact(Timeout = TestConstants.DefaultTestTimeout)]
        public async Task ShouldCaptureCrossProcessIframeNavigationRequest()
        {
            await Page.GotoAsync(TestConstants.EmptyPage);
            Assert.Equal(TestConstants.EmptyPage, Page.Url);

            IFrame requestFrame = null;
            Page.Request += (_, e) =>
            {
                if (e.Url == TestConstants.CrossProcessHttpPrefix + "/frames/frame.html")
                {
                    requestFrame = e.Frame;
                }
            };

            var response = await Page.GotoAsync(TestConstants.CrossProcessHttpPrefix + "/frames/one-frame.html");
            Assert.Equal(TestConstants.CrossProcessHttpPrefix + "/frames/one-frame.html", Page.Url);
            Assert.Same(Page.MainFrame, response.Frame);
            Assert.Equal(TestConstants.CrossProcessHttpPrefix + "/frames/one-frame.html", response.Url);

            Assert.Equal(2, Page.Frames.Count);
            Assert.Same(Page.FirstChildFrame(), requestFrame);
        }

        [PlaywrightTest("page-goto.spec.ts", "should work with anchor navigation")]
        [Fact(Timeout = TestConstants.DefaultTestTimeout)]
        public async Task ShouldWorkWithAnchorNavigation()
        {
            await Page.GotoAsync(TestConstants.EmptyPage);
            Assert.Equal(TestConstants.EmptyPage, Page.Url);
            await Page.GotoAsync($"{TestConstants.EmptyPage}#foo");
            Assert.Equal($"{TestConstants.EmptyPage}#foo", Page.Url);
            await Page.GotoAsync($"{TestConstants.EmptyPage}#bar");
            Assert.Equal($"{TestConstants.EmptyPage}#bar", Page.Url);
        }

        [PlaywrightTest("page-goto.spec.ts", "should work with redirects")]
        [Fact(Timeout = TestConstants.DefaultTestTimeout)]
        public async Task ShouldWorkWithRedirects()
        {
            Server.SetRedirect("/redirect/1.html", "/redirect/2.html");
            Server.SetRedirect("/redirect/2.html", "/empty.html");

<<<<<<< HEAD
            var response = await Page.GoToAsync(TestConstants.ServerUrl + "/redirect/1.html");
            Assert.Equal((int)HttpStatusCode.OK, response.Status);
            await Page.GoToAsync(TestConstants.EmptyPage);
=======
            var response = await Page.GotoAsync(TestConstants.ServerUrl + "/redirect/1.html");
            Assert.Equal(HttpStatusCode.OK, response.StatusCode);
            await Page.GotoAsync(TestConstants.EmptyPage);
>>>>>>> ec345193
        }

        [PlaywrightTest("page-goto.spec.ts", "should navigate to about:blank")]
        [Fact(Timeout = TestConstants.DefaultTestTimeout)]
        public async Task ShouldNavigateToAboutBlank()
        {
            var response = await Page.GotoAsync(TestConstants.AboutBlank);
            Assert.Null(response);
        }

        [PlaywrightTest("page-goto.spec.ts", "should return response when page changes its URL after load")]
        [Fact(Timeout = TestConstants.DefaultTestTimeout)]
        public async Task ShouldReturnResponseWhenPageChangesItsURLAfterLoad()
        {
<<<<<<< HEAD
            var response = await Page.GoToAsync(TestConstants.ServerUrl + "/historyapi.html");
            Assert.Equal((int)HttpStatusCode.OK, response.Status);
=======
            var response = await Page.GotoAsync(TestConstants.ServerUrl + "/historyapi.html");
            Assert.Equal(HttpStatusCode.OK, response.StatusCode);
>>>>>>> ec345193
        }

        [PlaywrightTest("page-goto.spec.ts", "should work with subframes return 204")]
        [Fact(Timeout = TestConstants.DefaultTestTimeout)]
        public async Task ShouldWorkWithSubframesReturn204()
        {
            Server.SetRoute("/frames/frame.html", context =>
            {
                context.Response.StatusCode = 204;
                return Task.CompletedTask;
            });
            await Page.GotoAsync(TestConstants.ServerUrl + "/frames/one-frame.html");
        }

        [PlaywrightTest("page-goto.spec.ts", "should work with subframes return 204")]
        [Fact(Timeout = TestConstants.DefaultTestTimeout)]
        public async Task ShouldFailWhenServerReturns204()
        {
            Server.SetRoute("/empty.html", context =>
            {
                context.Response.StatusCode = 204;
                return Task.CompletedTask;
            });
            var exception = await Assert.ThrowsAnyAsync<PlaywrightException>(
                () => Page.GotoAsync(TestConstants.EmptyPage));

            if (TestConstants.IsChromium)
            {
                Assert.Contains("net::ERR_ABORTED", exception.Message);
            }
            else if (TestConstants.IsFirefox)
            {
                Assert.Contains("NS_BINDING_ABORTED", exception.Message);
            }
            else
            {
                Assert.Contains("Aborted: 204 No Content", exception.Message);
            }
        }

        [PlaywrightTest("page-goto.spec.ts", "should navigate to empty page with domcontentloaded")]
        [Fact(Timeout = TestConstants.DefaultTestTimeout)]
        public async Task ShouldNavigateToEmptyPageWithDOMContentLoaded()
        {
<<<<<<< HEAD
            var response = await Page.GoToAsync(TestConstants.EmptyPage, WaitUntilState.DOMContentLoaded);
            Assert.Equal((int)HttpStatusCode.OK, response.Status);
=======
            var response = await Page.GotoAsync(TestConstants.EmptyPage, WaitUntilState.DOMContentLoaded);
            Assert.Equal(HttpStatusCode.OK, response.StatusCode);
>>>>>>> ec345193
        }

        [PlaywrightTest("page-goto.spec.ts", "should work when page calls history API in beforeunload")]
        [Fact(Timeout = TestConstants.DefaultTestTimeout)]
        public async Task ShouldWorkWhenPageCallsHistoryAPIInBeforeunload()
        {
            await Page.GotoAsync(TestConstants.EmptyPage);
            await Page.EvaluateAsync(@"() =>
            {
                window.addEventListener('beforeunload', () => history.replaceState(null, 'initial', window.location.href), false);
            }");
<<<<<<< HEAD
            var response = await Page.GoToAsync(TestConstants.ServerUrl + "/grid.html");
            Assert.Equal((int)HttpStatusCode.OK, response.Status);
=======
            var response = await Page.GotoAsync(TestConstants.ServerUrl + "/grid.html");
            Assert.Equal(HttpStatusCode.OK, response.StatusCode);
>>>>>>> ec345193
        }

        [PlaywrightTest("page-goto.spec.ts", "should fail when navigating to bad url")]
        [Fact(Timeout = TestConstants.DefaultTestTimeout)]
        public async Task ShouldFailWhenNavigatingToBadUrl()
        {
            var exception = await Assert.ThrowsAnyAsync<PlaywrightException>(async () => await Page.GotoAsync("asdfasdf"));
            if (TestConstants.IsChromium || TestConstants.IsWebKit)
            {
                Assert.Contains("Cannot navigate to invalid URL", exception.Message);
            }
            else
            {
                Assert.Contains("Invalid url", exception.Message);
            }
        }

        [PlaywrightTest("page-goto.spec.ts", "should fail when navigating to bad SSL")]
        // [Fact(Timeout = TestConstants.DefaultTestTimeout)]
        [Fact(Skip = "Fix me #1058")]
        public async Task ShouldFailWhenNavigatingToBadSSL()
        {
            Page.Request += (_, e) => Assert.NotNull(e);
            Page.RequestFinished += (_, e) => Assert.NotNull(e);
            Page.RequestFailed += (_, e) => Assert.NotNull(e);

            var exception = await Assert.ThrowsAnyAsync<PlaywrightException>(async () => await Page.GotoAsync(TestConstants.HttpsPrefix + "/empty.html"));
            TestUtils.AssertSSLError(exception.Message);
        }

        [PlaywrightTest("page-goto.spec.ts", "should fail when navigating to bad SSL after redirects")]
        // [Fact(Timeout = TestConstants.DefaultTestTimeout)]
        [Fact(Skip = "Fix me #1058")]
        public async Task ShouldFailWhenNavigatingToBadSSLAfterRedirects()
        {
            Server.SetRedirect("/redirect/1.html", "/redirect/2.html");
            Server.SetRedirect("/redirect/2.html", "/empty.html");
            var exception = await Assert.ThrowsAnyAsync<PlaywrightException>(async () => await Page.GotoAsync(TestConstants.HttpsPrefix + "/redirect/1.html"));
            TestUtils.AssertSSLError(exception.Message);
        }

        [PlaywrightTest("page-goto.spec.ts", "should not crash when navigating to bad SSL after a cross origin navigation")]
        // [Fact(Timeout = TestConstants.DefaultTestTimeout)]
        [Fact(Skip = "Fix me #1058")]
        public async Task ShouldNotCrashWhenNavigatingToBadSSLAfterACrossOriginNavigation()
        {
            await Page.GotoAsync(TestConstants.CrossProcessHttpPrefix + "/empty.html");
            await Page.GotoAsync(TestConstants.HttpsPrefix + "/empty.html").ContinueWith(_ => { });
        }

        [PlaywrightTest("page-goto.spec.ts", "should throw if networkidle0 is passed as an option")]
        [Fact(Skip = "We don't need this test")]
        public void ShouldThrowIfNetworkIdle0IsPassedAsAnOption()
        { }

        [PlaywrightTest("page-goto.spec.ts", "should throw if networkidle2 is passed as an option")]
        [Fact(Skip = "We don't need this test")]
        public void ShouldThrowIfNetworkIdle2IsPassedAsAnOption()
        { }

        [PlaywrightTest("page-goto.spec.ts", "should throw if networkidle is passed as an option")]
        [Fact(Timeout = TestConstants.DefaultTestTimeout)]
        public async Task ShouldFailWhenMainResourcesFailedToLoad()
        {
            var exception = await Assert.ThrowsAnyAsync<Exception>(async () => await Page.GotoAsync("http://localhost:44123/non-existing-url"));

            if (TestConstants.IsChromium)
            {
                Assert.Contains("net::ERR_CONNECTION_REFUSED", exception.Message);
            }
            else if (TestConstants.IsWebKit && TestConstants.IsWindows)
            {
                Assert.Contains("Couldn't connect to server", exception.Message);
            }
            else if (TestConstants.IsWebKit)
            {
                Assert.Contains("Could not connect", exception.Message);
            }
            else
            {
                Assert.Contains("NS_ERROR_CONNECTION_REFUSED", exception.Message);
            }
        }

        [PlaywrightTest("page-goto.spec.ts", "should fail when exceeding maximum navigation timeout")]
        [Fact(Timeout = TestConstants.DefaultTestTimeout)]
        public async Task ShouldFailWhenExceedingMaximumNavigationTimeout()
        {
            Server.SetRoute("/empty.html", _ => Task.Delay(-1));
            var exception = await Assert.ThrowsAsync<TimeoutException>(async ()
                => await Page.GotoAsync(TestConstants.EmptyPage, timeout: 1));
            Assert.Contains("Timeout 1ms exceeded", exception.Message);
            Assert.Contains(TestConstants.EmptyPage, exception.Message);
        }

        [PlaywrightTest("page-goto.spec.ts", "should fail when exceeding maximum navigation timeout")]
        [Fact(Timeout = TestConstants.DefaultTestTimeout)]
        public async Task ShouldFailWhenExceedingDefaultMaximumNavigationTimeout()
        {
            Server.SetRoute("/empty.html", _ => Task.Delay(-1));
            Page.Context.SetDefaultNavigationTimeout(2);
            Page.SetDefaultNavigationTimeout(1);
            var exception = await Assert.ThrowsAsync<TimeoutException>(async () => await Page.GotoAsync(TestConstants.EmptyPage));
            Assert.Contains("Timeout 1ms exceeded", exception.Message);
            Assert.Contains(TestConstants.EmptyPage, exception.Message);
        }

        [PlaywrightTest("page-goto.spec.ts", "should fail when exceeding browser context navigation timeout")]
        [Fact(Timeout = TestConstants.DefaultTestTimeout)]
        public async Task ShouldFailWhenExceedingBrowserContextNavigationTimeout()
        {
            Server.SetRoute("/empty.html", _ => Task.Delay(-1));
            Page.Context.SetDefaultNavigationTimeout(2);
            var exception = await Assert.ThrowsAsync<TimeoutException>(async () => await Page.GotoAsync(TestConstants.EmptyPage));
            Assert.Contains("Timeout 2ms exceeded", exception.Message);
            Assert.Contains(TestConstants.EmptyPage, exception.Message);
        }

        [PlaywrightTest("page-goto.spec.ts", "should fail when exceeding default maximum timeout")]
        [Fact(Timeout = TestConstants.DefaultTestTimeout)]
        public async Task ShouldFailWhenExceedingDefaultMaximumTimeout()
        {
            Server.SetRoute("/empty.html", _ => Task.Delay(-1));
            Page.Context.SetDefaultTimeout(2);
            Page.SetDefaultTimeout(1);
            var exception = await Assert.ThrowsAsync<TimeoutException>(async () => await Page.GotoAsync(TestConstants.EmptyPage));
            Assert.Contains("Timeout 1ms exceeded", exception.Message);
            Assert.Contains(TestConstants.EmptyPage, exception.Message);
        }

        [PlaywrightTest("page-goto.spec.ts", "should fail when exceeding browser context timeout")]
        [Fact(Timeout = TestConstants.DefaultTestTimeout)]
        public async Task ShouldFailWhenExceedingBrowserContextTimeout()
        {
            Server.SetRoute("/empty.html", _ => Task.Delay(-1));
            Page.Context.SetDefaultTimeout(2);
            var exception = await Assert.ThrowsAsync<TimeoutException>(async () => await Page.GotoAsync(TestConstants.EmptyPage));
            Assert.Contains("Timeout 2ms exceeded", exception.Message);
            Assert.Contains(TestConstants.EmptyPage, exception.Message);
        }

        [PlaywrightTest("page-goto.spec.ts", "should prioritize default navigation timeout over default timeout")]
        [Fact(Timeout = TestConstants.DefaultTestTimeout)]
        public async Task ShouldPrioritizeDefaultNavigationTimeoutOverDefaultTimeout()
        {
            // Hang for request to the empty.html
            Server.SetRoute("/empty.html", _ => Task.Delay(-1));
            Page.SetDefaultTimeout(0);
            Page.SetDefaultNavigationTimeout(1);
            var exception = await Assert.ThrowsAnyAsync<TimeoutException>(async () => await Page.GotoAsync(TestConstants.EmptyPage));
            Assert.Contains("Timeout 1ms exceeded", exception.Message);
            Assert.Contains(TestConstants.EmptyPage, exception.Message);
        }

        [PlaywrightTest("page-goto.spec.ts", "should disable timeout when its set to 0")]
        [Fact(Timeout = TestConstants.DefaultTestTimeout)]
        public async Task ShouldDisableTimeoutWhenItsSetTo0()
        {
            bool loaded = false;
            void OnLoad(object sender, IPage e)
            {
                loaded = true;
                Page.Load -= OnLoad;
            }
            Page.Load += OnLoad;

            await Page.GotoAsync(TestConstants.ServerUrl + "/grid.html", WaitUntilState.Load, 0);
            Assert.True(loaded);
        }

        [PlaywrightTest("page-goto.spec.ts", "should fail when replaced by another navigation")]
        [Fact(Timeout = TestConstants.DefaultTestTimeout)]
        public async Task ShouldFailWhenReplacedByAnotherNavigation()
        {
            Task anotherTask = null;

            // Hang for request to the empty.html
            Server.SetRoute("/empty.html", _ =>
            {
                anotherTask = Page.GotoAsync(TestConstants.ServerUrl + "/one-style.html");
                return Task.Delay(-1);
            });

            var exception = await Assert.ThrowsAnyAsync<PlaywrightException>(async () => await Page.GotoAsync(TestConstants.EmptyPage));
            await anotherTask;

            if (TestConstants.IsChromium)
            {
                Assert.Contains("net::ERR_ABORTED", exception.Message);
            }
            else if (TestConstants.IsWebKit)
            {
                Assert.Contains("cancelled", exception.Message);
            }
            else
            {
                Assert.Contains("NS_BINDING_ABORTED", exception.Message);
            }
        }

        [PlaywrightTest("page-goto.spec.ts", "should work when navigating to valid url")]
        [Fact(Timeout = TestConstants.DefaultTestTimeout)]
        public async Task ShouldWorkWhenNavigatingToValidUrl()
        {
<<<<<<< HEAD
            var response = await Page.GoToAsync(TestConstants.EmptyPage);
            Assert.Equal((int)HttpStatusCode.OK, response.Status);
=======
            var response = await Page.GotoAsync(TestConstants.EmptyPage);
            Assert.Equal(HttpStatusCode.OK, response.StatusCode);
>>>>>>> ec345193
        }

        [PlaywrightTest("page-goto.spec.ts", "should work when navigating to data url")]
        [Fact(Timeout = TestConstants.DefaultTestTimeout)]
        public async Task ShouldWorkWhenNavigatingToDataUrl()
        {
            var response = await Page.GotoAsync("data:text/html,hello");
            Assert.Null(response);
        }

        [PlaywrightTest("page-goto.spec.ts", "should work when navigating to 404")]
        [Fact(Timeout = TestConstants.DefaultTestTimeout)]
        public async Task ShouldWorkWhenNavigatingTo404()
        {
<<<<<<< HEAD
            var response = await Page.GoToAsync(TestConstants.ServerUrl + "/not-found");
            Assert.Equal((int)HttpStatusCode.NotFound, response.Status);
=======
            var response = await Page.GotoAsync(TestConstants.ServerUrl + "/not-found");
            Assert.Equal(HttpStatusCode.NotFound, response.StatusCode);
>>>>>>> ec345193
        }

        [PlaywrightTest("page-goto.spec.ts", "should return last response in redirect chain")]
        [Fact(Timeout = TestConstants.DefaultTestTimeout)]
        public async Task ShouldReturnLastResponseInRedirectChain()
        {
            Server.SetRedirect("/redirect/1.html", "/redirect/2.html");
            Server.SetRedirect("/redirect/2.html", "/redirect/3.html");
            Server.SetRedirect("/redirect/3.html", TestConstants.EmptyPage);

<<<<<<< HEAD
            var response = await Page.GoToAsync(TestConstants.ServerUrl + "/redirect/1.html");
            Assert.Equal((int)HttpStatusCode.OK, response.Status);
=======
            var response = await Page.GotoAsync(TestConstants.ServerUrl + "/redirect/1.html");
            Assert.Equal(HttpStatusCode.OK, response.StatusCode);
>>>>>>> ec345193
            Assert.Equal(TestConstants.EmptyPage, response.Url);
        }

        [PlaywrightTest("page-goto.spec.ts", "should not leak listeners during navigation")]
        [Fact(Skip = "We don't need this test")]
        public void ShouldNotLeakListenersDuringNavigation()
        { }

        [PlaywrightTest("page-goto.spec.ts", "should not leak listeners during bad navigation")]
        [Fact(Skip = "We don't need this test")]
        public void ShouldNotLeakListenersDuringBadNavigation()
        { }

        [PlaywrightTest("page-goto.spec.ts", "should not leak listeners during navigation of 11 pages")]
        [Fact(Skip = "We don't need this test")]
        public void ShouldNotLeakListenersDuringNavigationOf11Pages()
        { }

        [PlaywrightTest("page-goto.spec.ts", "should navigate to dataURL and not fire dataURL requests")]
        [Fact(Timeout = TestConstants.DefaultTestTimeout)]
        public async Task ShouldNavigateToDataURLAndNotFireDataURLRequests()
        {
            var requests = new List<IRequest>();
            Page.Request += (_, e) => requests.Add(e);

            string dataUrl = "data:text/html,<div>yo</div>";
            var response = await Page.GotoAsync(dataUrl);
            Assert.Null(response);
            Assert.Empty(requests);
        }

        [PlaywrightTest("page-goto.spec.ts", "should navigate to URL with hash and fire requests without hash")]
        [Fact(Timeout = TestConstants.DefaultTestTimeout)]
        public async Task ShouldNavigateToURLWithHashAndFireRequestsWithoutHash()
        {
            var requests = new List<IRequest>();
            Page.Request += (_, e) => requests.Add(e);

<<<<<<< HEAD
            var response = await Page.GoToAsync(TestConstants.EmptyPage + "#hash");
            Assert.Equal((int)HttpStatusCode.OK, response.Status);
=======
            var response = await Page.GotoAsync(TestConstants.EmptyPage + "#hash");
            Assert.Equal(HttpStatusCode.OK, response.StatusCode);
>>>>>>> ec345193
            Assert.Equal(TestConstants.EmptyPage, response.Url);
            Assert.Single(requests);
            Assert.Equal(TestConstants.EmptyPage, requests[0].Url);
        }

        [PlaywrightTest("page-goto.spec.ts", "should work with self requesting page")]
        [Fact(Timeout = TestConstants.DefaultTestTimeout)]
        public async Task ShouldWorkWithSelfRequestingPage()
        {
<<<<<<< HEAD
            var response = await Page.GoToAsync(TestConstants.ServerUrl + "/self-request.html");
            Assert.Equal((int)HttpStatusCode.OK, response.Status);
=======
            var response = await Page.GotoAsync(TestConstants.ServerUrl + "/self-request.html");
            Assert.Equal(HttpStatusCode.OK, response.StatusCode);
>>>>>>> ec345193
            Assert.Contains("self-request.html", response.Url);
        }

        [PlaywrightTest("page-goto.spec.ts", "should fail when navigating and show the url at the error message")]
        // [Fact(Timeout = TestConstants.DefaultTestTimeout)]
        [Fact(Skip = "Fix me #1058")]
        public async Task ShouldFailWhenNavigatingAndShowTheUrlAtTheErrorMessage()
        {
            const string url = TestConstants.HttpsPrefix + "/redirect/1.html";
            var exception = await Assert.ThrowsAnyAsync<PlaywrightException>(async () => await Page.GotoAsync(url));
            Assert.Contains(url, exception.Message);
        }

        [PlaywrightTest("page-goto.spec.ts", "should be able to navigate to a page controlled by service worker")]
        [Fact(Timeout = TestConstants.DefaultTestTimeout)]
        public async Task ShouldBeAbleToNavigateToAPageControlledByServiceWorker()
        {
            await Page.GotoAsync(TestConstants.ServerUrl + "/serviceworkers/fetch/sw.html");
            await Page.EvaluateAsync("() => window.activationPromise");
            await Page.GotoAsync(TestConstants.ServerUrl + "/serviceworkers/fetch/sw.html");
        }

        [PlaywrightTest("page-goto.spec.ts", "should send referer")]
        [Fact(Timeout = TestConstants.DefaultTestTimeout)]
        public async Task ShouldSendReferer()
        {
            string referer1 = null;
            string referer2 = null;

            await TaskUtils.WhenAll(
                Server.WaitForRequest("/grid.html", r => referer1 = r.Headers["Referer"]),
                Server.WaitForRequest("/digits/1.png", r => referer2 = r.Headers["Referer"]),
                Page.GotoAsync(TestConstants.ServerUrl + "/grid.html", referer: "http://google.com/")
            );

            Assert.Equal("http://google.com/", referer1);
            // Make sure subresources do not inherit referer.
            Assert.Equal(TestConstants.ServerUrl + "/grid.html", referer2);
            Assert.Equal(TestConstants.ServerUrl + "/grid.html", Page.Url);
        }

        [PlaywrightTest("page-goto.spec.ts", "should reject referer option when setExtraHTTPHeaders provides referer")]
        [Fact(Timeout = TestConstants.DefaultTestTimeout)]
        public async Task ShouldRejectRefererOptionWhenSetExtraHTTPHeadersProvidesReferer()
        {
            await Page.SetExtraHttpHeadersAsync(new Dictionary<string, string>
            {
                ["referer"] = "http://microsoft.com/"
            });

            var exception = await Assert.ThrowsAsync<PlaywrightException>(async () =>
                await Page.GotoAsync(TestConstants.ServerUrl + "/grid.html", referer: "http://google.com/"));

            Assert.Contains("\"referer\" is already specified as extra HTTP header", exception.Message);
            Assert.Contains(TestConstants.ServerUrl + "/grid.html", exception.Message);
        }

        [PlaywrightTest("page-goto.spec.ts", "should override referrer-policy")]
        [Fact(Timeout = TestConstants.DefaultTestTimeout)]
        public async Task ShouldOverrideReferrerPolicy()
        {
            Server.Subscribe("/grid.html", context =>
            {
                context.Response.Headers["Referrer-Policy"] = "no-referrer";
            });

            string referer1 = null;
            string referer2 = null;

            var reqTask1 = Server.WaitForRequest("/grid.html", r => referer1 = r.Headers["Referer"]);
            var reqTask2 = Server.WaitForRequest("/digits/1.png", r => referer2 = r.Headers["Referer"]);
            await TaskUtils.WhenAll(
                reqTask1,
                reqTask2,
                Page.GotoAsync(TestConstants.ServerUrl + "/grid.html", referer: "http://microsoft.com/"));

            Assert.Equal("http://microsoft.com/", referer1);
            // Make sure subresources do not inherit referer.
            Assert.Null(referer2);
            Assert.Equal(TestConstants.ServerUrl + "/grid.html", Page.Url);
        }

        [PlaywrightTest("page-goto.spec.ts", "should fail when canceled by another navigation")]
        [Fact(Timeout = TestConstants.DefaultTestTimeout)]
        public async Task ShouldFailWhenCanceledByAnotherNavigation()
        {
            Server.SetRoute("/one-style.html", _ => Task.Delay(10_000));
            var request = Server.WaitForRequest("/one-style.html");
            var failed = Page.GotoAsync(TestConstants.ServerUrl + "/one-style.html", TestConstants.IsFirefox ? WaitUntilState.NetworkIdle : WaitUntilState.Load);
            await request;
            await Page.GotoAsync(TestConstants.EmptyPage);

            await Assert.ThrowsAnyAsync<PlaywrightException>(async () => await failed);
        }

        [PlaywrightTest("page-goto.spec.ts", "extraHTTPHeaders should be pushed to provisional page")]
        [Fact(Skip = "Skipped in Playwright")]
        public void ExtraHTTPHeadersShouldBePushedToProvisionalPage()
        {
        }
    }
}<|MERGE_RESOLUTION|>--- conflicted
+++ resolved
@@ -1,4 +1,4 @@
-using System;
+﻿using System;
 using System.Collections.Generic;
 using System.IO;
 using System.Net;
@@ -137,15 +137,9 @@
             Server.SetRedirect("/redirect/1.html", "/redirect/2.html");
             Server.SetRedirect("/redirect/2.html", "/empty.html");
 
-<<<<<<< HEAD
-            var response = await Page.GoToAsync(TestConstants.ServerUrl + "/redirect/1.html");
-            Assert.Equal((int)HttpStatusCode.OK, response.Status);
-            await Page.GoToAsync(TestConstants.EmptyPage);
-=======
             var response = await Page.GotoAsync(TestConstants.ServerUrl + "/redirect/1.html");
-            Assert.Equal(HttpStatusCode.OK, response.StatusCode);
-            await Page.GotoAsync(TestConstants.EmptyPage);
->>>>>>> ec345193
+            Assert.Equal((int)HttpStatusCode.OK, response.Status);
+            await Page.GotoAsync(TestConstants.EmptyPage);
         }
 
         [PlaywrightTest("page-goto.spec.ts", "should navigate to about:blank")]
@@ -160,13 +154,8 @@
         [Fact(Timeout = TestConstants.DefaultTestTimeout)]
         public async Task ShouldReturnResponseWhenPageChangesItsURLAfterLoad()
         {
-<<<<<<< HEAD
-            var response = await Page.GoToAsync(TestConstants.ServerUrl + "/historyapi.html");
-            Assert.Equal((int)HttpStatusCode.OK, response.Status);
-=======
             var response = await Page.GotoAsync(TestConstants.ServerUrl + "/historyapi.html");
-            Assert.Equal(HttpStatusCode.OK, response.StatusCode);
->>>>>>> ec345193
+            Assert.Equal((int)HttpStatusCode.OK, response.Status);
         }
 
         [PlaywrightTest("page-goto.spec.ts", "should work with subframes return 204")]
@@ -211,13 +200,8 @@
         [Fact(Timeout = TestConstants.DefaultTestTimeout)]
         public async Task ShouldNavigateToEmptyPageWithDOMContentLoaded()
         {
-<<<<<<< HEAD
-            var response = await Page.GoToAsync(TestConstants.EmptyPage, WaitUntilState.DOMContentLoaded);
-            Assert.Equal((int)HttpStatusCode.OK, response.Status);
-=======
             var response = await Page.GotoAsync(TestConstants.EmptyPage, WaitUntilState.DOMContentLoaded);
-            Assert.Equal(HttpStatusCode.OK, response.StatusCode);
->>>>>>> ec345193
+            Assert.Equal((int)HttpStatusCode.OK, response.Status);
         }
 
         [PlaywrightTest("page-goto.spec.ts", "should work when page calls history API in beforeunload")]
@@ -229,13 +213,8 @@
             {
                 window.addEventListener('beforeunload', () => history.replaceState(null, 'initial', window.location.href), false);
             }");
-<<<<<<< HEAD
-            var response = await Page.GoToAsync(TestConstants.ServerUrl + "/grid.html");
-            Assert.Equal((int)HttpStatusCode.OK, response.Status);
-=======
             var response = await Page.GotoAsync(TestConstants.ServerUrl + "/grid.html");
-            Assert.Equal(HttpStatusCode.OK, response.StatusCode);
->>>>>>> ec345193
+            Assert.Equal((int)HttpStatusCode.OK, response.Status);
         }
 
         [PlaywrightTest("page-goto.spec.ts", "should fail when navigating to bad url")]
@@ -440,13 +419,8 @@
         [Fact(Timeout = TestConstants.DefaultTestTimeout)]
         public async Task ShouldWorkWhenNavigatingToValidUrl()
         {
-<<<<<<< HEAD
-            var response = await Page.GoToAsync(TestConstants.EmptyPage);
-            Assert.Equal((int)HttpStatusCode.OK, response.Status);
-=======
             var response = await Page.GotoAsync(TestConstants.EmptyPage);
-            Assert.Equal(HttpStatusCode.OK, response.StatusCode);
->>>>>>> ec345193
+            Assert.Equal((int)HttpStatusCode.OK, response.Status);
         }
 
         [PlaywrightTest("page-goto.spec.ts", "should work when navigating to data url")]
@@ -461,13 +435,8 @@
         [Fact(Timeout = TestConstants.DefaultTestTimeout)]
         public async Task ShouldWorkWhenNavigatingTo404()
         {
-<<<<<<< HEAD
-            var response = await Page.GoToAsync(TestConstants.ServerUrl + "/not-found");
+            var response = await Page.GotoAsync(TestConstants.ServerUrl + "/not-found");
             Assert.Equal((int)HttpStatusCode.NotFound, response.Status);
-=======
-            var response = await Page.GotoAsync(TestConstants.ServerUrl + "/not-found");
-            Assert.Equal(HttpStatusCode.NotFound, response.StatusCode);
->>>>>>> ec345193
         }
 
         [PlaywrightTest("page-goto.spec.ts", "should return last response in redirect chain")]
@@ -478,13 +447,8 @@
             Server.SetRedirect("/redirect/2.html", "/redirect/3.html");
             Server.SetRedirect("/redirect/3.html", TestConstants.EmptyPage);
 
-<<<<<<< HEAD
-            var response = await Page.GoToAsync(TestConstants.ServerUrl + "/redirect/1.html");
-            Assert.Equal((int)HttpStatusCode.OK, response.Status);
-=======
             var response = await Page.GotoAsync(TestConstants.ServerUrl + "/redirect/1.html");
-            Assert.Equal(HttpStatusCode.OK, response.StatusCode);
->>>>>>> ec345193
+            Assert.Equal((int)HttpStatusCode.OK, response.Status);
             Assert.Equal(TestConstants.EmptyPage, response.Url);
         }
 
@@ -523,13 +487,8 @@
             var requests = new List<IRequest>();
             Page.Request += (_, e) => requests.Add(e);
 
-<<<<<<< HEAD
-            var response = await Page.GoToAsync(TestConstants.EmptyPage + "#hash");
-            Assert.Equal((int)HttpStatusCode.OK, response.Status);
-=======
             var response = await Page.GotoAsync(TestConstants.EmptyPage + "#hash");
-            Assert.Equal(HttpStatusCode.OK, response.StatusCode);
->>>>>>> ec345193
+            Assert.Equal((int)HttpStatusCode.OK, response.Status);
             Assert.Equal(TestConstants.EmptyPage, response.Url);
             Assert.Single(requests);
             Assert.Equal(TestConstants.EmptyPage, requests[0].Url);
@@ -539,13 +498,8 @@
         [Fact(Timeout = TestConstants.DefaultTestTimeout)]
         public async Task ShouldWorkWithSelfRequestingPage()
         {
-<<<<<<< HEAD
-            var response = await Page.GoToAsync(TestConstants.ServerUrl + "/self-request.html");
-            Assert.Equal((int)HttpStatusCode.OK, response.Status);
-=======
             var response = await Page.GotoAsync(TestConstants.ServerUrl + "/self-request.html");
-            Assert.Equal(HttpStatusCode.OK, response.StatusCode);
->>>>>>> ec345193
+            Assert.Equal((int)HttpStatusCode.OK, response.Status);
             Assert.Contains("self-request.html", response.Url);
         }
 
