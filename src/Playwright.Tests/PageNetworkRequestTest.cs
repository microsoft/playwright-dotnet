﻿using System.Collections.Generic;
using System.Linq;
using System.Threading.Tasks;
using Microsoft.AspNetCore.Http;
using Microsoft.Playwright.Contracts.Constants;
using Microsoft.Playwright.Testing.Xunit;
using Microsoft.Playwright.Tests.BaseTests;
using Xunit;
using Xunit.Abstractions;

namespace Microsoft.Playwright.Tests
{
    ///<playwright-file>network-request.spec.ts</playwright-file>
    [Collection(TestConstants.TestFixtureBrowserCollectionName)]
    public class PageNetworkRequestTest : PlaywrightSharpPageBaseTest
    {
        /// <inheritdoc/>
        public PageNetworkRequestTest(ITestOutputHelper output) : base(output)
        {
        }

        [PlaywrightTest("page-network-request.spec.ts", "should work for main frame navigation request")]
        [Fact(Timeout = TestConstants.DefaultTestTimeout)]
        public async Task ShouldWorkForMainFrameNavigationRequests()
        {
            var requests = new List<IRequest>();
            Page.Request += (_, e) => requests.Add(e);
            await Page.GotoAsync(TestConstants.EmptyPage);
            Assert.Single(requests);
            Assert.Equal(Page.MainFrame, requests[0].Frame);
        }

        [PlaywrightTest("page-network-request.spec.ts", "should work for subframe navigation request")]
        [Fact(Timeout = TestConstants.DefaultTestTimeout)]
        public async Task ShouldWorkForSubframeNavigationRequest()
        {
            var requests = new List<IRequest>();
            Page.Request += (_, e) => requests.Add(e);

            await Page.GotoAsync(TestConstants.EmptyPage);

            await FrameUtils.AttachFrameAsync(Page, "frame1", TestConstants.EmptyPage);
            Assert.Equal(2, requests.Count);
            Assert.Equal(Page.FirstChildFrame(), requests[1].Frame);
        }

        [PlaywrightTest("page-network-request.spec.ts", "should work for fetch requests")]
        [Fact(Timeout = TestConstants.DefaultTestTimeout)]
        public async Task ShouldWorkForFetchRequests()
        {
            await Page.GotoAsync(TestConstants.EmptyPage);
            var requests = new List<IRequest>();
            Page.Request += (_, e) => requests.Add(e);
            await Page.EvaluateAsync("fetch('/digits/1.png')");
            Assert.Single(requests.Where(r => !r.Url.Contains("favicon")));
            Assert.Equal(Page.MainFrame, requests[0].Frame);
        }

        [PlaywrightTest("page-network-request.spec.ts", "should return headers")]
        [Fact(Timeout = TestConstants.DefaultTestTimeout)]
        public async Task ShouldReturnHeaders()
        {
            var response = await Page.GotoAsync(TestConstants.EmptyPage);

            string expected = TestConstants.Product switch
            {
                TestConstants.ChromiumProduct => "Chrome",
                TestConstants.FirefoxProduct => "Firefox",
                TestConstants.WebkitProduct => "WebKit",
                _ => "None"
            };

            Assert.Contains(response.Request.GetHeaderValues("user-agent"), (f) => f.Contains(expected));
        }

        [PlaywrightTest("page-network-request.spec.ts", "Request.headers", "should get the same headers as the server")]
        [Fact(Skip = "We don't need to test this")]
        public void ShouldGetTheSameHeadersAsTheServer()
        {
        }

        [PlaywrightTest("page-network-request.spec.ts", "should return postData")]
        [Fact(Timeout = TestConstants.DefaultTestTimeout)]
        public async Task ShouldReturnPostData()
        {
            await Page.GotoAsync(TestConstants.EmptyPage);
            Server.SetRoute("/post", _ => Task.CompletedTask);
            IRequest request = null;
            Page.Request += (_, e) => request = e;
            await Page.EvaluateHandleAsync("fetch('./post', { method: 'POST', body: JSON.stringify({ foo: 'bar'})})");
            Assert.NotNull(request);
            Assert.Equal("{\"foo\":\"bar\"}", request.PostData);
        }

        [PlaywrightTest("page-network-request.spec.ts", "should work with binary post data")]
        [Fact(Timeout = TestConstants.DefaultTestTimeout)]
        public async Task ShouldWorkWithBinaryPostData()
        {
            await Page.GotoAsync(TestConstants.EmptyPage);
            Server.SetRoute("/post", _ => Task.CompletedTask);
            IRequest request = null;
            Page.Request += (_, e) => request = e;
            await Page.EvaluateHandleAsync("fetch('./post', { method: 'POST', body: new Uint8Array(Array.from(Array(256).keys())) })");
            Assert.NotNull(request);
            byte[] data = request.PostDataBuffer;
            Assert.Equal(256, data.Length);

            for (int index = 0; index < data.Length; index++)
            {
                Assert.Equal(index, data[index]);
            }
        }

        [PlaywrightTest("page-network-request.spec.ts", "should work with binary post data and interception")]
        [Fact(Timeout = TestConstants.DefaultTestTimeout)]
        public async Task ShouldWorkWithBinaryPostDataAndInterception()
        {
            await Page.GotoAsync(TestConstants.EmptyPage);
            Server.SetRoute("/post", _ => Task.CompletedTask);
            await Page.RouteAsync("/post", (route) => route.ResumeAsync());
            IRequest request = null;
            Page.Request += (_, e) => request = e;
            await Page.EvaluateHandleAsync("fetch('./post', { method: 'POST', body: new Uint8Array(Array.from(Array(256).keys())) })");
            Assert.NotNull(request);
            byte[] data = request.PostDataBuffer;
            Assert.Equal(256, data.Length);

            for (int index = 0; index < data.Length; index++)
            {
                Assert.Equal(index, data[index]);
            }
        }

        [PlaywrightTest("page-network-request.spec.ts", "should be |undefined| when there is no post data")]
        [Fact(Timeout = TestConstants.DefaultTestTimeout)]
        public async Task ShouldBeUndefinedWhenThereIsNoPostData()
        {
            var response = await Page.GotoAsync(TestConstants.EmptyPage);
            Assert.Null(response.Request.PostData);
        }


        [PlaywrightTest("page-network-request.spec.ts", "should parse the json post data")]
        [Fact(Timeout = TestConstants.DefaultTestTimeout)]
        public async Task ShouldParseTheJsonPostData()
        {
            await Page.GotoAsync(TestConstants.EmptyPage);
            Server.SetRoute("/post", _ => Task.CompletedTask);
            IRequest request = null;
            Page.Request += (_, e) => request = e;
            await Page.EvaluateHandleAsync("fetch('./post', { method: 'POST', body: JSON.stringify({ foo: 'bar'})})");
            Assert.NotNull(request);
            Assert.Equal("bar", request.PostDataJSON().RootElement.GetProperty("foo").ToString());
        }

        [PlaywrightTest("page-network-request.spec.ts", "should parse the data if content-type is application/x-www-form-urlencoded")]
        [Fact(Timeout = TestConstants.DefaultTestTimeout)]
        public async Task ShouldParseTheDataIfContentTypeIsApplicationXWwwFormUrlencoded()
        {
            await Page.GotoAsync(TestConstants.EmptyPage);
            Server.SetRoute("/post", _ => Task.CompletedTask);
            IRequest request = null;
            Page.Request += (_, e) => request = e;
            await Page.SetContentAsync("<form method='POST' action='/post'><input type='text' name='foo' value='bar'><input type='number' name='baz' value='123'><input type='submit'></form>");
            await Page.ClickAsync("input[type=submit]");

            Assert.NotNull(request);
            var element = request.PostDataJSON().RootElement;
            Assert.Equal("bar", element.GetProperty("foo").ToString());
            Assert.Equal("123", element.GetProperty("baz").ToString());
        }

        [PlaywrightTest("page-network-request.spec.ts", "should be |undefined| when there is no post data")]
        [Fact(Timeout = TestConstants.DefaultTestTimeout)]
        public async Task ShouldBeUndefinedWhenThereIsNoPostData2()
        {
<<<<<<< HEAD
            var response = await Page.GotoAsync(TestConstants.EmptyPage);
            Assert.Null(response.Request.GetPayloadAsJson());
=======
            var response = await Page.GoToAsync(TestConstants.EmptyPage);
            Assert.Null(response.Request.PostDataJSON());
>>>>>>> e9f718be
        }

        [PlaywrightTest("page-network-request.spec.ts", "should return event source")]
        [Fact(Timeout = TestConstants.DefaultTestTimeout)]
        public async Task ShouldReturnEventSource()
        {
            const string sseMessage = "{\"foo\": \"bar\"}";

            Server.SetRoute("/sse", async ctx =>
            {
                ctx.Response.Headers["content-type"] = "text/event-stream";
                ctx.Response.Headers["connection"] = "keep-alive";
                ctx.Response.Headers["cache-control"] = "no-cache";

                await ctx.Response.Body.FlushAsync();
                await ctx.Response.WriteAsync($"data: {sseMessage}\r\r");
                await ctx.Response.Body.FlushAsync();
            });

            await Page.GotoAsync(TestConstants.EmptyPage);
            var requests = new List<IRequest>();
            Page.Request += (_, e) => requests.Add(e);

            Assert.Equal(sseMessage, await Page.EvaluateAsync<string>(@"() => {
                const eventSource = new EventSource('/sse');
                return new Promise(resolve => {
                    eventSource.onmessage = e => resolve(e.data);
                });
            }"));

            Assert.Equal(ResourceTypes.EventSource, requests[0].ResourceType);
        }

        [PlaywrightTest("page-network-request.spec.ts", "should return navigation bit")]
        [Fact(Timeout = TestConstants.DefaultTestTimeout)]
        public async Task ShouldReturnNavigationBit()
        {
            var requests = new Dictionary<string, IRequest>();
            Page.Request += (_, e) => requests[e.Url.Split('/').Last()] = e;
            Server.SetRedirect("/rrredirect", "/frames/one-frame.html");
            await Page.GotoAsync(TestConstants.ServerUrl + "/rrredirect");
            Assert.True(requests["rrredirect"].IsNavigationRequest);
            Assert.True(requests["one-frame.html"].IsNavigationRequest);
            Assert.True(requests["frame.html"].IsNavigationRequest);
            Assert.False(requests["script.js"].IsNavigationRequest);
            Assert.False(requests["style.css"].IsNavigationRequest);
        }

        [PlaywrightTest("page-network-request.spec.ts", "Request.isNavigationRequest", "should return navigation bit when navigating to image")]
        [Fact(Timeout = TestConstants.DefaultTestTimeout)]
        public async Task ShouldReturnNavigationBitWhenNavigatingToImage()
        {
            var requests = new List<IRequest>();
            Page.Request += (_, e) => requests.Add(e);
            await Page.GotoAsync(TestConstants.ServerUrl + "/pptr.png");
            Assert.True(requests[0].IsNavigationRequest);
        }
    }
}<|MERGE_RESOLUTION|>--- conflicted
+++ resolved
@@ -174,13 +174,8 @@
         [Fact(Timeout = TestConstants.DefaultTestTimeout)]
         public async Task ShouldBeUndefinedWhenThereIsNoPostData2()
         {
-<<<<<<< HEAD
             var response = await Page.GotoAsync(TestConstants.EmptyPage);
-            Assert.Null(response.Request.GetPayloadAsJson());
-=======
-            var response = await Page.GoToAsync(TestConstants.EmptyPage);
             Assert.Null(response.Request.PostDataJSON());
->>>>>>> e9f718be
         }
 
         [PlaywrightTest("page-network-request.spec.ts", "should return event source")]
