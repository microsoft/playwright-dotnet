--- conflicted
+++ resolved
@@ -22,13 +22,8 @@
             Server.SetAuth("/empty.html", "user", "pass");
             await using var context = await Browser.NewContextAsync();
             var page = await context.NewPageAsync();
-<<<<<<< HEAD
-            var response = await page.GoToAsync(TestConstants.EmptyPage);
+            var response = await page.GotoAsync(TestConstants.EmptyPage);
             Assert.Equal((int)HttpStatusCode.Unauthorized, response.Status);
-=======
-            var response = await page.GotoAsync(TestConstants.EmptyPage);
-            Assert.Equal(HttpStatusCode.Unauthorized, response.StatusCode);
->>>>>>> ec345193
         }
 
         [PlaywrightTest("browsercontext-credentials.spec.ts", "should work with setHTTPCredentials")]
@@ -53,13 +48,8 @@
             });
 
             var page = await context.NewPageAsync();
-<<<<<<< HEAD
-            var response = await page.GoToAsync(TestConstants.EmptyPage);
+            var response = await page.GotoAsync(TestConstants.EmptyPage);
             Assert.Equal((int)HttpStatusCode.OK, response.Status);
-=======
-            var response = await page.GotoAsync(TestConstants.EmptyPage);
-            Assert.Equal(HttpStatusCode.OK, response.StatusCode);
->>>>>>> ec345193
         }
 
         [PlaywrightTest("browsercontext-credentials.spec.ts", "should fail if wrong credentials")]
@@ -78,13 +68,8 @@
             });
 
             var page = await context.NewPageAsync();
-<<<<<<< HEAD
-            var response = await page.GoToAsync(TestConstants.EmptyPage);
+            var response = await page.GotoAsync(TestConstants.EmptyPage);
             Assert.Equal((int)HttpStatusCode.Unauthorized, response.Status);
-=======
-            var response = await page.GotoAsync(TestConstants.EmptyPage);
-            Assert.Equal(HttpStatusCode.Unauthorized, response.StatusCode);
->>>>>>> ec345193
         }
 
         [PlaywrightTest("browsercontext-credentials.spec.ts", "should return resource body")]
@@ -102,13 +87,8 @@
             });
 
             var page = await context.NewPageAsync();
-<<<<<<< HEAD
-            var response = await page.GoToAsync(TestConstants.ServerUrl + "/playground.html");
+            var response = await page.GotoAsync(TestConstants.ServerUrl + "/playground.html");
             Assert.Equal((int)HttpStatusCode.OK, response.Status);
-=======
-            var response = await page.GotoAsync(TestConstants.ServerUrl + "/playground.html");
-            Assert.Equal(HttpStatusCode.OK, response.StatusCode);
->>>>>>> ec345193
             Assert.Equal("Playground", await page.TitleAsync());
             Assert.Contains("Playground", await response.TextAsync());
         }
