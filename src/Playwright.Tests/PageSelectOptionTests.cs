--- conflicted
+++ resolved
@@ -90,13 +90,8 @@
         [Fact(Timeout = TestConstants.DefaultTestTimeout)]
         public async Task ShouldSelectOnlyFirstOption()
         {
-<<<<<<< HEAD
-            await Page.GotoAsync(TestConstants.ServerUrl + "/input/select.html");
-            await Page.SelectOptionAsync("select", "blue", "green", "red");
-=======
-            await Page.GoToAsync(TestConstants.ServerUrl + "/input/select.html");
+            await Page.GotoAsync(TestConstants.ServerUrl + "/input/select.html");
             await Page.SelectOptionAsync("select", new[] { "blue", "green", "red" });
->>>>>>> a9ef8d63
             Assert.Equal(new[] { "blue" }, await Page.EvaluateAsync<string[]>("() => result.onInput"));
             Assert.Equal(new[] { "blue" }, await Page.EvaluateAsync<string[]>("() => result.onChange"));
         }
@@ -184,13 +179,8 @@
         [Fact(Timeout = TestConstants.DefaultTestTimeout)]
         public async Task ShouldReturnAnArrayOfOneElementWhenMultipleIsNotSet()
         {
-<<<<<<< HEAD
-            await Page.GotoAsync(TestConstants.ServerUrl + "/input/select.html");
-            var result = await Page.SelectOptionAsync("select", "42", "blue", "black", "magenta");
-=======
-            await Page.GoToAsync(TestConstants.ServerUrl + "/input/select.html");
+            await Page.GotoAsync(TestConstants.ServerUrl + "/input/select.html");
             var result = await Page.SelectOptionAsync("select", new[] { "42", "blue", "black", "magenta" });
->>>>>>> a9ef8d63
             Assert.Single(result);
         }
 
@@ -241,13 +231,8 @@
         [Fact(Timeout = TestConstants.DefaultTestTimeout)]
         public async Task ShouldDeselectAllOptionsWhenPassedNoValuesForASelectWithoutMultiple()
         {
-<<<<<<< HEAD
-            await Page.GotoAsync(TestConstants.ServerUrl + "/input/select.html");
-            await Page.SelectOptionAsync("select", "blue", "black", "magenta");
-=======
-            await Page.GoToAsync(TestConstants.ServerUrl + "/input/select.html");
+            await Page.GotoAsync(TestConstants.ServerUrl + "/input/select.html");
             await Page.SelectOptionAsync("select", new[] { "blue", "black", "magenta" });
->>>>>>> a9ef8d63
             await Page.SelectOptionAsync("select", Array.Empty<string>());
             Assert.True(await Page.EvalOnSelectorAsync<bool>("select", "select => Array.from(select.options).every(option => !option.selected)"));
         }
