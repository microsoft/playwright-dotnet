﻿using System;
using System.Linq;
using System.Threading.Tasks;
using Microsoft.Playwright.Testing.Xunit;
using Microsoft.Playwright.Tests.BaseTests;
using Xunit;
using Xunit.Abstractions;

namespace Microsoft.Playwright.Tests
{
    [Collection(TestConstants.TestFixtureBrowserCollectionName)]
    public class PageSelectOptionTests : PlaywrightSharpPageBaseTest
    {
        /// <inheritdoc/>
        public PageSelectOptionTests(ITestOutputHelper output) : base(output)
        {
        }

        [PlaywrightTest("page-select-option.spec.ts", "should select single option")]
        [Fact(Timeout = TestConstants.DefaultTestTimeout)]
        public async Task ShouldSelectSingleOption()
        {
            await Page.GotoAsync(TestConstants.ServerUrl + "/input/select.html");
            await Page.SelectOptionAsync("select", "blue");
            Assert.Equal(new[] { "blue" }, await Page.EvaluateAsync<string[]>("() => result.onInput"));
            Assert.Equal(new[] { "blue" }, await Page.EvaluateAsync<string[]>("() => result.onChange"));
        }

        [PlaywrightTest("page-select-option.spec.ts", "should select single option by value")]
        [Fact(Timeout = TestConstants.DefaultTestTimeout)]
        public async Task ShouldSelectSingleOptionByValue()
        {
            await Page.GotoAsync(TestConstants.ServerUrl + "/input/select.html");
            await Page.SelectOptionAsync("select", new SelectOptionValue { Value = "blue" });
            Assert.Equal(new[] { "blue" }, await Page.EvaluateAsync<string[]>("() => result.onInput"));
            Assert.Equal(new[] { "blue" }, await Page.EvaluateAsync<string[]>("() => result.onChange"));
        }

        [PlaywrightTest("page-select-option.spec.ts", "should select single option by label")]
        [Fact(Timeout = TestConstants.DefaultTestTimeout)]
        public async Task ShouldSelectSingleOptionByLabel()
        {
            await Page.GotoAsync(TestConstants.ServerUrl + "/input/select.html");
            await Page.SelectOptionAsync("select", new SelectOptionValue { Label = "Indigo" });
            Assert.Equal(new[] { "indigo" }, await Page.EvaluateAsync<string[]>("() => result.onInput"));
            Assert.Equal(new[] { "indigo" }, await Page.EvaluateAsync<string[]>("() => result.onChange"));
        }

        [PlaywrightTest("page-select-option.spec.ts", "should select single option by handle")]
        [Fact(Timeout = TestConstants.DefaultTestTimeout)]
        public async Task ShouldSelectSingleOptionByHandle()
        {
            await Page.GotoAsync(TestConstants.ServerUrl + "/input/select.html");
            await Page.SelectOptionAsync("select", await Page.QuerySelectorAsync("[id=whiteOption]"));
            Assert.Equal(new[] { "white" }, await Page.EvaluateAsync<string[]>("() => result.onInput"));
            Assert.Equal(new[] { "white" }, await Page.EvaluateAsync<string[]>("() => result.onChange"));
        }

        [PlaywrightTest("page-select-option.spec.ts", "should select single option by index")]
        [Fact(Timeout = TestConstants.DefaultTestTimeout)]
        public async Task ShouldSelectSingleOptionByIndex()
        {
            await Page.GotoAsync(TestConstants.ServerUrl + "/input/select.html");
            await Page.SelectOptionAsync("select", new SelectOptionValue { Index = 2 });
            Assert.Equal(new[] { "brown" }, await Page.EvaluateAsync<string[]>("() => result.onInput"));
            Assert.Equal(new[] { "brown" }, await Page.EvaluateAsync<string[]>("() => result.onChange"));
        }

        [PlaywrightTest("page-select-option.spec.ts", "should select single option by multiple attributes")]
        [Fact(Timeout = TestConstants.DefaultTestTimeout)]
        public async Task ShouldSelectSingleOptionByMultipleAttributes()
        {
            await Page.GotoAsync(TestConstants.ServerUrl + "/input/select.html");
            await Page.SelectOptionAsync("select", new SelectOptionValue { Value = "green", Label = "Green" });
            Assert.Equal(new[] { "green" }, await Page.EvaluateAsync<string[]>("() => result.onInput"));
            Assert.Equal(new[] { "green" }, await Page.EvaluateAsync<string[]>("() => result.onChange"));
        }

        [PlaywrightTest("page-select-option.spec.ts", "should not select single option when some attributes do not match")]
        [Fact(Timeout = TestConstants.DefaultTestTimeout)]
        public async Task ShouldNotSelectSingleOptionWhenSomeAttributesDoNotMatch()
        {
            await Page.GotoAsync(TestConstants.ServerUrl + "/input/select.html");
            await Page.EvalOnSelectorAsync("select", "s => s.value = undefined");
            await Assert.ThrowsAsync<TimeoutException>(() => Page.SelectOptionAsync("select", new SelectOptionValue { Value = "green", Label = "Brown" }));
            Assert.Empty(await Page.EvaluateAsync<string>("() => document.querySelector('select').value"));
        }

        [PlaywrightTest("page-select-option.spec.ts", "should select only first option")]
        [Fact(Timeout = TestConstants.DefaultTestTimeout)]
        public async Task ShouldSelectOnlyFirstOption()
        {
            await Page.GotoAsync(TestConstants.ServerUrl + "/input/select.html");
            await Page.SelectOptionAsync("select", new[] { "blue", "green", "red" });
            Assert.Equal(new[] { "blue" }, await Page.EvaluateAsync<string[]>("() => result.onInput"));
            Assert.Equal(new[] { "blue" }, await Page.EvaluateAsync<string[]>("() => result.onChange"));
        }

        [PlaywrightTest("page-select-option.spec.ts", "should not throw when select causes navigation")]
        [Fact(Timeout = TestConstants.DefaultTestTimeout)]
        public async Task ShouldNotThrowWhenSelectCausesNavigation()
        {
            await Page.GotoAsync(TestConstants.ServerUrl + "/input/select.html");
            await Page.EvalOnSelectorAsync("select", "select => select.addEventListener('input', () => window.location = '/empty.html')");
            await TaskUtils.WhenAll(
                Page.SelectOptionAsync("select", "blue"),
                Page.WaitForNavigationAsync()
            );
            Assert.Contains("empty.html", Page.Url);
        }

        [PlaywrightTest("page-select-option.spec.ts", "should select multiple options")]
        [Fact(Timeout = TestConstants.DefaultTestTimeout)]
        public async Task ShouldSelectMultipleOptions()
        {
            await Page.GotoAsync(TestConstants.ServerUrl + "/input/select.html");
            await Page.EvaluateAsync("() => makeMultiple()");
            await Page.SelectOptionAsync("select", new[] { "blue", "green", "red" });
            Assert.Equal(new[] { "blue", "green", "red" }, await Page.EvaluateAsync<string[]>("() => result.onInput"));
            Assert.Equal(new[] { "blue", "green", "red" }, await Page.EvaluateAsync<string[]>("() => result.onChange"));
        }

        [PlaywrightTest("page-select-option.spec.ts", "should select multiple options with attributes")]
        [Fact(Timeout = TestConstants.DefaultTestTimeout)]
        public async Task ShouldSelectMultipleOptionsWithAttributes()
        {
            await Page.GotoAsync(TestConstants.ServerUrl + "/input/select.html");
            await Page.EvaluateAsync("() => makeMultiple()");
            await Page.SelectOptionAsync(
                "select",
                new[] {
                    new SelectOptionValue { Value = "blue" },
                    new SelectOptionValue { Label = "Green" },
                    new SelectOptionValue { Index = 4 }
                });
            Assert.Equal(new[] { "blue", "gray", "green" }, await Page.EvaluateAsync<string[]>("() => result.onInput"));
            Assert.Equal(new[] { "blue", "gray", "green" }, await Page.EvaluateAsync<string[]>("() => result.onChange"));
        }

        [PlaywrightTest("page-select-option.spec.ts", "should respect event bubbling")]
        [Fact(Timeout = TestConstants.DefaultTestTimeout)]
        public async Task ShouldRespectEventBubbling()
        {
            await Page.GotoAsync(TestConstants.ServerUrl + "/input/select.html");
            await Page.SelectOptionAsync("select", "blue");
            Assert.Equal(new[] { "blue" }, await Page.EvaluateAsync<string[]>("() => result.onBubblingInput"));
            Assert.Equal(new[] { "blue" }, await Page.EvaluateAsync<string[]>("() => result.onBubblingChange"));
        }

        [PlaywrightTest("page-select-option.spec.ts", "should throw when element is not a &lt;select&gt;")]
        [Fact(Timeout = TestConstants.DefaultTestTimeout)]
        public async Task ShouldThrowWhenElementIsNotASelect()
        {
<<<<<<< HEAD
            await Page.GotoAsync(TestConstants.ServerUrl + "/input/select.html");
            var exception = await Assert.ThrowsAsync<PlaywrightSharpException>(() => Page.SelectOptionAsync("body", string.Empty));
=======
            await Page.GoToAsync(TestConstants.ServerUrl + "/input/select.html");
            var exception = await Assert.ThrowsAsync<PlaywrightException>(() => Page.SelectOptionAsync("body", string.Empty));
>>>>>>> 1177b6b5
            Assert.Contains("Element is not a <select> element.", exception.Message);
        }

        [PlaywrightTest("page-select-option.spec.ts", "should return [] on no matched values")]
        [Fact(Timeout = TestConstants.DefaultTestTimeout)]
        public async Task ShouldReturnEmptyArrayOnNoMatchedValues()
        {
            await Page.GotoAsync(TestConstants.ServerUrl + "/input/select.html");
            var result = await Page.SelectOptionAsync("select", Array.Empty<string>());
            Assert.Empty(result);
        }

        [PlaywrightTest("page-select-option.spec.ts", "should return an array of matched values")]
        [Fact(Timeout = TestConstants.DefaultTestTimeout)]
        public async Task ShouldReturnAnArrayOfMatchedValues()
        {
            await Page.GotoAsync(TestConstants.ServerUrl + "/input/select.html");
            await Page.EvaluateAsync<string>("() => makeMultiple()");
            var result = await Page.SelectOptionAsync("select", new[] { "blue", "black", "magenta" });
            Assert.Equal(new[] { "blue", "black", "magenta" }.OrderBy(v => v), result.OrderBy(v => v));
        }

        [PlaywrightTest("page-select-option.spec.ts", "should return an array of one element when multiple is not set")]
        [Fact(Timeout = TestConstants.DefaultTestTimeout)]
        public async Task ShouldReturnAnArrayOfOneElementWhenMultipleIsNotSet()
        {
            await Page.GotoAsync(TestConstants.ServerUrl + "/input/select.html");
            var result = await Page.SelectOptionAsync("select", new[] { "42", "blue", "black", "magenta" });
            Assert.Single(result);
        }

        [PlaywrightTest("page-select-option.spec.ts", "should return [] on no values")]
        [Fact(Timeout = TestConstants.DefaultTestTimeout)]
        public async Task ShouldReturnEmptyArrayOnNoValues()
        {
            await Page.GotoAsync(TestConstants.ServerUrl + "/input/select.html");
            var result = await Page.SelectOptionAsync("select", Array.Empty<string>());
            Assert.Empty(result);
        }

        [PlaywrightTest("page-select-option.spec.ts", "should not allow null items")]
        [Fact(Timeout = TestConstants.DefaultTestTimeout)]
        public async Task ShouldNotAllowNullItems()
        {
            await Page.GotoAsync(TestConstants.ServerUrl + "/input/select.html");
            await Page.EvaluateAsync("() => makeMultiple()");
            var exception = await Assert.ThrowsAsync<PlaywrightException>(
                () => Page.SelectOptionAsync("select", new[] { "blue", null, "black", "magenta" }));
            Assert.Contains("got null", exception.Message);
        }

        [PlaywrightTest("page-select-option.spec.ts", "should unselect with null")]
        [Fact(Timeout = TestConstants.DefaultTestTimeout)]
        public async Task ShouldUnselectWithNull()
        {
            await Page.GotoAsync(TestConstants.ServerUrl + "/input/select.html");
            await Page.EvaluateAsync("() => makeMultiple()");
            var result = await Page.SelectOptionAsync("select", new[] { "blue", "black", "magenta" });
            Assert.True(result.All(r => new[] { "blue", "black", "magenta" }.Contains(r)));
            await Page.SelectOptionAsync("select");
            Assert.True(await Page.EvalOnSelectorAsync<bool?>("select", "select => Array.from(select.options).every(option => !option.selected)"));
        }

        [PlaywrightTest("page-select-option.spec.ts", "should deselect all options when passed no values for a multiple select")]
        [Fact(Timeout = TestConstants.DefaultTestTimeout)]
        public async Task ShouldDeselectAllOptionsWhenPassedNoValuesForAMultipleSelect()
        {
            await Page.GotoAsync(TestConstants.ServerUrl + "/input/select.html");
            await Page.EvaluateAsync("() => makeMultiple()");
            await Page.SelectOptionAsync("select", new[] { "blue", "black", "magenta" });
            await Page.SelectOptionAsync("select");
            Assert.True(await Page.EvalOnSelectorAsync<bool>("select", "select => Array.from(select.options).every(option => !option.selected)"));
        }

        [PlaywrightTest("page-select-option.spec.ts", "should deselect all options when passed no values for a select without multiple")]
        [Fact(Timeout = TestConstants.DefaultTestTimeout)]
        public async Task ShouldDeselectAllOptionsWhenPassedNoValuesForASelectWithoutMultiple()
        {
            await Page.GotoAsync(TestConstants.ServerUrl + "/input/select.html");
            await Page.SelectOptionAsync("select", new[] { "blue", "black", "magenta" });
            await Page.SelectOptionAsync("select", Array.Empty<string>());
            Assert.True(await Page.EvalOnSelectorAsync<bool>("select", "select => Array.from(select.options).every(option => !option.selected)"));
        }

        [PlaywrightTest("page-select-option.spec.ts", "should throw if passed wrong types")]
        [Fact(Skip = "Not relevant for C#, js specific")]
        public void ShouldThrowIfPassedWrongTypes()
        {
        }

        [PlaywrightTest("page-select-option.spec.ts", "should work when re-defining top-level Event class")]
        [Fact(Timeout = TestConstants.DefaultTestTimeout)]
        public async Task ShouldWorkWhenReDefiningTopLevelEventClass()
        {
            await Page.GotoAsync(TestConstants.ServerUrl + "/input/select.html");
            await Page.EvaluateAsync("() => window.Event = null");
            await Page.SelectOptionAsync("select", "blue");
            Assert.Equal(new[] { "blue" }, await Page.EvaluateAsync<string[]>("() => result.onInput"));
            Assert.Equal(new[] { "blue" }, await Page.EvaluateAsync<string[]>("() => result.onChange"));
        }
    }
}<|MERGE_RESOLUTION|>--- conflicted
+++ resolved
@@ -151,13 +151,8 @@
         [Fact(Timeout = TestConstants.DefaultTestTimeout)]
         public async Task ShouldThrowWhenElementIsNotASelect()
         {
-<<<<<<< HEAD
-            await Page.GotoAsync(TestConstants.ServerUrl + "/input/select.html");
-            var exception = await Assert.ThrowsAsync<PlaywrightSharpException>(() => Page.SelectOptionAsync("body", string.Empty));
-=======
-            await Page.GoToAsync(TestConstants.ServerUrl + "/input/select.html");
+            await Page.GotoAsync(TestConstants.ServerUrl + "/input/select.html");
             var exception = await Assert.ThrowsAsync<PlaywrightException>(() => Page.SelectOptionAsync("body", string.Empty));
->>>>>>> 1177b6b5
             Assert.Contains("Element is not a <select> element.", exception.Message);
         }
 
