--- conflicted
+++ resolved
@@ -24,11 +24,7 @@
 
         public string Type => _initializer.Type;
 
-<<<<<<< HEAD
-        public IReadOnlyCollection<IJSHandle> Args => _initializer.Args.Select(a => (IJSHandle)a).ToList().AsReadOnly();
-=======
-        public IReadOnlyList<IJSHandle> Args => _initializer.Args.Select(a => ((JSHandleChannel)a).Object).ToList().AsReadOnly();
->>>>>>> 82fa4b50
+        public IReadOnlyList<IJSHandle> Args => _initializer.Args.Select(a => (IJSHandle)a).ToList().AsReadOnly();
 
         public string Location => _initializer.Location.ToString();
 
