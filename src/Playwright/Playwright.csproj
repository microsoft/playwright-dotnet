--- conflicted
+++ resolved
@@ -44,12 +44,6 @@
     <None Include="Drivers\win-x86\**" Pack="true" PackagePath="Drivers\win-x86\native" />
     <None Include="build\**" Pack="true" PackagePath="build" />
   </ItemGroup>
-<<<<<<< HEAD
-  <ItemGroup>
-    <None Include="..\..\README.md" Pack="true" PackagePath="\" />
-  </ItemGroup>
-=======
->>>>>>> 510ca356
   <ItemGroup Condition="$([MSBuild]::IsOSPlatform('Windows'))">
     <DriverFiles Include="Drivers\win-x64\**">
       <InProject>false</InProject>
