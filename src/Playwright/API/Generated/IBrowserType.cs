/*
 * MIT License
 *
 * Copyright (c) Microsoft Corporation.
 *
 * Permission is hereby granted, free of charge, to any person obtaining a copy
 * of this software and associated documentation files (the "Software"), to deal
 * in the Software without restriction, including without limitation the rights
 * to use, copy, modify, merge, publish, distribute, sublicense, and/or sell
 * copies of the Software, and to permit persons to whom the Software is
 * furnished to do so, subject to the following conditions:
 *
 * The above copyright notice and this permission notice shall be included in all
 * copies or substantial portions of the Software.
 *
 * THE SOFTWARE IS PROVIDED "AS IS", WITHOUT WARRANTY OF ANY KIND, EXPRESS OR
 * IMPLIED, INCLUDING BUT NOT LIMITED TO THE WARRANTIES OF MERCHANTABILITY,
 * FITNESS FOR A PARTICULAR PURPOSE AND NONINFRINGEMENT. IN NO EVENT SHALL THE
 * AUTHORS OR COPYRIGHT HOLDERS BE LIABLE FOR ANY CLAIM, DAMAGES OR OTHER
 * LIABILITY, WHETHER IN AN ACTION OF CONTRACT, TORT OR OTHERWISE, ARISING FROM,
 * OUT OF OR IN CONNECTION WITH THE SOFTWARE OR THE USE OR OTHER DEALINGS IN THE
 * SOFTWARE.
 */

using System;
using System.Collections.Generic;
using System.ComponentModel.DataAnnotations;
using System.Drawing;
using System.Globalization;
using System.IO;
using System.Runtime.Serialization;
using System.Text.Json;
using System.Text.Json.Serialization;
using System.Text.RegularExpressions;
using System.Threading;
using System.Threading.Tasks;

#nullable enable

namespace Microsoft.Playwright
{
    /// <summary>
    /// <para>
    /// BrowserType provides methods to launch a specific browser instance or connect to
    /// an existing one. The following is a typical example of using Playwright to drive
    /// automation:
    /// </para>
    /// <code>
    /// using Microsoft.Playwright;<br/>
    /// using System.Threading.Tasks;<br/>
    /// <br/>
    /// class BrowserTypeExamples<br/>
    /// {<br/>
    ///     public static async Task Run()<br/>
    ///     {<br/>
    ///         using var playwright = await Playwright.CreateAsync();<br/>
    ///         var chromium = playwright.Chromium;<br/>
    ///         var browser = await chromium.LaunchAsync();<br/>
    ///         var page = await browser.NewPageAsync();<br/>
    ///         await page.GoToAsync("https://www.bing.com");<br/>
    ///         // other actions<br/>
    ///         await browser.CloseAsync();<br/>
    ///     }<br/>
    /// }
    /// </code>
    /// </summary>
    public partial interface IBrowserType
    {
<<<<<<< HEAD
        /// <summary><para>This methods attaches Playwright to an existing browser instance.</para></summary>
        /// <param name="wsEndpoint">A browser websocket endpoint to connect to.</param>
        /// <param name="options">Call options</param>
        Task<IBrowser> ConnectAsync(string wsEndpoint, BrowserTypeConnectOptions? options = default);
=======
        /// <summary>
        /// <para>
        /// This methods attaches Playwright to an existing browser instance using the Chrome
        /// DevTools Protocol.
        /// </para>
        /// <para>The default browser context is accessible via <see cref="IBrowser.Contexts"/>.</para>
        /// </summary>
        /// <remarks>
        /// <para>
        /// Connecting over the Chrome DevTools Protocol is only supported for Chromium-based
        /// browsers.
        /// </para>
        /// </remarks>
        /// <param name="endpointURL">
        /// A CDP websocket endpoint or http url to connect to. For example <c>http://localhost:9222/</c>
        /// or <c>ws://127.0.0.1:9222/devtools/browser/387adf4c-243f-4051-a181-46798f4a46f4</c>.
        /// </param>
        /// <param name="options">Call options</param>
        Task<IBrowser> ConnectOverCDPAsync(string endpointURL, BrowserTypeConnectOverCDPOptions? options = default);
>>>>>>> 8687e17e

        /// <summary><para>A path where Playwright expects to find a bundled browser executable.</para></summary>
        string ExecutablePath { get; }

        /// <summary>
        /// <para>Returns the browser instance.</para>
        /// <para>
        /// You can use <paramref name="ignoreDefaultArgs"/> to filter out <c>--mute-audio</c>
        /// from default arguments:
        /// </para>
        /// <code>
        /// var browser = await playwright.Chromium.LaunchAsync(new BrowserTypeLaunchOptions {<br/>
        ///     IgnoreDefaultArgs = new[] { "--mute-audio" }<br/>
        /// })
        /// </code>
        /// <para>
        /// > **Chromium-only** Playwright can also be used to control the Google Chrome or
        /// Microsoft Edge browsers, but it works best with the version of Chromium it is bundled
        /// with. There is no guarantee it will work with any other version. Use <paramref name="executablePath"/>
        /// option with extreme caution.
        /// </para>
        /// <para>></para>
        /// <para>
        /// > If Google Chrome (rather than Chromium) is preferred, a <a href="https://www.google.com/chrome/browser/canary.html">Chrome
        /// Canary</a> or <a href="https://www.chromium.org/getting-involved/dev-channel">Dev
        /// Channel</a> build is suggested.
        /// </para>
        /// <para>></para>
        /// <para>
        /// > Stock browsers like Google Chrome and Microsoft Edge are suitable for tests that
        /// require proprietary media codecs for video playback. See <a href="https://www.howtogeek.com/202825/what%E2%80%99s-the-difference-between-chromium-and-chrome/">this
        /// article</a> for other differences between Chromium and Chrome. <a href="https://chromium.googlesource.com/chromium/src/+/lkgr/docs/chromium_browser_vs_google_chrome.md">This
        /// article</a> describes some differences for Linux users.
        /// </para>
        /// </summary>
        /// <param name="options">Call options</param>
        Task<IBrowser> LaunchAsync(BrowserTypeLaunchOptions? options = default);

        /// <summary>
        /// <para>Returns the persistent browser context instance.</para>
        /// <para>
        /// Launches browser that uses persistent storage located at <paramref name="userDataDir"/>
        /// and returns the only context. Closing this context will automatically close the
        /// browser.
        /// </para>
        /// </summary>
        /// <param name="userDataDir">
        /// Path to a User Data Directory, which stores browser session data like cookies and
        /// local storage. More details for <a href="https://chromium.googlesource.com/chromium/src/+/master/docs/user_data_dir.md#introduction">Chromium</a>
        /// and <a href="https://developer.mozilla.org/en-US/docs/Mozilla/Command_Line_Options#User_Profile">Firefox</a>.
        /// Note that Chromium's user data directory is the **parent** directory of the "Profile
        /// Path" seen at <c>chrome://version</c>. Pass an empty string to use a temporary directory
        /// instead.
        /// </param>
        /// <param name="options">Call options</param>
        Task<IBrowserContext> LaunchPersistentContextAsync(string userDataDir, BrowserTypeLaunchPersistentContextOptions? options = default);

        /// <summary><para>Returns browser name. For example: <c>'chromium'</c>, <c>'webkit'</c> or <c>'firefox'</c>.</para></summary>
        string Name { get; }
    }
}

#nullable disable<|MERGE_RESOLUTION|>--- conflicted
+++ resolved
@@ -66,12 +66,6 @@
     /// </summary>
     public partial interface IBrowserType
     {
-<<<<<<< HEAD
-        /// <summary><para>This methods attaches Playwright to an existing browser instance.</para></summary>
-        /// <param name="wsEndpoint">A browser websocket endpoint to connect to.</param>
-        /// <param name="options">Call options</param>
-        Task<IBrowser> ConnectAsync(string wsEndpoint, BrowserTypeConnectOptions? options = default);
-=======
         /// <summary>
         /// <para>
         /// This methods attaches Playwright to an existing browser instance using the Chrome
@@ -91,7 +85,6 @@
         /// </param>
         /// <param name="options">Call options</param>
         Task<IBrowser> ConnectOverCDPAsync(string endpointURL, BrowserTypeConnectOverCDPOptions? options = default);
->>>>>>> 8687e17e
 
         /// <summary><para>A path where Playwright expects to find a bundled browser executable.</para></summary>
         string ExecutablePath { get; }
