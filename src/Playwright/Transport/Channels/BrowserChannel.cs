--- conflicted
+++ resolved
@@ -27,31 +27,6 @@
         }
 
         internal Task<BrowserContextChannel> NewContextAsync(
-<<<<<<< HEAD
-            bool? acceptDownloads,
-            bool? bypassCSP,
-            ColorScheme? colorScheme,
-            float? deviceScaleFactor,
-            IEnumerable<KeyValuePair<string, string>> extraHTTPHeaders,
-            Geolocation geolocation,
-            bool? hasTouch,
-            HttpCredentials httpCredentials,
-            bool? ignoreHTTPSErrors,
-            bool? isMobile,
-            bool? javaScriptEnabled,
-            string locale,
-            bool? offline,
-            IEnumerable<string> permissions,
-            Proxy proxy,
-            bool? recordHarOmitContent,
-            string recordHarPath,
-            Dictionary<string, object> recordVideo,
-            string storageState,
-            string storageStatePath,
-            string timezoneId,
-            string userAgent,
-            ViewportSize viewportSize)
-=======
             bool? acceptDownloads = null,
             bool? bypassCSP = null,
             ColorScheme? colorScheme = null,
@@ -70,14 +45,12 @@
             Proxy proxy = null,
             bool? recordHarOmitContent = null,
             string recordHarPath = null,
-            string recordVideoDir = null,
-            RecordVideoSize recordVideoSize = null,
+            Dictionary<string, object> recordVideo = null,
             string storageState = null,
             string storageStatePath = null,
             string timezoneId = null,
             string userAgent = null,
             ViewportSize viewportSize = default)
->>>>>>> 0a41c218
         {
             var args = new Dictionary<string, object>();
             args.Add("acceptDownloads", acceptDownloads);
