--- conflicted
+++ resolved
@@ -60,45 +60,6 @@
 
         internal Task<BrowserContextChannel> LaunchPersistentContextAsync(
             string userDataDir,
-<<<<<<< HEAD
-            bool? headless,
-            string channel,
-            string executablePath,
-            IEnumerable<string> args,
-            Proxy proxy,
-            string downloadsPath,
-            bool? chromiumSandbox,
-            bool? handleSIGINT,
-            bool? handleSIGTERM,
-            bool? handleSIGHUP,
-            float? timeout,
-            IEnumerable<KeyValuePair<string, string>> env,
-            bool? devtools,
-            float? slowMo,
-            bool? acceptDownloads,
-            bool? ignoreHTTPSErrors,
-            bool? bypassCSP,
-            ViewportSize viewportSize,
-            ScreenSize screenSize,
-            string userAgent,
-            float? deviceScaleFactor,
-            bool? isMobile,
-            bool? hasTouch,
-            bool? javaScriptEnabled,
-            string timezoneId,
-            Geolocation geolocation,
-            string locale,
-            IEnumerable<string> permissions,
-            IEnumerable<KeyValuePair<string, string>> extraHTTPHeaders,
-            bool? offline,
-            HttpCredentials httpCredentials,
-            ColorScheme? colorScheme,
-            string recordHarPath,
-            bool? recordHarOmitContent,
-            Dictionary<string, object> recordVideo,
-            IEnumerable<string> ignoreDefaultArgs,
-            bool? ignoreAllDefaultArgs)
-=======
             bool? headless = default,
             string channel = default,
             string executablePath = default,
@@ -135,11 +96,9 @@
             ReducedMotion? reducedMotion = default,
             string recordHarPath = default,
             bool? recordHarOmitContent = default,
-            string recordVideoDir = default,
-            RecordVideoSize recordVideoSize = default,
+            Dictionary<string, object> recordVideo = default,
             IEnumerable<string> ignoreDefaultArgs = default,
             bool? ignoreAllDefaultArgs = default)
->>>>>>> 0a41c218
         {
             var channelArgs = new Dictionary<string, object>();
 
@@ -186,10 +145,7 @@
             channelArgs.Add("offline", offline);
             channelArgs.Add("httpCredentials", httpCredentials);
             channelArgs.Add("colorScheme", colorScheme);
-<<<<<<< HEAD
-=======
             channelArgs.Add("reducedMotion", reducedMotion);
->>>>>>> 0a41c218
 
             if (!string.IsNullOrEmpty(recordHarPath))
             {
