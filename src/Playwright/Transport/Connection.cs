--- conflicted
+++ resolved
@@ -46,32 +46,14 @@
         private readonly ConcurrentDictionary<string, TaskCompletionSource<IChannelOwner>> _waitingForObject = new();
         private readonly ConcurrentDictionary<int, ConnectionCallback> _callbacks = new();
         private readonly ChannelOwnerBase _rootObject;
-<<<<<<< HEAD
-        private readonly ILoggerFactory _loggerFactory;
-        private readonly ILogger<Connection> _logger;
-=======
         private readonly Process _playwrightServerProcess;
         private readonly IConnectionTransport _transport;
->>>>>>> f689cf4e
         private readonly TaskQueue _queue = new();
         private int _lastId;
         private string _reason = string.Empty;
 
         public Connection(IConnectionTransport connectionTransport, ILoggerFactory loggerFactory)
         {
-<<<<<<< HEAD
-            _loggerFactory = loggerFactory;
-
-            _logger = _loggerFactory.CreateLogger<Connection>();
-            var debugLogger = _loggerFactory?.CreateLogger<PlaywrightImpl>();
-
-            _rootObject = new(null, this, string.Empty);
-
-            Transport = connectionTransport;
-            Transport.MessageReceived += Transport_MessageReceived;
-            Transport.LogReceived += (_, e) => debugLogger?.LogInformation(e.Message);
-            Transport.TransportClosed += (_, e) => Close(e.CloseReason);
-=======
             _rootObject = new(null, this, string.Empty);
 
             _playwrightServerProcess = GetProcess();
@@ -82,7 +64,6 @@
             _transport.MessageReceived += Transport_MessageReceived;
             _transport.LogReceived += (_, e) => Console.Error.WriteLine(e.Message);
             _transport.TransportClosed += (_, e) => Close(e.CloseReason);
->>>>>>> f689cf4e
         }
 
         /// <inheritdoc cref="IDisposable.Dispose"/>
@@ -402,8 +383,6 @@
             OnObjectCreated(guid, result);
         }
 
-<<<<<<< HEAD
-=======
         private void Close(Exception ex)
         {
             TraceMessage(ex.ToString());
@@ -430,7 +409,6 @@
             }
         }
 
->>>>>>> f689cf4e
         private Exception CreateException(PlaywrightServerError error)
         {
             if (string.IsNullOrEmpty(error.Message))
