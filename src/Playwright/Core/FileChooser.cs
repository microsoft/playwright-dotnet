<<<<<<< HEAD
/*
 * MIT License
 *
 * Copyright (c) Microsoft Corporation.
 *
 * Permission is hereby granted, free of charge, to any person obtaining a copy
 * of this software and associated documentation files (the "Software"), to deal
 * in the Software without restriction, including without limitation the rights
 * to use, copy, modify, merge, publish, distribute, sublicense, and / or sell
 * copies of the Software, and to permit persons to whom the Software is
 * furnished to do so, subject to the following conditions:
 *
 * The above copyright notice and this permission notice shall be included in all
 * copies or substantial portions of the Software.
 *
 * THE SOFTWARE IS PROVIDED "AS IS", WITHOUT WARRANTY OF ANY KIND, EXPRESS OR
 * IMPLIED, INCLUDING BUT NOT LIMITED TO THE WARRANTIES OF MERCHANTABILITY,
 * FITNESS FOR A PARTICULAR PURPOSE AND NONINFRINGEMENT. IN NO EVENT SHALL THE
 * AUTHORS OR COPYRIGHT HOLDERS BE LIABLE FOR ANY CLAIM, DAMAGES OR OTHER
 * LIABILITY, WHETHER IN AN ACTION OF CONTRACT, TORT OR OTHERWISE, ARISING FROM,
 * OUT OF OR IN CONNECTION WITH THE SOFTWARE OR THE USE OR OTHER DEALINGS IN THE
 * SOFTWARE.
 */

using System;
=======
>>>>>>> 1a2eba16
using System.Collections.Generic;
using System.Threading.Tasks;

namespace Microsoft.Playwright.Core
{
    /// <summary>
    /// see <see cref="IPage.FileChooser"/> arguments.
    /// </summary>
    internal partial class FileChooser : IFileChooser
    {
        /// <summary>
        /// Initializes a new instance of the <see cref="FileChooser"/> class.
        /// </summary>
        /// <param name="page">The page this file chooser belongs to.</param>
        /// <param name="element">The input element.</param>
        /// <param name="multiple">The multiple option.</param>
        public FileChooser(IPage page, ElementHandle element, bool multiple)
        {
            Page = page;
            Element = element;
            ElementImpl = element;
            IsMultiple = multiple;
        }

        public IPage Page { get; set; }

        public IElementHandle Element { get; set; }

        public ElementHandle ElementImpl { get; set; }

        public bool IsMultiple { get; set; }

        public Task SetFilesAsync(string files, FileChooserSetFilesOptions options = default)
            => ElementImpl.SetInputFilesAsync(files, Map(options));

        public Task SetFilesAsync(IEnumerable<string> files, FileChooserSetFilesOptions options = default)
            => ElementImpl.SetInputFilesAsync(files, Map(options));

        public Task SetFilesAsync(FilePayload files, FileChooserSetFilesOptions options = default)
            => ElementImpl.SetInputFilesAsync(files, Map(options));

        public Task SetFilesAsync(IEnumerable<FilePayload> files, FileChooserSetFilesOptions options = default)
            => ElementImpl.SetInputFilesAsync(files, Map(options));

        private ElementHandleSetInputFilesOptions Map(FileChooserSetFilesOptions options)
        {
            if (options == null)
            {
                return null;
            }

            return new()
            {
                NoWaitAfter = options?.NoWaitAfter,
                Timeout = options?.Timeout,
            };
        }
    }
}<|MERGE_RESOLUTION|>--- conflicted
+++ resolved
@@ -1,4 +1,3 @@
-<<<<<<< HEAD
 /*
  * MIT License
  *
@@ -22,10 +21,6 @@
  * OUT OF OR IN CONNECTION WITH THE SOFTWARE OR THE USE OR OTHER DEALINGS IN THE
  * SOFTWARE.
  */
-
-using System;
-=======
->>>>>>> 1a2eba16
 using System.Collections.Generic;
 using System.Threading.Tasks;
 
