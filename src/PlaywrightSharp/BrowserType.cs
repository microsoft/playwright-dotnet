--- conflicted
+++ resolved
@@ -64,15 +64,7 @@
             => (await _channel.LaunchPersistenContextAsync(userDataDir, options).ConfigureAwait(false)).Object;
 
         /// <inheritdoc />
-<<<<<<< HEAD
-        public async Task<IBrowser> ConnectAsync(ConnectOptions options = null)
-            => (await _channel.ConnectAsync(options).ConfigureAwait(false)).Object;
-=======
-        public string[] GetDefaultArgs(BrowserArgOptions options = null) => throw new System.NotImplementedException();
-
-        /// <inheritdoc />
         public async Task<IBrowser> ConnectAsync(string wsEndpoint, int? timeout = null, int? slowMo = null)
             => (await _channel.ConnectAsync(wsEndpoint, timeout, slowMo).ConfigureAwait(false)).Object;
->>>>>>> 9a8a3340
     }
 }