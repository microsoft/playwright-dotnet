﻿using System;
using System.Threading.Tasks;

namespace PlaywrightSharp.Transport.Channels
{
    internal class DownloadChannel : Channel<Download>
    {
        public DownloadChannel(string guid, Connection connection, Download owner) : base(guid, connection, owner)
        {
        }

        internal async Task<string> GetPathAsync()
            => (await Connection.SendMessageToServer(Guid, "path", null).ConfigureAwait(false))?.GetProperty("value").ToString();

        internal async Task<string> GetFailureAsync()
            => (await Connection.SendMessageToServer(Guid, "failure", treatErrorPropertyAsError: false).ConfigureAwait(false))?.GetProperty("error").ToString();

<<<<<<< HEAD
        internal Task DeleteAsync() => Connection.SendMessageToServer(Guid, "delete", null);
=======
        internal Task DeleteAsync() => Scope.SendMessageToServer(Guid, "delete", null);

        internal Task SaveAsAsync(string path) => Scope.SendMessageToServer(Guid, "saveAs", new { path });
>>>>>>> ff9435cd
    }
}<|MERGE_RESOLUTION|>--- conflicted
+++ resolved
@@ -15,12 +15,8 @@
         internal async Task<string> GetFailureAsync()
             => (await Connection.SendMessageToServer(Guid, "failure", treatErrorPropertyAsError: false).ConfigureAwait(false))?.GetProperty("error").ToString();
 
-<<<<<<< HEAD
         internal Task DeleteAsync() => Connection.SendMessageToServer(Guid, "delete", null);
-=======
-        internal Task DeleteAsync() => Scope.SendMessageToServer(Guid, "delete", null);
 
-        internal Task SaveAsAsync(string path) => Scope.SendMessageToServer(Guid, "saveAs", new { path });
->>>>>>> ff9435cd
+        internal Task SaveAsAsync(string path) => Connection.SendMessageToServer(Guid, "saveAs", new { path });
     }
 }