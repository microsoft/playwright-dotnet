--- conflicted
+++ resolved
@@ -249,16 +249,48 @@
                     ["isPage"] = isPage,
                 });
 
-        internal Task WaitForLoadStateAsync(LifecycleEvent state, int? timeout, bool isPage)
-            => Scope.SendMessageToServer<ElementHandleChannel>(
+        internal Task<ResponseChannel> WaitForNavigationAsync(LifecycleEvent? waitUntil, string url, int? timeout, bool isPage)
+        {
+            var param = new Dictionary<string, object>
+            {
+                ["isPage"] = isPage,
+                ["timeout"] = timeout,
+            };
+
+            if (url != null)
+            {
+                param["url"] = url;
+            }
+
+            if (waitUntil != null)
+            {
+                param["waitUntil"] = waitUntil;
+            }
+
+            return Scope.SendMessageToServer<ResponseChannel>(
+                Guid,
+                "waitForNavigation",
+                param);
+        }
+
+        internal Task WaitForLoadStateAsync(LifecycleEvent? state, int? timeout, bool isPage)
+        {
+            var param = new Dictionary<string, object>
+            {
+                ["isPage"] = isPage,
+                ["timeout"] = timeout,
+            };
+
+            if (state != null)
+            {
+                param["state"] = state;
+            }
+
+            return Scope.SendMessageToServer(
                 Guid,
                 "waitForLoadState",
-                new Dictionary<string, object>
-                {
-                    ["state"] = state.ToValueString(),
-                    ["timeout"] = timeout,
-                    ["isPage"] = isPage,
-                });
+                param);
+        }
 
         internal Task SetcontentAsync(string html, int? timeout, LifecycleEvent? waitUntil, bool isPage)
         {
@@ -321,34 +353,6 @@
                     ["isPage"] = isPage,
                 });
 
-        internal Task<ResponseChannel> WaitForNavigationAsync(LifecycleEvent? waitUntil, int? timeout, bool isPage)
-        {
-            var param = new Dictionary<string, object>
-            {
-                ["isPage"] = isPage,
-                ["timeout"] = options?.Timeout,
-            };
-
-<<<<<<< HEAD
-            if (options?.Url != null)
-            {
-                param["url"] = options?.Url;
-            }
-
-            if (options?.WaitUntil != null)
-=======
-            if (waitUntil != null)
->>>>>>> 9e52eb68
-            {
-                param["waitUntil"] = waitUntil;
-            }
-
-            return Scope.SendMessageToServer<ResponseChannel>(
-                Guid,
-                "waitForNavigation",
-                param);
-        }
-
         internal Task CheckAsync(string selector, CheckOptions options, bool isPage)
             => Scope.SendMessageToServer<ElementHandleChannel>(
                 Guid,
