--- conflicted
+++ resolved
@@ -794,11 +794,7 @@
             return (await Connection.SendMessageToServerAsync(Guid, "innerText", args).ConfigureAwait(false))?.GetProperty("value").ToString();
         }
 
-<<<<<<< HEAD
-        internal Task SetInputFilesAsync(string selector, IEnumerable<ElementHandleFiles> files, float? timeout, bool? noWaitAfter, bool isPage)
-=======
         internal Task SetInputFilesAsync(string selector, IEnumerable<SetInputFilesFile> files, int? timeout, bool? noWaitAfter, bool isPage)
->>>>>>> 0c15b180
         {
             var args = new Dictionary<string, object>
             {
