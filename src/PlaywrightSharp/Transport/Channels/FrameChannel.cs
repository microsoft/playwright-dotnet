--- conflicted
+++ resolved
@@ -80,28 +80,12 @@
                 "waitForLoadState",
                 new Dictionary<string, object>
                 {
-<<<<<<< HEAD
-                    ["state"] = lifeCycleEvent,
-=======
                     ["state"] = lifeCycleEvent.ToValueString(),
->>>>>>> ee9e89b5
                     ["timeout"] = timeout,
                     ["isPage"] = isPage,
                 });
 
         internal Task SetcontentAsync(string html, NavigationOptions options, bool isPage)
-<<<<<<< HEAD
-            => Scope.SendMessageToServer<ElementHandleChannel>(
-                Guid,
-                "waitForLoadState",
-                new Dictionary<string, object>
-                {
-                    ["html"] = html,
-                    ["waitUntil"] = options?.WaitUntil,
-                    ["timeout"] = options?.Timeout,
-                    ["isPage"] = isPage,
-                });
-=======
         {
             var args = new Dictionary<string, object>
             {
@@ -120,7 +104,6 @@
                 "setContent",
                 args);
         }
->>>>>>> ee9e89b5
 
         internal Task ClickAsync(string selector, ClickOptions options, bool isPage)
             => Scope.SendMessageToServer<ElementHandleChannel>(
@@ -135,21 +118,14 @@
                     ["force"] = options?.Force,
                     ["timeout"] = options?.Timeout,
                     ["noWaitAfter"] = options?.NoWaitAfter,
-<<<<<<< HEAD
-=======
                     ["modifiers"] = options.Modifiers.Select(m => m.ToValueString()),
->>>>>>> ee9e89b5
                     ["isPage"] = isPage,
                 });
 
         internal Task<ElementHandleChannel> QuerySelectorAsync(string selector, bool isPage)
             => Scope.SendMessageToServer<ElementHandleChannel>(
                 Guid,
-<<<<<<< HEAD
-                "$",
-=======
                 "querySelector",
->>>>>>> ee9e89b5
                 new Dictionary<string, object>
                 {
                     ["selector"] = selector,
