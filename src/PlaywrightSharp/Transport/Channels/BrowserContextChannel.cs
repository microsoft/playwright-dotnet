--- conflicted
+++ resolved
@@ -67,58 +67,9 @@
                     ["enabled"] = enabled,
                 });
 
-<<<<<<< HEAD
-        internal Task SetHttpCredentialsAsync(Credentials credentials)
-            => Scope.SendMessageToServer<PageChannel>(
-                Guid,
-                "setHTTPCredentials",
-                new Dictionary<string, object>
-                {
-                    ["httpCredentials"] = credentials,
-                });
-
-        internal override void OnMessage(string method, JsonElement? serverParams)
-        {
-            try
-            {
-                switch (method)
-                {
-                    case "close":
-                        Close?.Invoke(this, EventArgs.Empty);
-                        break;
-                    case "bindingCall":
-                        BindingCall?.Invoke(
-                            this,
-                            new BindingCallEventArgs
-                            {
-                                BidingCall = serverParams?.ToObject<BindingCallChannel>(Scope.Connection.GetDefaultJsonSerializerOptions()).Object,
-                            });
-                        break;
-                    case "route":
-                        Route?.Invoke(
-                            this,
-                            new RouteEventArgs
-                            {
-                                Route = serverParams?.GetProperty("route").ToObject<RouteChannel>(Scope.Connection.GetDefaultJsonSerializerOptions()).Object,
-                                Request = serverParams?.GetProperty("request").ToObject<RequestChannel>(Scope.Connection.GetDefaultJsonSerializerOptions()).Object,
-                            });
-                        break;
-                    case "page":
-                        Page?.Invoke(
-                            this,
-                            new BrowserContextOnPageEventArgs
-                            {
-                                PageChannel = serverParams?.ToObject<PageChannel>(Scope.Connection.GetDefaultJsonSerializerOptions()),
-                            });
-                        break;
-                }
-            }
-            catch (Exception ex)
-=======
         internal override void OnMessage(string method, JsonElement? serverParams)
         {
             switch (method)
->>>>>>> 25630692
             {
                 case "close":
                     Close?.Invoke(this, EventArgs.Empty);
