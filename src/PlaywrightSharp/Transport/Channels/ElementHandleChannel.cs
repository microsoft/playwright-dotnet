using System;
using System.Collections.Generic;
using System.Linq;
using System.Threading.Tasks;
using PlaywrightSharp.Helpers;

namespace PlaywrightSharp.Transport.Channels
{
    internal class ElementHandleChannel : JSHandleChannel, IChannel<ElementHandle>
    {
        public ElementHandleChannel(string guid, ConnectionScope scope, ElementHandle owner) : base(guid, scope, owner)
        {
            Object = owner;
        }

        public new ElementHandle Object { get; set; }

        internal Task<FrameChannel> GetContentFrameAsync() => Scope.SendMessageToServer<FrameChannel>(Guid, "contentFrame", null);

        internal Task<FrameChannel> GetOwnerFrameAsync() => Scope.SendMessageToServer<FrameChannel>(Guid, "ownerFrame", null);

        internal Task HoverAsync(PointerActionOptions options) => Scope.SendMessageToServer(Guid, "hover", options);

        internal Task ClickAsync(ClickOptions options)
            => Scope.SendMessageToServer(
                Guid,
                "click",
                new Dictionary<string, object>
                {
                    ["delay"] = options?.Delay,
                    ["button"] = options?.Button ?? Input.MouseButton.Left,
                    ["clickCount"] = options?.ClickCount ?? 1,
                    ["force"] = options?.Force,
                    ["timeout"] = options?.Timeout,
                    ["noWaitAfter"] = options?.NoWaitAfter,
                    ["position"] = options?.Position,
                    ["modifiers"] = options?.Modifiers?.Select(m => m.ToValueString()),
                });

        internal Task DoubleClickAsync(ClickOptions options)
            => Scope.SendMessageToServer(
                Guid,
                "dblclick",
                new Dictionary<string, object>
                {
                    ["delay"] = options?.Delay,
                    ["button"] = options?.Button ?? Input.MouseButton.Left,
                    ["clickCount"] = options?.ClickCount ?? 1,
                    ["force"] = options?.Force,
                    ["timeout"] = options?.Timeout,
                    ["noWaitAfter"] = options?.NoWaitAfter,
                    ["position"] = options?.Position,
                    ["modifiers"] = options?.Modifiers?.Select(m => m.ToValueString()),
                });

        internal Task ScrollIntoViewIfNeededAsync(int? timeout)
            => Scope.SendMessageToServer<ElementHandleChannel>(
                Guid,
                "scrollIntoViewIfNeeded",
                new Dictionary<string, object>
                {
                    ["timeout"] = timeout,
                });

        internal Task FillAsync(string value, NavigatingActionWaitOptions options)
            => Scope.SendMessageToServer(
                Guid,
                "fill",
                new Dictionary<string, object>
                {
                    ["value"] = value,
                    ["noWaitAfter"] = options?.NoWaitAfter,
                    ["timeout"] = options?.Timeout,
                });

        internal Task DispatchEventAsync(string type, object eventInit, int? timeout)
            => Scope.SendMessageToServer<ElementHandleChannel>(
                Guid,
                "dispatchEvent",
                new Dictionary<string, object>
                {
                    ["type"] = type,
                    ["eventInit"] = eventInit,
                    ["timeout"] = timeout,
                });

        internal Task SelectTextAsync(int? timeout)
            => Scope.SendMessageToServer<ElementHandleChannel>(
                Guid,
                "selectText",
                new Dictionary<string, object>
                {
                    ["timeout"] = timeout,
                });

<<<<<<< HEAD
        internal Task SelectOptionAsync(object values, NavigatingActionWaitOptions options)
            => Scope.SendMessageToServer(
                Guid,
                "selectOption",
                new Dictionary<string, object>
                {
                    ["values"] = values,
                    ["noWaitAfter"] = options.NoWaitAfter,
                    ["timeout"] = options.Timeout,
=======
        internal Task CheckAsync(CheckOptions options)
            => Scope.SendMessageToServer<ElementHandleChannel>(
                Guid,
                "check",
                new Dictionary<string, object>
                {
                    ["force"] = options?.Force,
                    ["timeout"] = options?.Timeout,
                    ["noWaitAfter"] = options?.NoWaitAfter,
                });

        internal Task UncheckAsync(CheckOptions options)
            => Scope.SendMessageToServer<ElementHandleChannel>(
                Guid,
                "uncheck",
                new Dictionary<string, object>
                {
                    ["force"] = options?.Force,
                    ["timeout"] = options?.Timeout,
                    ["noWaitAfter"] = options?.NoWaitAfter,
>>>>>>> 83649ac8
                });
    }
}<|MERGE_RESOLUTION|>--- conflicted
+++ resolved
@@ -93,7 +93,6 @@
                     ["timeout"] = timeout,
                 });
 
-<<<<<<< HEAD
         internal Task SelectOptionAsync(object values, NavigatingActionWaitOptions options)
             => Scope.SendMessageToServer(
                 Guid,
@@ -103,7 +102,8 @@
                     ["values"] = values,
                     ["noWaitAfter"] = options.NoWaitAfter,
                     ["timeout"] = options.Timeout,
-=======
+                });
+
         internal Task CheckAsync(CheckOptions options)
             => Scope.SendMessageToServer<ElementHandleChannel>(
                 Guid,
@@ -124,7 +124,6 @@
                     ["force"] = options?.Force,
                     ["timeout"] = options?.Timeout,
                     ["noWaitAfter"] = options?.NoWaitAfter,
->>>>>>> 83649ac8
                 });
     }
 }