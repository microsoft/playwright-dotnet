--- conflicted
+++ resolved
@@ -49,9 +49,8 @@
                     ["modifiers"] = options?.Modifiers?.Select(m => m.ToValueString()),
                 });
 
-<<<<<<< HEAD
         internal Task<Rect> GetBoundingBoxAsync() => Scope.SendMessageToServer<Rect>(Guid, "boundingBox", null);
-=======
+
         internal Task DispatchEventAsync(string type, object eventInit, int? timeout)
             => Scope.SendMessageToServer<ElementHandleChannel>(
                 Guid,
@@ -62,6 +61,5 @@
                     ["eventInit"] = eventInit,
                     ["timeout"] = timeout,
                 });
->>>>>>> 2a2b7369
     }
 }