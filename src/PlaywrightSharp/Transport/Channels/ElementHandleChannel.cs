--- conflicted
+++ resolved
@@ -95,7 +95,6 @@
                     ["timeout"] = timeout,
                 });
 
-<<<<<<< HEAD
         internal Task<string> GetAttributeAsync(string name, int? timeout)
             => Scope.SendMessageToServer<string>(
                 Guid,
@@ -139,12 +138,15 @@
             => Scope.SendMessageToServer<string>(
                 Guid,
                 "textContent",
-=======
+                new Dictionary<string, object>
+                {
+                    ["timeout"] = timeout,
+                });
+
         internal Task SelectTextAsync(int? timeout)
             => Scope.SendMessageToServer<ElementHandleChannel>(
                 Guid,
                 "selectText",
->>>>>>> a9d9772f
                 new Dictionary<string, object>
                 {
                     ["timeout"] = timeout,
