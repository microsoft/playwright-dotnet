--- conflicted
+++ resolved
@@ -17,15 +17,11 @@
 
         internal event EventHandler Crashed;
 
-<<<<<<< HEAD
         internal event EventHandler<RequestEventArgs> Request;
 
         internal event EventHandler<ResponseEventArgs> Response;
-=======
+
         internal event EventHandler DOMContentLoaded;
-
-        internal event EventHandler<PageChannelRequestEventArgs> Request;
->>>>>>> ef85a888
 
         internal event EventHandler<PageChannelPopupEventArgs> Popup;
 
