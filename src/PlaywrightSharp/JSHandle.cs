--- conflicted
+++ resolved
@@ -1,67 +1,58 @@
-using System.Collections.Generic;
-using System.Text.Json;
-using System.Threading.Tasks;
-using PlaywrightSharp.Helpers;
-
-namespace PlaywrightSharp
-{
-    /// <inheritdoc cref="IJSHandle"/>
-    public class JSHandle : IJSHandle
-    {
-        internal JSHandle(ExecutionContext context, IRemoteObject remoteObject)
-        {
-            RemoteObject = remoteObject;
-            Context = context;
-        }
-
-        internal ExecutionContext Context { get; }
-
-        internal bool Disposed { get; private set; }
-
-        internal IRemoteObject RemoteObject { get; set; }
-
-        /// <inheritdoc cref="IJSHandle.EvaluateAsync{T}(string, object[])"/>
-        public Task<T> EvaluateAsync<T>(string pageFunction, params object[] args)
-<<<<<<< HEAD
-        {
-            object[] newArgs = new object[args.Length + 1];
-            newArgs[0] = this;
-            args.CopyTo(newArgs, 1);
-            return Context.EvaluateAsync<T>(pageFunction, newArgs);
-        }
-=======
-            => Context.EvaluateAsync<T>(pageFunction, args.Prepend(this));
->>>>>>> 93de8206
-
-        /// <inheritdoc cref="IJSHandle.EvaluateAsync(string, object[])"/>
-        public Task<JsonElement?> EvaluateAsync(string pageFunction, params object[] args)
-            => EvaluateAsync<JsonElement?>(pageFunction, args);
-
-        /// <inheritdoc cref="IJSHandle.DisposeAsync"/>
-        Task IJSHandle.DisposeAsync()
-        {
-            if (Disposed)
-            {
-                return Task.CompletedTask;
-            }
-
-            Disposed = true;
-            return Context.Delegate.ReleaseHandleAsync(this);
-        }
-
-        /// <inheritdoc cref="IJSHandle.GetJsonValueAsync{T}"/>
-        public Task<T> GetJsonValueAsync<T>() => Context.Delegate.HandleJSONValueAsync<T>(this);
-
-        /// <inheritdoc cref="IJSHandle.GetPropertiesAsync"/>
-        public Task<IReadOnlyDictionary<string, IJSHandle>> GetPropertiesAsync()
-        {
-            throw new System.NotImplementedException();
-        }
-
-        /// <inheritdoc cref="IJSHandle.GetPropertyAsync(string)"/>
-        public Task<IJSHandle> GetPropertyAsync(string propertyName)
-        {
-            throw new System.NotImplementedException();
-        }
-    }
-}
+using System.Collections.Generic;
+using System.Text.Json;
+using System.Threading.Tasks;
+using PlaywrightSharp.Helpers;
+
+namespace PlaywrightSharp
+{
+    /// <inheritdoc cref="IJSHandle"/>
+    public class JSHandle : IJSHandle
+    {
+        internal JSHandle(ExecutionContext context, IRemoteObject remoteObject)
+        {
+            RemoteObject = remoteObject;
+            Context = context;
+        }
+
+        internal ExecutionContext Context { get; }
+
+        internal bool Disposed { get; private set; }
+
+        internal IRemoteObject RemoteObject { get; set; }
+
+        /// <inheritdoc cref="IJSHandle.EvaluateAsync{T}(string, object[])"/>
+        public Task<T> EvaluateAsync<T>(string pageFunction, params object[] args)
+            => Context.EvaluateAsync<T>(pageFunction, args.Prepend(this));
+
+        /// <inheritdoc cref="IJSHandle.EvaluateAsync(string, object[])"/>
+        public Task<JsonElement?> EvaluateAsync(string pageFunction, params object[] args)
+            => EvaluateAsync<JsonElement?>(pageFunction, args);
+
+        /// <inheritdoc cref="IJSHandle.DisposeAsync"/>
+        Task IJSHandle.DisposeAsync()
+        {
+            if (Disposed)
+            {
+                return Task.CompletedTask;
+            }
+
+            Disposed = true;
+            return Context.Delegate.ReleaseHandleAsync(this);
+        }
+
+        /// <inheritdoc cref="IJSHandle.GetJsonValueAsync{T}"/>
+        public Task<T> GetJsonValueAsync<T>() => Context.Delegate.HandleJSONValueAsync<T>(this);
+
+        /// <inheritdoc cref="IJSHandle.GetPropertiesAsync"/>
+        public Task<IReadOnlyDictionary<string, IJSHandle>> GetPropertiesAsync()
+        {
+            throw new System.NotImplementedException();
+        }
+
+        /// <inheritdoc cref="IJSHandle.GetPropertyAsync(string)"/>
+        public Task<IJSHandle> GetPropertyAsync(string propertyName)
+        {
+            throw new System.NotImplementedException();
+        }
+    }
+}