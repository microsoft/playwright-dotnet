using System;
using System.Collections;
using System.Collections.Generic;
using System.Drawing;
using System.Linq;
using System.Text.Json;
using System.Text.RegularExpressions;
using System.Threading;
using System.Threading.Tasks;
using PlaywrightSharp.Helpers;
using PlaywrightSharp.Input;
using PlaywrightSharp.Transport;
using PlaywrightSharp.Transport.Channels;
using PlaywrightSharp.Transport.Protocol;

namespace PlaywrightSharp
{
    /// <inheritdoc cref="IFrame" />
    public class Frame : IChannelOwner<Frame>, IFrame
    {
        private readonly ConnectionScope _scope;
        private readonly FrameChannel _channel;
        private readonly FrameInitializer _initializer;

        internal Frame(ConnectionScope scope, string guid, FrameInitializer initializer)
        {
            _scope = scope;
            _channel = new FrameChannel(guid, scope, this);
            _initializer = initializer;
            Url = _initializer.Url;
            Name = _initializer.Name;
            ParentFrame = _initializer.ParentFrame;
        }

        /// <inheritdoc/>
        ConnectionScope IChannelOwner.Scope => _scope;

        /// <inheritdoc/>
        ChannelBase IChannelOwner.Channel => _channel;

        /// <inheritdoc/>
        IChannel<Frame> IChannelOwner<Frame>.Channel => _channel;

        /// <inheritdoc />
        public IFrame[] ChildFrames => ChildFramesList.ToArray();

        /// <inheritdoc />
        public string Name { get; internal set; }

        /// <inheritdoc />
        public string Url { get; internal set; }

        /// <inheritdoc />
        IFrame IFrame.ParentFrame => ParentFrame;

        /// <inheritdoc cref="IFrame.ParentFrame" />
        public Frame ParentFrame { get; }

        /// <inheritdoc />
        public IPage Page { get; internal set; }

        /// <inheritdoc />
        public bool Detached { get; internal set; }

        /// <inheritdoc />
        public string Id { get; set; }

        internal List<Frame> ChildFramesList { get; } = new List<Frame>();

        /// <inheritdoc />
        public async Task<IElementHandle> GetFrameElementAsync()
            => (await _channel.GetFrameElementAsync().ConfigureAwait(false)).Object;

        /// <inheritdoc />
        public Task<string> GetTitleAsync() => _channel.GetTitleAsync();

        /// <inheritdoc />
        public Task<IResponse> GoToAsync(string url, LifecycleEvent? waitUntil = null, string referer = null, int? timeout = null)
            => GoToAsync(false, url, waitUntil, referer, timeout);

        /// <inheritdoc />
        public Task SetContentAsync(string html, LifecycleEvent? waitUntil = null, int? timeout = null) => SetContentAsync(false, html, waitUntil, timeout);

        /// <inheritdoc />
        public Task<string> GetContentAsync() => GetContentAsync(false);

        /// <inheritdoc />
        public Task<IElementHandle> AddScriptTagAsync(AddTagOptions options) => AddScriptTagAsync(false, options);

        /// <inheritdoc />
        public Task<T> EvaluateAsync<T>(string script) => EvaluateAsync<T>(false, script);

        /// <inheritdoc />
        public Task<T> EvaluateAsync<T>(string script, object args) => EvaluateAsync<T>(false, script, args);

        /// <inheritdoc />
        public Task<JsonElement?> EvaluateAsync(string script) => EvaluateAsync(false, script);

        /// <inheritdoc />
        public Task<JsonElement?> EvaluateAsync(string script, object args) => EvaluateAsync(false, script, args);

        /// <inheritdoc />
        public Task<IJSHandle> EvaluateHandleAsync(string script) => EvaluateHandleAsync(false, script);

        /// <inheritdoc />
        public Task<IJSHandle> EvaluateHandleAsync(string script, object args) => EvaluateHandleAsync(false, script, args);

        /// <inheritdoc />
        public Task FillAsync(string selector, string text, NavigatingActionWaitOptions options = null) => FillAsync(false, selector, text, options);

        /// <inheritdoc />
        public Task<IElementHandle> WaitForSelectorAsync(string selector, WaitForSelectorOptions options = null)
            => WaitForSelectorAsync(false, selector, options);

        /// <inheritdoc />
        public Task<IJSHandle> WaitForSelectorEvaluateAsync(
            string selector,
            string script,
            object args,
            int? timeout = null,
            WaitForFunctionPollingOption? polling = null,
            int? pollingInterval = null) => throw new NotImplementedException();

        /// <inheritdoc />
        public Task<IJSHandle> WaitForFunctionAsync(
            string pageFunction,
            object args,
            int? timeout = null,
            WaitForFunctionPollingOption? polling = null,
            int? pollingInterval = null)
            => WaitForFunctionAsync(false, pageFunction, args, timeout, polling, pollingInterval);

        /// <inheritdoc />
        public Task<IJSHandle> WaitForFunctionAsync(
            string pageFunction,
            int? timeout = null,
            WaitForFunctionPollingOption? polling = null,
            int? pollingInterval = null)
            => WaitForFunctionAsync(false, pageFunction, timeout, polling, pollingInterval);

        /// <inheritdoc />
        public Task<IElementHandle> QuerySelectorAsync(string selector) => QuerySelectorAsync(false, selector);

        /// <inheritdoc />
        public Task<IEnumerable<IElementHandle>> QuerySelectorAllAsync(string selector) => QuerySelectorAllAsync(false, selector);

        /// <inheritdoc />
        public Task QuerySelectorAllEvaluateAsync(string selector, string script, object args) => QuerySelectorEvaluateAsync(false, selector, script, args);

        /// <inheritdoc />
        public Task<T> QuerySelectorAllEvaluateAsync<T>(string selector, string script, object args) => QuerySelectorEvaluateAsync<T>(false, selector, script, args);

        /// <inheritdoc />
        public Task QuerySelectorAllEvaluateAsync(string selector, string script) => QuerySelectorAllEvaluateAsync(false, selector, script);

        /// <inheritdoc />
        public Task<T> QuerySelectorAllEvaluateAsync<T>(string selector, string script) => QuerySelectorAllEvaluateAsync<T>(false, selector, script);

        /// <inheritdoc />
        public Task ClickAsync(string selector, ClickOptions options = null) => ClickAsync(false, selector, options);

        /// <inheritdoc />
        public Task CheckAsync(string selector, CheckOptions options = null) => CheckAsync(false, selector, options);

        /// <inheritdoc />
        public Task UncheckAsync(string selector, CheckOptions options = null) => UncheckAsync(false, selector, options);

        /// <inheritdoc />
        public Task DoubleClickAsync(string selector, ClickOptions options = null) => throw new NotImplementedException();

        /// <inheritdoc />
        public Task QuerySelectorEvaluateAsync(string selector, string script, object args) => QuerySelectorEvaluateAsync(false, selector, script, args);

        /// <inheritdoc />
        public Task<T> QuerySelectorEvaluateAsync<T>(string selector, string script, object args) => QuerySelectorEvaluateAsync<T>(false, selector, script, args);

        /// <inheritdoc />
        public Task QuerySelectorEvaluateAsync(string selector, string script) => QuerySelectorEvaluateAsync(false, selector, script);

        /// <inheritdoc />
        public Task<T> QuerySelectorEvaluateAsync<T>(string selector, string script) => QuerySelectorEvaluateAsync<T>(false, selector, script);

        /// <inheritdoc />
        public Task<IResponse> WaitForNavigationAsync(LifecycleEvent? waitUntil = null, string url = null, int? timeout = null) => WaitForNavigationAsync(false, waitUntil, url, timeout);

        /// <inheritdoc />
        public Task FocusAsync(string selector, int? timeout = null) => FocusAsync(false, selector, timeout);

        /// <inheritdoc />
        public Task SetInputFilesAsync(string selector, string file) => SetInputFilesAsync(selector, new[] { file });

        /// <inheritdoc />
        public Task SetInputFilesAsync(string selector, string[] files) => SetInputFilesAsync(false, selector, files);

        /// <inheritdoc />
        public Task SetInputFilesAsync(string selector, FilePayload file) => SetInputFilesAsync(selector, new[] { file });

        /// <inheritdoc />
        public Task SetInputFilesAsync(string selector, FilePayload[] files) => SetInputFilesAsync(false, selector, files);

        /// <inheritdoc />
        public Task HoverAsync(
            string selector,
            Point? position = null,
            Modifier[] modifiers = null,
            bool force = false,
            int? timeout = null) => HoverAsync(false, selector, position, modifiers, force, timeout);

        /// <inheritdoc />
        public Task TypeAsync(string selector, string text, int delay = 0) => TypeAsync(false, selector, text, delay);

        /// <inheritdoc />
        public Task<IElementHandle> AddStyleTagAsync(AddTagOptions options) => AddStyleTagAsync(false, options);

        /// <inheritdoc />
        public Task PressAsync(string selector, string text, int delay = 0, bool? noWaitAfter = null, int? timeout = null) => PressAsync(false, selector, text, delay, noWaitAfter, timeout);

        /// <inheritdoc />
        public Task<string[]> SelectOptionAsync(string selector, bool? noWaitAfter = null, int? timeout = null) => SelectOptionAsync(false, selector, null, noWaitAfter, timeout);

        /// <inheritdoc />
        public Task<string[]> SelectOptionAsync(string selector, string value, bool? noWaitAfter = null, int? timeout = null) => SelectOptionAsync(false, selector, value, noWaitAfter, timeout);

        /// <inheritdoc />
        public Task<string[]> SelectOptionAsync(string selector, SelectOption value, bool? noWaitAfter = null, int? timeout = null) => SelectOptionAsync(false, selector, value, noWaitAfter, timeout);

        /// <inheritdoc />
        public Task<string[]> SelectOptionAsync(string selector, IElementHandle value, bool? noWaitAfter = null, int? timeout = null) => SelectOptionAsync(false, selector, value, noWaitAfter, timeout);

        /// <inheritdoc />
        public Task<string[]> SelectOptionAsync(string selector, string[] values, bool? noWaitAfter = null, int? timeout = null) => SelectOptionAsync(false, selector, values, noWaitAfter, timeout);

        /// <inheritdoc />
        public Task<string[]> SelectOptionAsync(string selector, SelectOption[] values, bool? noWaitAfter = null, int? timeout = null) => SelectOptionAsync(false, selector, values, noWaitAfter, timeout);

        /// <inheritdoc />
        public Task<string[]> SelectOptionAsync(string selector, IElementHandle[] values, bool? noWaitAfter = null, int? timeout = null) => SelectOptionAsync(false, selector, values, noWaitAfter, timeout);

        /// <inheritdoc />
        public Task<string[]> SelectOptionAsync(string selector, params string[] values) => SelectOptionAsync(selector, values, null, null);

        /// <inheritdoc />
        public Task<string[]> SelectOptionAsync(string selector, params SelectOption[] values) => SelectOptionAsync(selector, values, null, null);

        /// <inheritdoc />
        public Task<string[]> SelectOptionAsync(string selector, params IElementHandle[] values) => SelectOptionAsync(selector, values, null, null);

        /// <inheritdoc />
        public Task WaitForLoadStateAsync(LifecycleEvent? waitUntil = null, int? timeout = null)
            => WaitForLoadStateAsync(false, waitUntil, timeout);

        /// <inheritdoc />
        public Task DispatchEventAsync(string selector, string type, object eventInit = null, int? timeout = null)
            => DispatchEventAsync(false, selector, type, eventInit, timeout);

        /// <inheritdoc />
        public Task<string> GetAttributeAsync(string selector, string name, int? timeout = null)
            => GetAttributeAsync(false, selector, name, timeout);

        /// <inheritdoc />
        public Task<string> GetInnerHtmlAsync(string selector, int? timeout = null)
            => GetInnerHtmlAsync(false, selector, timeout);

        /// <inheritdoc />
        public Task<string> GetInnerTextAsync(string selector, int? timeout = null)
            => GetInnerTextAsync(false, selector, timeout);

        /// <inheritdoc />
        public Task<string> GetTextContentAsync(string selector, int? timeout = null)
            => GetTextContentAsync(false, selector, timeout);

        internal Task<string> GetContentAsync(bool isPageCall) => _channel.GetContentAsync(isPageCall);

        internal Task FocusAsync(bool isPageCall, string selector, int? timeout = null)
            => _channel.FocusAsync(selector, timeout, isPageCall);

        internal Task TypeAsync(bool isPageCall, string selector, string text, int delay)
            => _channel.TypeAsync(selector, text, delay, isPageCall);

        internal Task<string> GetAttributeAsync(bool isPageCall, string selector, string name, int? timeout = null)
            => _channel.GetAttributeAsync(selector, name, timeout, isPageCall);

        internal Task<string> GetInnerHtmlAsync(bool isPageCall, string selector, int? timeout = null)
            => _channel.GetInnerHtmlAsync(selector, timeout, isPageCall);

        internal Task<string> GetInnerTextAsync(bool isPageCall, string selector, int? timeout = null)
            => _channel.GetInnerTextAsync(selector, timeout, isPageCall);

        internal Task<string> GetTextContentAsync(bool isPageCall, string selector, int? timeout = null)
            => _channel.GetTextContentAsync(selector, timeout, isPageCall);

        internal Task HoverAsync(bool isPageCall, string selector, Point? position, Modifier[] modifiers, bool force, int? timeout)
            => _channel.HoverAsync(selector, position, modifiers, force, timeout, isPageCall);

        internal Task<string[]> PressAsync(bool isPageCall, string selector, string text, int delay, bool? noWaitAfter, int? timeout)
            => _channel.PressAsync(selector, text, delay, noWaitAfter, timeout, isPageCall);

        internal Task<string[]> SelectOptionAsync(bool isPageCall, string selector, object values, bool? noWaitAfter, int? timeout)
            => _channel.SelectOptionAsync(selector, values, noWaitAfter, timeout, isPageCall);

        internal Task DispatchEventAsync(bool isPageCall, string selector, string type, object eventInit = null, int? timeout = null)
            => _channel.DispatchEventAsync(
                    selector,
                    type,
                    eventInit == null ? EvaluateArgument.Undefined : ScriptsHelper.SerializedArgument(eventInit),
                    timeout,
                    isPageCall);

        internal async Task<IResponse> WaitForNavigationAsync(bool isPageCall, LifecycleEvent? waitUntil = null, string url = null, int? timeout = null)
            => (await _channel.WaitForNavigationAsync(waitUntil, url, timeout, isPageCall).ConfigureAwait(false))?.Object;

        internal Task FillAsync(bool isPageCall, string selector, string text, NavigatingActionWaitOptions options)
            => _channel.FillAsync(selector, text, options ?? new NavigatingActionWaitOptions(), isPageCall);

        internal Task WaitForLoadStateAsync(bool isPageCall, LifecycleEvent? waitUntil, int? timeout = null)
            => _channel.WaitForLoadStateAsync(waitUntil, timeout, isPageCall);

        internal async Task<IElementHandle> AddScriptTagAsync(bool isPageCall, AddTagOptions options)
            => (await _channel.AddScriptTagAsync(
                options: options,
                isPage: isPageCall).ConfigureAwait(false)).Object;

        internal async Task<IElementHandle> AddStyleTagAsync(bool isPageCall, AddTagOptions options)
            => (await _channel.AddStyleTagAsync(
                options: options,
                isPage: isPageCall).ConfigureAwait(false)).Object;

        internal Task SetInputFilesAsync(bool isPageCall, string selector, string[] files)
            => _channel.SetInputFilesAsync(selector, files.Select(f => f.ToFilePayload()).ToArray(), isPageCall);

        internal Task SetInputFilesAsync(bool isPageCall, string selector, FilePayload[] files)
            => _channel.SetInputFilesAsync(selector, files, isPageCall);

        internal Task ClickAsync(bool isPageCall, string selector, ClickOptions options)
            => _channel.ClickAsync(selector, options, isPageCall);

        internal Task CheckAsync(bool isPageCall, string selector, CheckOptions options)
            => _channel.CheckAsync(selector, options, isPageCall);

        internal Task UncheckAsync(bool isPageCall, string selector, CheckOptions options)
            => _channel.UncheckAsync(selector, options, isPageCall);

        internal Task SetContentAsync(bool isPageCall, string html, LifecycleEvent? waitUntil, int? timeout)
            => _channel.SetcontentAsync(html, timeout, waitUntil, isPageCall);

        internal async Task<IElementHandle> QuerySelectorAsync(bool isPageCall, string selector)
            => (await _channel.QuerySelectorAsync(selector, isPageCall).ConfigureAwait(false))?.Object;
<<<<<<< HEAD
=======

        internal async Task<IEnumerable<IElementHandle>> QuerySelectorAllAsync(bool isPageCall, string selector)
            => (await _channel.QuerySelectorAllAsync(selector, isPageCall).ConfigureAwait(false)).Select(c => ((ElementHandleChannel)c).Object);
>>>>>>> a45c1a11

        internal async Task<IJSHandle> WaitForFunctionAsync(bool isPageCall, string expression, int? timeout, WaitForFunctionPollingOption? polling, int? pollingInterval)
             => (await _channel.WaitForFunctionAsync(
                expression: expression,
                isFunction: expression.IsJavascriptFunction(),
                arg: EvaluateArgument.Undefined,
                isPage: isPageCall,
                timeout: timeout,
                polling: polling ?? WaitForFunctionPollingOption.Raf,
                pollingInterval: pollingInterval).ConfigureAwait(false)).Object;

        internal async Task<IJSHandle> WaitForFunctionAsync(bool isPageCall, string expression, object args, int? timeout, WaitForFunctionPollingOption? polling, int? pollingInterval)
             => (await _channel.WaitForFunctionAsync(
                expression: expression,
                isFunction: expression.IsJavascriptFunction(),
                arg: ScriptsHelper.SerializedArgument(args),
                isPage: isPageCall,
                timeout: timeout,
                polling: polling ?? WaitForFunctionPollingOption.Raf,
                pollingInterval: pollingInterval).ConfigureAwait(false)).Object;

        internal async Task<IElementHandle> WaitForSelectorAsync(bool isPageCall, string selector, WaitForSelectorOptions options)
            => (await _channel.WaitForSelector(
                selector: selector,
                options: options ?? new WaitForSelectorOptions(),
                isPage: isPageCall).ConfigureAwait(false)).Object;

        internal async Task<IJSHandle> EvaluateHandleAsync(bool isPageCall, string script)
            => (await _channel.EvaluateExpressionHandleAsync(
                script: script,
                isFunction: script.IsJavascriptFunction(),
                arg: EvaluateArgument.Undefined,
                isPage: isPageCall).ConfigureAwait(false)).Object;

        internal async Task<IJSHandle> EvaluateHandleAsync(bool isPageCall, string script, object args)
            => (await _channel.EvaluateExpressionHandleAsync(
                script: script,
                isFunction: script.IsJavascriptFunction(),
                arg: args,
                isPage: isPageCall,
                serializeArgument: true).ConfigureAwait(false)).Object;

        internal async Task<T> EvaluateAsync<T>(bool isPageCall, string script)
            => ScriptsHelper.ParseEvaluateResult<T>(await _channel.EvaluateExpressionAsync(
                script: script,
                isFunction: script.IsJavascriptFunction(),
                arg: EvaluateArgument.Undefined,
                isPage: isPageCall).ConfigureAwait(false));

        internal async Task<JsonElement?> EvaluateAsync(bool isPageCall, string script)
            => ScriptsHelper.ParseEvaluateResult<JsonElement?>(await _channel.EvaluateExpressionAsync(
                script: script,
                isFunction: script.IsJavascriptFunction(),
                arg: EvaluateArgument.Undefined,
                isPage: isPageCall).ConfigureAwait(false));

        internal async Task<JsonElement?> EvaluateAsync(bool isPageCall, string script, object args)
            => ScriptsHelper.ParseEvaluateResult<JsonElement?>(await _channel.EvaluateExpressionAsync(
                script: script,
                isFunction: script.IsJavascriptFunction(),
                arg: args,
                isPage: isPageCall,
                serializeArgument: true).ConfigureAwait(false));

        internal async Task<T> EvaluateAsync<T>(bool isPageCall, string script, object args)
            => ScriptsHelper.ParseEvaluateResult<T>(await _channel.EvaluateExpressionAsync(
                script: script,
                isFunction: script.IsJavascriptFunction(),
                arg: args,
                isPage: isPageCall,
                serializeArgument: true).ConfigureAwait(false));

        internal async Task<T> QuerySelectorEvaluateAsync<T>(bool isPageCall, string selector, string script)
            => ScriptsHelper.ParseEvaluateResult<T>(await _channel.EvalOnSelectorAsync(
                selector: selector,
                script: script,
                isFunction: script.IsJavascriptFunction(),
                arg: EvaluateArgument.Undefined,
                isPage: isPageCall).ConfigureAwait(false));

        internal async Task<JsonElement?> QuerySelectorEvaluateAsync(bool isPageCall, string selector, string script)
            => ScriptsHelper.ParseEvaluateResult<JsonElement?>(await _channel.EvalOnSelectorAsync(
                selector: selector,
                script: script,
                isFunction: script.IsJavascriptFunction(),
                arg: EvaluateArgument.Undefined,
                isPage: isPageCall).ConfigureAwait(false));

        internal async Task<JsonElement?> QuerySelectorEvaluateAsync(bool isPageCall, string selector, string script, object args)
            => ScriptsHelper.ParseEvaluateResult<JsonElement?>(await _channel.EvalOnSelectorAsync(
                selector: selector,
                script: script,
                isFunction: script.IsJavascriptFunction(),
                arg: ScriptsHelper.SerializedArgument(args),
                isPage: isPageCall).ConfigureAwait(false));

        internal async Task<T> QuerySelectorEvaluateAsync<T>(bool isPageCall, string selector, string script, object args)
            => ScriptsHelper.ParseEvaluateResult<T>(await _channel.EvalOnSelectorAsync(
                selector: selector,
                script: script,
                isFunction: script.IsJavascriptFunction(),
                arg: ScriptsHelper.SerializedArgument(args),
                isPage: isPageCall).ConfigureAwait(false));

        internal async Task<T> QuerySelectorAllEvaluateAsync<T>(bool isPageCall, string selector, string script)
            => ScriptsHelper.ParseEvaluateResult<T>(await _channel.EvalOnSelectorAllAsync(
                selector: selector,
                script: script,
                isFunction: script.IsJavascriptFunction(),
                arg: EvaluateArgument.Undefined,
                isPage: isPageCall).ConfigureAwait(false));

        internal async Task<JsonElement?> QuerySelectorAllEvaluateAsync(bool isPageCall, string selector, string script)
            => ScriptsHelper.ParseEvaluateResult<JsonElement?>(await _channel.EvalOnSelectorAllAsync(
                selector: selector,
                script: script,
                isFunction: script.IsJavascriptFunction(),
                arg: EvaluateArgument.Undefined,
                isPage: isPageCall).ConfigureAwait(false));

        internal async Task<JsonElement?> QuerySelectorAllEvaluateAsync(bool isPageCall, string selector, string script, object args)
            => ScriptsHelper.ParseEvaluateResult<JsonElement?>(await _channel.EvalOnSelectorAllAsync(
                selector: selector,
                script: script,
                isFunction: script.IsJavascriptFunction(),
                arg: ScriptsHelper.SerializedArgument(args),
                isPage: isPageCall).ConfigureAwait(false));

        internal async Task<T> QuerySelectorAllEvaluateAsync<T>(bool isPageCall, string selector, string script, object args)
            => ScriptsHelper.ParseEvaluateResult<T>(await _channel.EvalOnSelectorAllAsync(
                selector: selector,
                script: script,
                isFunction: script.IsJavascriptFunction(),
                arg: ScriptsHelper.SerializedArgument(args),
                isPage: isPageCall).ConfigureAwait(false));

        internal async Task<IResponse> GoToAsync(bool isPage, string url, LifecycleEvent? waitUntil, string referer, int? timeout)
            => (await _channel.GoToAsync(url, timeout, waitUntil, referer, isPage).ConfigureAwait(false))?.Object;
    }
}<|MERGE_RESOLUTION|>--- conflicted
+++ resolved
@@ -345,12 +345,9 @@
 
         internal async Task<IElementHandle> QuerySelectorAsync(bool isPageCall, string selector)
             => (await _channel.QuerySelectorAsync(selector, isPageCall).ConfigureAwait(false))?.Object;
-<<<<<<< HEAD
-=======
 
         internal async Task<IEnumerable<IElementHandle>> QuerySelectorAllAsync(bool isPageCall, string selector)
             => (await _channel.QuerySelectorAllAsync(selector, isPageCall).ConfigureAwait(false)).Select(c => ((ElementHandleChannel)c).Object);
->>>>>>> a45c1a11
 
         internal async Task<IJSHandle> WaitForFunctionAsync(bool isPageCall, string expression, int? timeout, WaitForFunctionPollingOption? polling, int? pollingInterval)
              => (await _channel.WaitForFunctionAsync(
