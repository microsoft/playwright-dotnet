using System;
using System.Collections.Generic;
using System.Linq;
using System.Reflection;
using System.Threading;
using System.Threading.Tasks;
using PlaywrightSharp.Helpers;

namespace PlaywrightSharp
{
    internal class Waiter : IDisposable
    {
        private readonly List<string> _logs = new();
        private readonly List<Task> _failures = new();
        private readonly List<Action> _dispose = new();
        private readonly CancellationTokenSource _cts = new();
        private bool _disposed;

        public void Dispose()
        {
            if (!_disposed)
            {
                _disposed = true;
                foreach (var dispose in _dispose)
                {
                    dispose();
                }

                _cts.Cancel();
                _cts.Dispose();
            }
        }

        internal void Log(string log) => _logs.Add(log);

        internal void RejectOnEvent<T>(
            object eventSource,
            string e,
            PlaywrightSharpException navigationException,
            Func<T, bool> predicate = null)
        {
            if (eventSource == null)
            {
                return;
            }

            var (task, dispose) = WaitForEvent<T>(eventSource, e, predicate);
            RejectOn(
                task.ContinueWith(_ => throw navigationException, _cts.Token, TaskContinuationOptions.RunContinuationsAsynchronously, TaskScheduler.Current),
                dispose);
        }

        internal void RejectOnTimeout(int? timeout, string message)
        {
            if (timeout == null)
            {
                return;
            }

#pragma warning disable CA2000 // Dispose objects before losing scope
            var cts = new CancellationTokenSource();
#pragma warning restore CA2000 // Dispose objects before losing scope
            RejectOn(
                new TaskCompletionSource<bool>().Task.WithTimeout(timeout.Value, _ => new TimeoutException(message), cts.Token),
                () => cts.Cancel());
        }

        internal Task<T> WaitForEventAsync<T>(object eventSource, string e, Func<T, bool> predicate)
        {
            var (task, dispose) = WaitForEvent(eventSource, e, predicate);
            return WaitForPromiseAsync(task, dispose);
        }

<<<<<<< HEAD
        internal Task WaitForEventAsync(object eventSource, string e)
        {
            var (task, dispose) = WaitForEvent(eventSource, e);
            return WaitForPromiseAsync(task, dispose);
        }

=======
>>>>>>> 69ebad30
        internal (Task Task, Action Dispose) WaitForEvent(object eventSource, string eventName)
        {
            var info = eventSource.GetType().GetEvent(eventName) ?? eventSource.GetType().BaseType.GetEvent(eventName);
            var eventTsc = new TaskCompletionSource<object>();

            void EventHandler(object sender, EventArgs args)
            {
                try
                {
                    eventTsc.SetResult(null);
                }
                catch (Exception e)
                {
                    eventTsc.SetException(e);
                }

                info.RemoveEventHandler(eventSource, (EventHandler)EventHandler);
            }

            info.AddEventHandler(eventSource, (EventHandler)EventHandler);
            return (eventTsc.Task, () => info.RemoveEventHandler(eventSource, (EventHandler)EventHandler));
        }

        internal (Task<T> Task, Action Dispose) WaitForEvent<T>(object eventSource, string e, Func<T, bool> predicate)
        {
            var info = eventSource.GetType().GetEvent(e) ?? eventSource.GetType().BaseType.GetEvent(e);

            var eventTsc = new TaskCompletionSource<T>();
            void EventHandler(object sender, T e)
            {
                try
                {
                    if (predicate == null || predicate(e))
                    {
                        eventTsc.TrySetResult(e);
                    }
                    else
                    {
                        return;
                    }
                }
                catch (Exception ex)
                {
                    eventTsc.TrySetException(ex);
                }

                info.RemoveEventHandler(eventSource, (EventHandler<T>)EventHandler);
            }

            info.AddEventHandler(eventSource, (EventHandler<T>)EventHandler);
            return (eventTsc.Task, () => info.RemoveEventHandler(eventSource, (EventHandler<T>)EventHandler));
        }

        internal async Task<T> WaitForPromiseAsync<T>(Task<T> task, Action dispose = null)
        {
            try
            {
                var firstTask = await Task.WhenAny(_failures.Prepend(task)).ConfigureAwait(false);
                dispose?.Invoke();
                await firstTask.ConfigureAwait(false);
                return await task.ConfigureAwait(false);
            }
            catch (TimeoutException ex)
            {
                dispose?.Invoke();
                Dispose();
                throw new TimeoutException(ex.Message + FormatLogRecording(_logs), ex);
            }
            catch (Exception ex)
            {
                dispose?.Invoke();
                Dispose();
                throw new PlaywrightSharpException(ex.Message + FormatLogRecording(_logs), ex);
            }
        }

        internal async Task WaitForPromiseAsync(Task task, Action dispose = null)
        {
            try
            {
                var firstTask = await Task.WhenAny(_failures.Prepend(task)).ConfigureAwait(false);
                dispose?.Invoke();
                await firstTask.ConfigureAwait(false);
                await task.ConfigureAwait(false);
            }
            catch (TimeoutException ex)
            {
                dispose?.Invoke();
                Dispose();
                throw new TimeoutException(ex.Message + FormatLogRecording(_logs), ex);
            }
            catch (Exception ex)
            {
                dispose?.Invoke();
                Dispose();
                throw new PlaywrightSharpException(ex.Message + FormatLogRecording(_logs), ex);
            }
        }

        private string FormatLogRecording(List<string> logs)
        {
            if (logs.Count == 0)
            {
                return string.Empty;
            }

            const string header = " logs ";
            const int headerLength = 60;
            int leftLength = (headerLength - header.Length) / 2;
            int rightLength = headerLength - header.Length - leftLength;
            string log = string.Join("\n", logs);

            return $"\n{new string('=', leftLength)}{header}{new string('=', rightLength)}\n{log}\n{new string('=', headerLength)}";
        }

        private void RejectOn(Task task, Action dispose)
        {
            _failures.Add(task);
            if (dispose != null)
            {
                _dispose.Add(dispose);
            }
        }
    }
}<|MERGE_RESOLUTION|>--- conflicted
+++ resolved
@@ -71,15 +71,12 @@
             return WaitForPromiseAsync(task, dispose);
         }
 
-<<<<<<< HEAD
         internal Task WaitForEventAsync(object eventSource, string e)
         {
             var (task, dispose) = WaitForEvent(eventSource, e);
             return WaitForPromiseAsync(task, dispose);
         }
 
-=======
->>>>>>> 69ebad30
         internal (Task Task, Action Dispose) WaitForEvent(object eventSource, string eventName)
         {
             var info = eventSource.GetType().GetEvent(eventName) ?? eventSource.GetType().BaseType.GetEvent(eventName);
