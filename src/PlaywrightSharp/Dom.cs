--- conflicted
+++ resolved
@@ -1,104 +1,83 @@
-using System;
-using System.Text.RegularExpressions;
-using System.Threading.Tasks;
-using PlaywrightSharp.Helpers;
-
-namespace PlaywrightSharp
-{
-    internal static class Dom
-    {
-        private static readonly Regex _selectorMatch = new Regex("/^[a-zA-Z_0-9-]+$/", RegexOptions.Compiled);
-
-        internal static Func<IFrameExecutionContext, Task<IJSHandle>> GetWaitForSelectorFunction(string selector, WaitForOption waitFor, int? timeout)
-            => async context =>
-            {
-                selector = NormalizeSelector(selector);
-                return await context.EvaluateHandleAsync(
-                    @"(injected, selector, visibility, timeout) => {
-                        if (visibility !== 'any')
-                            return injected.pollRaf(selector, predicate, timeout);
-                        return injected.pollMutation(selector, predicate, timeout);
-
-                        function predicate(element) {
-                            if (!element)
-                                return visibility === 'hidden';
-                            if (visibility === 'any')
-                                return element;
-                            return injected.isVisible(element) === (visibility === 'visible') ? element : false;
-                        }
-                    }",
-                    await context.GetInjectedAsync().ConfigureAwait(false),
-                    selector,
-                    waitFor.ToString().ToLower(),
-                    timeout).ConfigureAwait(false);
-            };
-
-        internal static Func<IFrameExecutionContext, Task<IJSHandle>> GetWaitForFunctionTask(string selector, string pageFunction, WaitForFunctionOptions options, params object[] args)
-        {
-            var polling = options?.Polling ?? WaitForFunctionPollingOption.Raf;
-            string predicateBody = pageFunction.IsJavascriptFunction() ? $"return ({pageFunction})(...args)" : $"return ({pageFunction})";
-            if (selector != null)
-            {
-                selector = NormalizeSelector(selector);
-            }
-
-<<<<<<< HEAD
-            return async context =>
-            {
-                object[] arguments = new object[args.Length + 4];
-                arguments[0] = await context.GetInjectedAsync().ConfigureAwait(false);
-                arguments[1] = selector;
-                arguments[2] = predicateBody;
-                arguments[3] = polling;
-                args.CopyTo(arguments, 3);
-                return await context.EvaluateHandleAsync(
-=======
-            return async context => await context.EvaluateHandleAsync(
->>>>>>> 428e20e5
-                @"(injected, selector, predicateBody, polling, timeout, ...args) => {
-                    const innerPredicate = new Function('...args', predicateBody);
-                    if (polling === 'raf')
-                      return injected.pollRaf(selector, predicate, timeout);
-                    if (polling === 'mutation')
-                      return injected.pollMutation(selector, predicate, timeout);
-                    return injected.pollInterval(selector, polling, predicate, timeout);
-<<<<<<< HEAD
-                  
-=======
->>>>>>> 428e20e5
-                    function predicate(element) {
-                      if (selector === undefined)
-                        return innerPredicate(...args);
-                      return innerPredicate(element, ...args);
-                    }
-                  }",
-<<<<<<< HEAD
-                arguments).ConfigureAwait(false);
-            };
-=======
-                args.Prepend(await context.GetInjectedAsync().ConfigureAwait(false), selector, predicateBody, polling)).ConfigureAwait(false);
->>>>>>> 428e20e5
-        }
-
-        internal static string NormalizeSelector(string selector)
-        {
-            int eqIndex = selector.IndexOf('=');
-            if (eqIndex != -1 && _selectorMatch.IsMatch(selector.Substring(0, eqIndex).Trim()))
-            {
-                return selector;
-            }
-
-            if (selector.StartsWith("//"))
-            {
-                return "xpath=" + selector;
-            }
-
-            if (selector.StartsWith("\""))
-            {
-                return "text=" + selector;
-            }
-
-            return "css=" + selector;
-        }
-    }
-}
+using System;
+using System.Text.RegularExpressions;
+using System.Threading.Tasks;
+using PlaywrightSharp.Helpers;
+
+namespace PlaywrightSharp
+{
+    internal static class Dom
+    {
+        private static readonly Regex _selectorMatch = new Regex("/^[a-zA-Z_0-9-]+$/", RegexOptions.Compiled);
+
+        internal static Func<IFrameExecutionContext, Task<IJSHandle>> GetWaitForSelectorFunction(string selector, WaitForOption waitFor, int? timeout)
+            => async context =>
+            {
+                selector = NormalizeSelector(selector);
+                return await context.EvaluateHandleAsync(
+                    @"(injected, selector, visibility, timeout) => {
+                        if (visibility !== 'any')
+                            return injected.pollRaf(selector, predicate, timeout);
+                        return injected.pollMutation(selector, predicate, timeout);
+
+                        function predicate(element) {
+                            if (!element)
+                                return visibility === 'hidden';
+                            if (visibility === 'any')
+                                return element;
+                            return injected.isVisible(element) === (visibility === 'visible') ? element : false;
+                        }
+                    }",
+                    await context.GetInjectedAsync().ConfigureAwait(false),
+                    selector,
+                    waitFor.ToString().ToLower(),
+                    timeout).ConfigureAwait(false);
+            };
+
+        internal static Func<IFrameExecutionContext, Task<IJSHandle>> GetWaitForFunctionTask(string selector, string pageFunction, WaitForFunctionOptions options, params object[] args)
+        {
+            var polling = options?.Polling ?? WaitForFunctionPollingOption.Raf;
+            string predicateBody = pageFunction.IsJavascriptFunction() ? $"return ({pageFunction})(...args)" : $"return ({pageFunction})";
+            if (selector != null)
+            {
+                selector = NormalizeSelector(selector);
+            }
+
+            return async context => await context.EvaluateHandleAsync(
+                @"(injected, selector, predicateBody, polling, timeout, ...args) => {
+                    const innerPredicate = new Function('...args', predicateBody);
+                    if (polling === 'raf')
+                      return injected.pollRaf(selector, predicate, timeout);
+                    if (polling === 'mutation')
+                      return injected.pollMutation(selector, predicate, timeout);
+                    return injected.pollInterval(selector, polling, predicate, timeout);
+                    function predicate(element) {
+                      if (selector === undefined)
+                        return innerPredicate(...args);
+                      return innerPredicate(element, ...args);
+                    }
+                  }",
+                args.Prepend(await context.GetInjectedAsync().ConfigureAwait(false), selector, predicateBody, polling)).ConfigureAwait(false);
+        }
+
+        internal static string NormalizeSelector(string selector)
+        {
+            int eqIndex = selector.IndexOf('=');
+            if (eqIndex != -1 && _selectorMatch.IsMatch(selector.Substring(0, eqIndex).Trim()))
+            {
+                return selector;
+            }
+
+            if (selector.StartsWith("//"))
+            {
+                return "xpath=" + selector;
+            }
+
+            if (selector.StartsWith("\""))
+            {
+                return "text=" + selector;
+            }
+
+            return "css=" + selector;
+        }
+    }
+}