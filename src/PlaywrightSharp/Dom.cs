--- conflicted
+++ resolved
@@ -1,99 +1,95 @@
-using System;
-using System.Text.RegularExpressions;
-using System.Threading.Tasks;
-using PlaywrightSharp.Helpers;
-
-namespace PlaywrightSharp
-{
-    internal static class Dom
-    {
-<<<<<<< HEAD
-        private static readonly Regex _selectorMatch = new Regex("^[a-zA-Z_0-9-]+$", RegexOptions.Compiled);
-=======
-        internal const string SetFileInputFunction = @"async (element, payloads) => {
-            const files = await Promise.all(payloads.map(async (file) => {
-                const result = await fetch(`data:${file.type};base64,${file.data}`);
-                return new File([await result.blob()], file.name);
-            }));
-            const dt = new DataTransfer();
-            for (const file of files)
-                dt.items.add(file);
-            element.files = dt.files;
-            element.dispatchEvent(new Event('input', { 'bubbles': true }));
-        }";
-
-        private static readonly Regex _selectorMatch = new Regex("/^[a-zA-Z_0-9-]+$/", RegexOptions.Compiled);
->>>>>>> 716e30db
-
-        internal static Func<IFrameExecutionContext, Task<IJSHandle>> GetWaitForSelectorFunction(string selector, WaitForOption waitFor, int? timeout)
-            => async context =>
-            {
-                selector = NormalizeSelector(selector);
-                return await context.EvaluateHandleAsync(
-                    @"(injected, selector, visibility, timeout) => {
-                        if (visibility !== 'any')
-                            return injected.pollRaf(selector, predicate, timeout);
-                        return injected.pollMutation(selector, predicate, timeout);
-
-                        function predicate(element) {
-                            if (!element)
-                                return visibility === 'hidden';
-                            if (visibility === 'any')
-                                return element;
-                            return injected.isVisible(element) === (visibility === 'visible') ? element : false;
-                        }
-                    }",
-                    await context.GetInjectedAsync().ConfigureAwait(false),
-                    selector,
-                    waitFor.ToString().ToLower(),
-                    timeout).ConfigureAwait(false);
-            };
-
-        internal static Func<IFrameExecutionContext, Task<IJSHandle>> GetWaitForFunctionTask(string selector, string pageFunction, WaitForFunctionOptions options, params object[] args)
-        {
-            var polling = options?.Polling ?? WaitForFunctionPollingOption.Raf;
-            string predicateBody = pageFunction.IsJavascriptFunction() ? $"return ({pageFunction})(...args)" : $"return ({pageFunction})";
-            if (selector != null)
-            {
-                selector = NormalizeSelector(selector);
-            }
-
-            return async context => await context.EvaluateHandleAsync(
-                @"(injected, selector, predicateBody, polling, timeout, ...args) => {
-                    const innerPredicate = new Function('...args', predicateBody);
-                    if (polling === 'raf')
-                      return injected.pollRaf(selector, predicate, timeout);
-                    if (polling === 'mutation')
-                      return injected.pollMutation(selector, predicate, timeout);
-                    return injected.pollInterval(selector, polling, predicate, timeout);
-                    function predicate(element) {
-                      if (selector === undefined)
-                        return innerPredicate(...args);
-                      return innerPredicate(element, ...args);
-                    }
-                  }",
-                args.Prepend(await context.GetInjectedAsync().ConfigureAwait(false), selector, predicateBody, polling)).ConfigureAwait(false);
-        }
-
-        internal static string NormalizeSelector(string selector)
-        {
-            int eqIndex = selector.IndexOf('=');
-            if (eqIndex != -1 && _selectorMatch.IsMatch(selector.Substring(0, eqIndex).Trim()))
-            {
-                return selector;
-            }
-
-            if (selector.StartsWith("//"))
-            {
-                return "xpath=" + selector;
-            }
-
-            if (selector.StartsWith("\""))
-            {
-                return "text=" + selector;
-            }
-
-            return "css=" + selector;
-        }
-    }
-}
+using System;
+using System.Text.RegularExpressions;
+using System.Threading.Tasks;
+using PlaywrightSharp.Helpers;
+
+namespace PlaywrightSharp
+{
+    internal static class Dom
+    {
+        internal const string SetFileInputFunction = @"async (element, payloads) => {
+            const files = await Promise.all(payloads.map(async (file) => {
+                const result = await fetch(`data:${file.type};base64,${file.data}`);
+                return new File([await result.blob()], file.name);
+            }));
+            const dt = new DataTransfer();
+            for (const file of files)
+                dt.items.add(file);
+            element.files = dt.files;
+            element.dispatchEvent(new Event('input', { 'bubbles': true }));
+        }";
+
+        private static readonly Regex _selectorMatch = new Regex("^[a-zA-Z_0-9-]+$", RegexOptions.Compiled);
+
+        internal static Func<IFrameExecutionContext, Task<IJSHandle>> GetWaitForSelectorFunction(string selector, WaitForOption waitFor, int? timeout)
+            => async context =>
+            {
+                selector = NormalizeSelector(selector);
+                return await context.EvaluateHandleAsync(
+                    @"(injected, selector, visibility, timeout) => {
+                        if (visibility !== 'any')
+                            return injected.pollRaf(selector, predicate, timeout);
+                        return injected.pollMutation(selector, predicate, timeout);
+
+                        function predicate(element) {
+                            if (!element)
+                                return visibility === 'hidden';
+                            if (visibility === 'any')
+                                return element;
+                            return injected.isVisible(element) === (visibility === 'visible') ? element : false;
+                        }
+                    }",
+                    await context.GetInjectedAsync().ConfigureAwait(false),
+                    selector,
+                    waitFor.ToString().ToLower(),
+                    timeout).ConfigureAwait(false);
+            };
+
+        internal static Func<IFrameExecutionContext, Task<IJSHandle>> GetWaitForFunctionTask(string selector, string pageFunction, WaitForFunctionOptions options, params object[] args)
+        {
+            var polling = options?.Polling ?? WaitForFunctionPollingOption.Raf;
+            string predicateBody = pageFunction.IsJavascriptFunction() ? $"return ({pageFunction})(...args)" : $"return ({pageFunction})";
+            if (selector != null)
+            {
+                selector = NormalizeSelector(selector);
+            }
+
+            return async context => await context.EvaluateHandleAsync(
+                @"(injected, selector, predicateBody, polling, timeout, ...args) => {
+                    const innerPredicate = new Function('...args', predicateBody);
+                    if (polling === 'raf')
+                      return injected.pollRaf(selector, predicate, timeout);
+                    if (polling === 'mutation')
+                      return injected.pollMutation(selector, predicate, timeout);
+                    return injected.pollInterval(selector, polling, predicate, timeout);
+                    function predicate(element) {
+                      if (selector === undefined)
+                        return innerPredicate(...args);
+                      return innerPredicate(element, ...args);
+                    }
+                  }",
+                args.Prepend(await context.GetInjectedAsync().ConfigureAwait(false), selector, predicateBody, polling)).ConfigureAwait(false);
+        }
+
+        internal static string NormalizeSelector(string selector)
+        {
+            int eqIndex = selector.IndexOf('=');
+            if (eqIndex != -1 && _selectorMatch.IsMatch(selector.Substring(0, eqIndex).Trim()))
+            {
+                return selector;
+            }
+
+            if (selector.StartsWith("//"))
+            {
+                return "xpath=" + selector;
+            }
+
+            if (selector.StartsWith("\""))
+            {
+                return "text=" + selector;
+            }
+
+            return "css=" + selector;
+        }
+    }
+}