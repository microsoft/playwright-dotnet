--- conflicted
+++ resolved
@@ -1,195 +1,194 @@
-using System;
-using System.Collections.Concurrent;
-using System.Collections.Generic;
-using System.Drawing;
-using System.Text.Json;
-using System.Threading.Tasks;
-using PlaywrightSharp.Input;
-
-namespace PlaywrightSharp
-{
-    /// <summary>
-    /// Page delegate interface.
-    /// </summary>
-    internal interface IPageDelegate
-    {
-        /// <summary>
-        /// Internal keyboard implementation.
-        /// </summary>
-        IRawKeyboard RawKeyboard { get; }
-
-        /// <summary>
-        /// Internal mouse implementation.
-        /// </summary>
-        IRawMouse RawMouse { get; }
-
-        /// <summary>
-        /// <see cref="FrameExecutionContext"/> map.
-        /// </summary>
-        ConcurrentDictionary<object, FrameExecutionContext> ContextIdToContext { get; }
-
-        /// <summary>
-        /// Navigates a frame to an url.
-        /// </summary>
-        /// <param name="frame">Frame to navigate.</param>
-        /// <param name="url">URL to navigate to.</param>
-        /// <param name="referrer">Referer.</param>
-        /// <returns>A <see cref="Task"/> that completes when the navigation is complete, yieldin its <see cref="GotoResult"/>.</returns>
-        Task<GotoResult> NavigateFrameAsync(IFrame frame, string url, string referrer);
-
-        /// <summary>
-        /// Adopt argument.
-        /// </summary>
-        /// <param name="handle">Argument to adpopt.</param>
-        /// <param name="to">Execution context.</param>
-        /// <returns>A <see cref="Task"/> that completes when the argument is adopted, yielding the <see cref="ElementHandle"/>.</returns>
-        Task<ElementHandle> AdoptElementHandleAsync(ElementHandle handle, FrameExecutionContext to);
-
-        /// <summary>
-        /// Gets the element's bounding box.
-        /// </summary>
-        /// <param name="handle">Element to evaluate.</param>
-        /// <returns>A <see cref="Task"/> that completes when the bounding box is evaluated, yielding a <see cref="Rect"/> representing the bounding box.</returns>
-        Task<Rect> GetBoundingBoxAsync(ElementHandle handle);
-
-        /// <summary>
-        /// Gets the iFrame representation of an <see cref="IElementHandle"/>.
-        /// </summary>
-        /// <param name="elementHandle">Element to evaluate.</param>
-        /// <returns>A <see cref="Task"/> that completes when the <see cref="IFrame"/> is found, yielding the <see cref="IFrame"/>.</returns>
-        Task<IFrame> GetContentFrameAsync(ElementHandle elementHandle);
-
-        /// <summary>
-        /// Sets the viewport.
-        /// In the case of multiple pages in a single browser, each page can have its own viewport size.
-        /// <see cref="SetViewportAsync(Viewport)"/> will resize the page. A lot of websites don't expect phones to change size, so you should set the viewport before navigating to the page.
-        /// </summary>
-        /// <example>
-        /// <![CDATA[
-        /// using(var page = await context.NewPageAsync())
-        /// {
-        ///     await page.SetViewPortAsync(new Viewport
-        ///     {
-        ///         Width = 640,
-        ///         Height = 480,
-        ///         DeviceScaleFactor = 1
-        ///     });
-        ///     await page.GoToAsync('https://www.example.com');
-        /// }
-        /// ]]>
-        /// </example>
-        /// <param name="viewport">Viewport.</param>
-        /// <returns>A<see cref="Task"/> that completes when the message is confirmed by the browser.</returns>
-        Task SetViewportAsync(Viewport viewport);
-
-        /// <summary>
-        /// Closes the page.
-        /// </summary>
-        /// <param name="runBeforeUnload">Should run before unload.</param>
-        /// <returns>A <see cref="Task"/> that completes when the close process finishes.</returns>
-        Task ClosePageAsync(bool runBeforeUnload);
-
-        /// <summary>
-        /// Check if the <see cref="JsonElement"/> is an <see cref="ElementHandle"/>.
-        /// </summary>
-        /// <param name="remoteObject">Object to check.</param>
-        /// <returns>Whether the <see cref="JsonElement"/> is an <see cref="ElementHandle"/> or not.</returns>
-        bool IsElementHandle(IRemoteObject remoteObject);
-
-        /// <summary>
-        /// Gets the content quads.
-        /// </summary>
-        /// <param name="elementHandle">Element to evaluate.</param>
-        /// <returns>A <see cref="Task"/> that completes when the quads are returned by the browser, yielding an array of <see cref="Quad"/>.</returns>
-        Task<Quad[][]> GetContentQuadsAsync(ElementHandle elementHandle);
-
-        /// <summary>
-        /// Gets the metrics of the viewport layout.
-        /// </summary>
-        /// <returns>A <see cref="Task"/> that completes when the metrics are returned by the browser, yielding its <see cref="LayoutMetric"/>.</returns>
-        Task<LayoutMetric> GetLayoutViewportAsync();
-
-        /// <summary>
-        /// Evaluates if <see cref="Screenshotter"/> can take a full page screenshot.
-        /// </summary>
-        /// <returns>Whether the <see cref="Screenshotter"/> can take a full page screenshot.</returns>
-        bool CanScreenshotOutsideViewport();
-
-        /// <summary>
-        /// Resets the viewport.
-        /// </summary>
-        /// <param name="viewport">Viewport to reset to.</param>
-        /// <returns>A <see cref="Task"/> that completes when the message was confirmed by the browser.</returns>
-        Task ResetViewportAsync(Viewport viewport);
-
-        /// <summary>
-        /// Sets the background color of the page.
-        /// </summary>
-        /// <param name="color">Color to set.</param>
-        /// <returns>A <see cref="Task"/> that completes when the message was confirmed by the browser.</returns>
-        Task SetBackgroundColorAsync(Color? color = null);
-
-        /// <summary>
-        /// Performs the screenshot action.
-        /// </summary>
-        /// <param name="format">Screenshot format.</param>
-        /// <param name="options">Options.</param>
-        /// <param name="viewport">Viewport.</param>
-        /// <returns>A <see cref="Task"/> that completes when the screenshot was taken, yielding the screenshot as a <see cref="byte"/> array.</returns>
-        Task<byte[]> TakeScreenshotAsync(ScreenshotFormat format, ScreenshotOptions options, Viewport viewport);
-
-        /// <summary>
-        ///  Gets the element's bounding box.
-        /// </summary>
-        /// <param name="handle">Element to evaluate.</param>
-        /// <returns>A <see cref="Task"/> that completes when the bounding box was built, yielding the <see cref="ElementHandle"/> <see cref="Rect"/>.</returns>
-        Task<Rect> GetBoundingBoxForScreenshotAsync(ElementHandle handle);
-
-        /// <summary>
-        /// Adds a function in the browser.
-        /// </summary>
-        /// <param name="name">Function name.</param>
-        /// <param name="functionString">Function string.</param>
-        /// <returns>A <see cref="Task"/> that completes when the message was confirmed by the browser.</returns>
-        Task ExposeBindingAsync(string name, string functionString);
-
-        /// <summary>
-        /// Adds a function which would be invoked in one of the following scenarios:
-        /// - whenever the page is navigated
-        /// - whenever the child frame is attached or navigated. In this case, the function is invoked in the context of the newly attached frame.
-        /// </summary>
-        /// <param name="source">Expression to be evaluated in browser context.</param>
-        /// <remarks>
-        /// The function is invoked after the document was created but before any of its scripts were run. This is useful to amend JavaScript environment, e.g. to seed <c>Math.random</c>.
-        /// </remarks>
-        /// <example>
-        /// An example of overriding the navigator.languages property before the page loads:
-        /// <code>
-        /// await page.EvaluateOnNewDocumentAsync("() => window.__example = true");
-        /// </code>
-        /// </example>
-        /// <returns>A <see cref="Task"/>  that completes when the script finishes or the promise is resolved.</returns>
-        Task EvaluateOnNewDocumentAsync(string source);
-
-        /// <summary>
-<<<<<<< HEAD
-        /// Sets extra HTTP headers that will be sent with every request the page initiates.
-        /// </summary>
-        /// <param name="headers">Additional http headers to be sent with every request.</param>
-        /// <returns>A <see cref="Task"/> that completes when the headers are set.</returns>
-        Task SetExtraHttpHeadersAsync(IDictionary<string, string> headers);
-
-        /// <summary>
-        /// Reloads the page.
-        /// </summary>
-        /// <returns>A <see cref="Task"/> that completes when the redirect action completes.</returns>
-        Task ReloadAsync();
-=======
-        /// Get's the frame ID associated to the <see cref="ElementHandle"/>.
-        /// </summary>
-        /// <param name="elementHandle">Element to evaluate.</param>
-        /// <returns>A <see cref="Task"/> that completes when the frame is found, yielding its frame ID.</returns>
-        Task<string> GetOwnerFrameAsync(ElementHandle elementHandle);
->>>>>>> e5b2b72a
-    }
-}
+using System;
+using System.Collections.Concurrent;
+using System.Collections.Generic;
+using System.Drawing;
+using System.Text.Json;
+using System.Threading.Tasks;
+using PlaywrightSharp.Input;
+
+namespace PlaywrightSharp
+{
+    /// <summary>
+    /// Page delegate interface.
+    /// </summary>
+    internal interface IPageDelegate
+    {
+        /// <summary>
+        /// Internal keyboard implementation.
+        /// </summary>
+        IRawKeyboard RawKeyboard { get; }
+
+        /// <summary>
+        /// Internal mouse implementation.
+        /// </summary>
+        IRawMouse RawMouse { get; }
+
+        /// <summary>
+        /// <see cref="FrameExecutionContext"/> map.
+        /// </summary>
+        ConcurrentDictionary<object, FrameExecutionContext> ContextIdToContext { get; }
+
+        /// <summary>
+        /// Navigates a frame to an url.
+        /// </summary>
+        /// <param name="frame">Frame to navigate.</param>
+        /// <param name="url">URL to navigate to.</param>
+        /// <param name="referrer">Referer.</param>
+        /// <returns>A <see cref="Task"/> that completes when the navigation is complete, yieldin its <see cref="GotoResult"/>.</returns>
+        Task<GotoResult> NavigateFrameAsync(IFrame frame, string url, string referrer);
+
+        /// <summary>
+        /// Adopt argument.
+        /// </summary>
+        /// <param name="handle">Argument to adpopt.</param>
+        /// <param name="to">Execution context.</param>
+        /// <returns>A <see cref="Task"/> that completes when the argument is adopted, yielding the <see cref="ElementHandle"/>.</returns>
+        Task<ElementHandle> AdoptElementHandleAsync(ElementHandle handle, FrameExecutionContext to);
+
+        /// <summary>
+        /// Gets the element's bounding box.
+        /// </summary>
+        /// <param name="handle">Element to evaluate.</param>
+        /// <returns>A <see cref="Task"/> that completes when the bounding box is evaluated, yielding a <see cref="Rect"/> representing the bounding box.</returns>
+        Task<Rect> GetBoundingBoxAsync(ElementHandle handle);
+
+        /// <summary>
+        /// Gets the iFrame representation of an <see cref="IElementHandle"/>.
+        /// </summary>
+        /// <param name="elementHandle">Element to evaluate.</param>
+        /// <returns>A <see cref="Task"/> that completes when the <see cref="IFrame"/> is found, yielding the <see cref="IFrame"/>.</returns>
+        Task<IFrame> GetContentFrameAsync(ElementHandle elementHandle);
+
+        /// <summary>
+        /// Sets the viewport.
+        /// In the case of multiple pages in a single browser, each page can have its own viewport size.
+        /// <see cref="SetViewportAsync(Viewport)"/> will resize the page. A lot of websites don't expect phones to change size, so you should set the viewport before navigating to the page.
+        /// </summary>
+        /// <example>
+        /// <![CDATA[
+        /// using(var page = await context.NewPageAsync())
+        /// {
+        ///     await page.SetViewPortAsync(new Viewport
+        ///     {
+        ///         Width = 640,
+        ///         Height = 480,
+        ///         DeviceScaleFactor = 1
+        ///     });
+        ///     await page.GoToAsync('https://www.example.com');
+        /// }
+        /// ]]>
+        /// </example>
+        /// <param name="viewport">Viewport.</param>
+        /// <returns>A<see cref="Task"/> that completes when the message is confirmed by the browser.</returns>
+        Task SetViewportAsync(Viewport viewport);
+
+        /// <summary>
+        /// Closes the page.
+        /// </summary>
+        /// <param name="runBeforeUnload">Should run before unload.</param>
+        /// <returns>A <see cref="Task"/> that completes when the close process finishes.</returns>
+        Task ClosePageAsync(bool runBeforeUnload);
+
+        /// <summary>
+        /// Check if the <see cref="JsonElement"/> is an <see cref="ElementHandle"/>.
+        /// </summary>
+        /// <param name="remoteObject">Object to check.</param>
+        /// <returns>Whether the <see cref="JsonElement"/> is an <see cref="ElementHandle"/> or not.</returns>
+        bool IsElementHandle(IRemoteObject remoteObject);
+
+        /// <summary>
+        /// Gets the content quads.
+        /// </summary>
+        /// <param name="elementHandle">Element to evaluate.</param>
+        /// <returns>A <see cref="Task"/> that completes when the quads are returned by the browser, yielding an array of <see cref="Quad"/>.</returns>
+        Task<Quad[][]> GetContentQuadsAsync(ElementHandle elementHandle);
+
+        /// <summary>
+        /// Gets the metrics of the viewport layout.
+        /// </summary>
+        /// <returns>A <see cref="Task"/> that completes when the metrics are returned by the browser, yielding its <see cref="LayoutMetric"/>.</returns>
+        Task<LayoutMetric> GetLayoutViewportAsync();
+
+        /// <summary>
+        /// Evaluates if <see cref="Screenshotter"/> can take a full page screenshot.
+        /// </summary>
+        /// <returns>Whether the <see cref="Screenshotter"/> can take a full page screenshot.</returns>
+        bool CanScreenshotOutsideViewport();
+
+        /// <summary>
+        /// Resets the viewport.
+        /// </summary>
+        /// <param name="viewport">Viewport to reset to.</param>
+        /// <returns>A <see cref="Task"/> that completes when the message was confirmed by the browser.</returns>
+        Task ResetViewportAsync(Viewport viewport);
+
+        /// <summary>
+        /// Sets the background color of the page.
+        /// </summary>
+        /// <param name="color">Color to set.</param>
+        /// <returns>A <see cref="Task"/> that completes when the message was confirmed by the browser.</returns>
+        Task SetBackgroundColorAsync(Color? color = null);
+
+        /// <summary>
+        /// Performs the screenshot action.
+        /// </summary>
+        /// <param name="format">Screenshot format.</param>
+        /// <param name="options">Options.</param>
+        /// <param name="viewport">Viewport.</param>
+        /// <returns>A <see cref="Task"/> that completes when the screenshot was taken, yielding the screenshot as a <see cref="byte"/> array.</returns>
+        Task<byte[]> TakeScreenshotAsync(ScreenshotFormat format, ScreenshotOptions options, Viewport viewport);
+
+        /// <summary>
+        ///  Gets the element's bounding box.
+        /// </summary>
+        /// <param name="handle">Element to evaluate.</param>
+        /// <returns>A <see cref="Task"/> that completes when the bounding box was built, yielding the <see cref="ElementHandle"/> <see cref="Rect"/>.</returns>
+        Task<Rect> GetBoundingBoxForScreenshotAsync(ElementHandle handle);
+
+        /// <summary>
+        /// Adds a function in the browser.
+        /// </summary>
+        /// <param name="name">Function name.</param>
+        /// <param name="functionString">Function string.</param>
+        /// <returns>A <see cref="Task"/> that completes when the message was confirmed by the browser.</returns>
+        Task ExposeBindingAsync(string name, string functionString);
+
+        /// <summary>
+        /// Adds a function which would be invoked in one of the following scenarios:
+        /// - whenever the page is navigated
+        /// - whenever the child frame is attached or navigated. In this case, the function is invoked in the context of the newly attached frame.
+        /// </summary>
+        /// <param name="source">Expression to be evaluated in browser context.</param>
+        /// <remarks>
+        /// The function is invoked after the document was created but before any of its scripts were run. This is useful to amend JavaScript environment, e.g. to seed <c>Math.random</c>.
+        /// </remarks>
+        /// <example>
+        /// An example of overriding the navigator.languages property before the page loads:
+        /// <code>
+        /// await page.EvaluateOnNewDocumentAsync("() => window.__example = true");
+        /// </code>
+        /// </example>
+        /// <returns>A <see cref="Task"/>  that completes when the script finishes or the promise is resolved.</returns>
+        Task EvaluateOnNewDocumentAsync(string source);
+
+        /// <summary>
+        /// Get's the frame ID associated to the <see cref="ElementHandle"/>.
+        /// </summary>
+        /// <param name="elementHandle">Element to evaluate.</param>
+        /// <returns>A <see cref="Task"/> that completes when the frame is found, yielding its frame ID.</returns>
+        Task<string> GetOwnerFrameAsync(ElementHandle elementHandle);
+
+        /// <summary>
+        /// Sets extra HTTP headers that will be sent with every request the page initiates.
+        /// </summary>
+        /// <param name="headers">Additional http headers to be sent with every request.</param>
+        /// <returns>A <see cref="Task"/> that completes when the headers are set.</returns>
+        Task SetExtraHttpHeadersAsync(IDictionary<string, string> headers);
+
+        /// <summary>
+        /// Reloads the page.
+        /// </summary>
+        /// <returns>A <see cref="Task"/> that completes when the redirect action completes.</returns>
+        Task ReloadAsync();
+    }
+}