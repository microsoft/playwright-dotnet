using System;
using System.Collections.Generic;
using System.IO;
using System.Linq;
using System.Reflection;
using System.Text.Json;
using System.Text.RegularExpressions;
using System.Threading;
using System.Threading.Tasks;
using PlaywrightSharp.Helpers;
using PlaywrightSharp.Transport;
using PlaywrightSharp.Transport.Channels;
using PlaywrightSharp.Transport.Protocol;

namespace PlaywrightSharp
{
    /// <inheritdoc cref="IPage" />
    public class Page : IChannelOwner<Page>, IPage
    {
        private static readonly Dictionary<PageEvent, EventInfo> _pageEventsMap = ((PageEvent[])Enum.GetValues(typeof(PageEvent)))
            .ToDictionary(x => x, x => typeof(Page).GetEvent(x.ToString()));

        private readonly ConnectionScope _scope;
        private readonly PageChannel _channel;
        private readonly List<Frame> _frames = new List<Frame>();
        private readonly List<(PageEvent pageEvent, TaskCompletionSource<bool> waitTcs)> _waitForCancellationTcs = new List<(PageEvent pageEvent, TaskCompletionSource<bool> waitTcs)>();
        private readonly TimeoutSettings _timeoutSettings = new TimeoutSettings();
        private List<RouteSetting> _routes = new List<RouteSetting>();

        internal Page(ConnectionScope scope, string guid, PageInitializer initializer)
        {
            _scope = scope;
            _channel = new PageChannel(guid, scope, this);

            MainFrame = initializer.MainFrame.Object;
            MainFrame.Page = this;
            _frames.Add(MainFrame);
            Viewport = initializer.ViewportSize;
            Accessibility = new Accesibility(_channel);
            Keyboard = new Keyboard(_channel);
            Mouse = new Mouse(_channel);
            _channel.Closed += Channel_Closed;
            _channel.Crashed += Channel_Crashed;
            _channel.Popup += (sender, e) => Popup?.Invoke(this, new PopupEventArgs(e.Page));
            _channel.Request += (sender, e) => Request?.Invoke(this, new RequestEventArgs(e.Request));
            _channel.BindingCall += Channel_BindingCall;
            _channel.Route += Channel_Route;
            _channel.FrameNavigated += Channel_FrameNavigated;
            _channel.FrameAttached += Channel_FrameAttached;
            _channel.FrameDetached += Channel_FrameDetached;
            _channel.Dialog += (sender, e) => Dialog?.Invoke(this, e);
            _channel.Console += (sender, e) => Console?.Invoke(this, e);
            _channel.Download += (sender, e) => Download?.Invoke(this, e);
        }

        /// <inheritdoc />
        public event EventHandler<ConsoleEventArgs> Console;

        /// <inheritdoc />
        public event EventHandler<PopupEventArgs> Popup;

        /// <inheritdoc />
        public event EventHandler<RequestEventArgs> Request;

        /// <inheritdoc />
        public event EventHandler<ResponseEventArgs> Response;

        /// <inheritdoc />
        public event EventHandler<RequestEventArgs> RequestFinished;

        /// <inheritdoc />
        public event EventHandler<RequestEventArgs> RequestFailed;

        /// <inheritdoc />
        public event EventHandler<DialogEventArgs> Dialog;

        /// <inheritdoc />
        public event EventHandler<FrameEventArgs> FrameAttached;

        /// <inheritdoc />
        public event EventHandler<FrameEventArgs> FrameDetached;

        /// <inheritdoc />
        public event EventHandler<FrameEventArgs> FrameNavigated;

        /// <inheritdoc />
        public event EventHandler<FileChooserEventArgs> FileChooser;

        /// <inheritdoc />
        public event EventHandler<EventArgs> Load;

        /// <inheritdoc />
        public event EventHandler<EventArgs> DOMContentLoaded;

        /// <inheritdoc />
        public event EventHandler<EventArgs> Closed;

        /// <inheritdoc />
        public event EventHandler<EventArgs> Crashed;

        /// <inheritdoc />
        public event EventHandler<PageErrorEventArgs> PageError;

        /// <inheritdoc />
        public event EventHandler<WorkerEventArgs> WorkerCreated;

        /// <inheritdoc />
        public event EventHandler<WorkerEventArgs> WorkerDestroyed;

        /// <inheritdoc />
        public event EventHandler<WebsocketEventArgs> Websocket;

        /// <inheritdoc />
        public event EventHandler<DownloadEventArgs> Download;

        /// <inheritdoc/>
        ConnectionScope IChannelOwner.Scope => _scope;

        /// <inheritdoc/>
        ChannelBase IChannelOwner.Channel => _channel;

        /// <inheritdoc/>
        IChannel<Page> IChannelOwner<Page>.Channel => _channel;

        /// <inheritdoc />
        public bool IsClosed { get; }

        /// <inheritdoc />
        IFrame IPage.MainFrame => MainFrame;

        /// <inheritdoc cref="IPage.MainFrame" />
        public Frame MainFrame { get; }

        /// <inheritdoc />
        IBrowserContext IPage.Context => BrowserContext;

        /// <inheritdoc cref="IPage.Context" />
        public BrowserContext BrowserContext { get; internal set; }

        /// <inheritdoc />
        public ViewportSize Viewport { get; private set; }

        /// <inheritdoc />
        public IAccessibility Accessibility { get; }

        /// <inheritdoc />
        public IMouse Mouse { get; }

        /// <inheritdoc />
        public string Url => MainFrame.Url;

        /// <inheritdoc />
        public IFrame[] Frames => _frames.ToArray();

        /// <inheritdoc />
        public IKeyboard Keyboard { get; }

        /// <inheritdoc/>
        public int DefaultTimeout
        {
            get => _timeoutSettings.Timeout;
            set => _timeoutSettings.SetDefaultTimeout(value);
        }

        /// <inheritdoc/>
        public int DefaultNavigationTimeout
        {
            get => _timeoutSettings.NavigationTimeout;
            set => _timeoutSettings.SetDefaultNavigationTimeout(value);
        }

        /// <inheritdoc />
        public IWorker[] Workers { get; }

        /// <inheritdoc />
        public ICoverage Coverage { get; }

        internal BrowserContext OwnedContext { get; set; }

        internal Dictionary<string, Delegate> Bindings { get; } = new Dictionary<string, Delegate>();

        /// <inheritdoc />
        public Task<string> GetTitleAsync() => MainFrame.GetTitleAsync();

        /// <inheritdoc />
        public async Task<IPage> GetOpenerAsync() => (await _channel.GetOpenerAsync().ConfigureAwait(false))?.Object;

        /// <inheritdoc />
        public Task SetCacheEnabledAsync(bool enabled = true) => throw new NotImplementedException();

        /// <inheritdoc />
        public Task EmulateMediaAsync()
            => _channel.EmulateMediaAsync(new Dictionary<string, object>());

        /// <inheritdoc />
        public Task EmulateMediaAsync(MediaType? media)
            => _channel.EmulateMediaAsync(new Dictionary<string, object> { ["media"] = media });

        /// <inheritdoc />
        public Task EmulateMediaAsync(ColorScheme? colorScheme)
            => _channel.EmulateMediaAsync(new Dictionary<string, object> { ["colorScheme"] = colorScheme });

        /// <inheritdoc />
        public Task EmulateMediaAsync(MediaType? media, ColorScheme? colorScheme)
            => _channel.EmulateMediaAsync(new Dictionary<string, object>
            {
                ["media"] = media,
                ["colorScheme"] = colorScheme,
            });

        /// <inheritdoc />
        public Task<IResponse> GoToAsync(string url, GoToOptions options = null) => MainFrame.GoToAsync(true, url, options);

        /// <inheritdoc />
        public Task<IResponse> WaitForNavigationAsync(WaitForNavigationOptions options = null) => MainFrame.WaitForNavigationAsync(false, options);

        /// <inheritdoc />
        public Task<IResponse> WaitForNavigationAsync(LifecycleEvent waitUntil) => MainFrame.WaitForNavigationAsync(false, waitUntil);

        /// <inheritdoc />
        public async Task<IRequest> WaitForRequestAsync(string url, WaitForOptions options = null)
        {
            var result = await WaitForEvent<RequestEventArgs>(
                PageEvent.Request,
                e => e.Request.Url.Equals(url),
                options?.Timeout).ConfigureAwait(false);
            return result.Request;
        }

        /// <inheritdoc />
        public async Task<IRequest> WaitForRequestAsync(Regex regex, WaitForOptions options = null)
        {
            var result = await WaitForEvent<RequestEventArgs>(
                PageEvent.Request,
                e => regex.IsMatch(e.Request.Url),
                options?.Timeout).ConfigureAwait(false);
            return result.Request;
        }

        /// <inheritdoc />
        public Task<IJSHandle> WaitForFunctionAsync(
            string pageFunction,
            int? timeout = null,
            WaitForFunctionPollingOption? polling = null,
            int? pollingInterval = null)
            => MainFrame.WaitForFunctionAsync(true, pageFunction, timeout, polling, pollingInterval);

        /// <inheritdoc />
        public Task<IJSHandle> WaitForFunctionAsync(
            string pageFunction,
            object args,
            int? timeout = null,
            WaitForFunctionPollingOption? polling = null,
            int? pollingInterval = null)
            => MainFrame.WaitForFunctionAsync(true, pageFunction, args, timeout, polling, pollingInterval);

        /// <inheritdoc />
        public async Task<T> WaitForEvent<T>(PageEvent e, Func<T, bool> predicate = null, int? timeout = null)
        {
            var info = _pageEventsMap[e];
            ValidateArgumentsTypes();
            var eventTsc = new TaskCompletionSource<T>();
            void PageEventHandler(object sender, T e)
            {
                if (predicate == null || predicate(e))
                {
                    eventTsc.TrySetResult(e);
                    info.RemoveEventHandler(this, (EventHandler<T>)PageEventHandler);
                }
            }

            info.AddEventHandler(this, (EventHandler<T>)PageEventHandler);
            var disconnectedTcs = new TaskCompletionSource<bool>();
            _waitForCancellationTcs.Add((e, disconnectedTcs));
            await Task.WhenAny(eventTsc.Task, disconnectedTcs.Task).WithTimeout(timeout ?? DefaultTimeout).ConfigureAwait(false);
            if (disconnectedTcs.Task.IsCompleted)
            {
                await disconnectedTcs.Task.ConfigureAwait(false);
            }

            return await eventTsc.Task.ConfigureAwait(false);

            void ValidateArgumentsTypes()
            {
                if ((info.EventHandlerType.GenericTypeArguments.Length == 0 && typeof(T) == typeof(EventArgs))
                    || info.EventHandlerType.GenericTypeArguments[0] == typeof(T))
                {
                    return;
                }

                throw new ArgumentOutOfRangeException(nameof(e), $"{e} - {typeof(T).FullName}");
            }
        }

        /// <inheritdoc />
        public Task<IResponse> GoToAsync(string url, int timeout, params LifecycleEvent[] waitUntil) => throw new NotImplementedException();

        /// <inheritdoc />
        public Task<IResponse> GoToAsync(string url, params LifecycleEvent[] waitUntil) => throw new NotImplementedException();

        /// <inheritdoc />
        public async Task CloseAsync(PageCloseOptions options = null)
        {
            await _channel.CloseAsync(options).ConfigureAwait(false);
            if (OwnedContext != null)
            {
                await OwnedContext.CloseAsync().ConfigureAwait(false);
            }
        }

        /// <inheritdoc />
        public Task<T> EvaluateAsync<T>(string script) => MainFrame.EvaluateAsync<T>(true, script);

        /// <inheritdoc />
        public Task<T> EvaluateAsync<T>(string script, object args) => MainFrame.EvaluateAsync<T>(true, script, args);

        /// <inheritdoc />
        public Task QuerySelectorEvaluateAsync(string selector, string script) => MainFrame.QuerySelectorEvaluateAsync(true, selector, script);

        /// <inheritdoc />
        public Task QuerySelectorEvaluateAsync(string selector, string script, object args) => MainFrame.QuerySelectorEvaluateAsync(true, selector, script, args);

        /// <inheritdoc />
        public Task<T> QuerySelectorEvaluateAsync<T>(string selector, string script) => MainFrame.QuerySelectorEvaluateAsync<T>(true, selector, script);

        /// <inheritdoc />
        public Task<T> QuerySelectorEvaluateAsync<T>(string selector, string script, object args) => MainFrame.QuerySelectorEvaluateAsync<T>(true, selector, script, args);

        /// <inheritdoc />
        public Task QuerySelectorAllEvaluateAsync(string selector, string script, object args) => MainFrame.QuerySelectorAllEvaluateAsync(true, selector, script, args);

        /// <inheritdoc />
        public Task<T> QuerySelectorAllEvaluateAsync<T>(string selector, string script, object args) => MainFrame.QuerySelectorAllEvaluateAsync<T>(true, selector, script, args);

        /// <inheritdoc />
        public Task QuerySelectorAllEvaluateAsync(string selector, string script) => MainFrame.QuerySelectorAllEvaluateAsync(true, selector, script);

        /// <inheritdoc />
        public Task<T> QuerySelectorAllEvaluateAsync<T>(string selector, string script) => MainFrame.QuerySelectorAllEvaluateAsync<T>(true, selector, script);

        /// <inheritdoc />
        public Task FillAsync(string selector, string text, NavigatingActionWaitOptions options = null) => MainFrame.FillAsync(true, selector, text, options);

        /// <inheritdoc />
<<<<<<< HEAD
        public Task SetInputFilesAsync(string selector, string file) => SetInputFilesAsync(selector, new[] { file });

        /// <inheritdoc />
        public Task SetInputFilesAsync(string selector, string[] files) => MainFrame.SetInputFilesAsync(true, selector, files);

        /// <inheritdoc />
        public Task SetInputFilesAsync(string selector, FilePayload file) => SetInputFilesAsync(selector, new[] { file });

        /// <inheritdoc />
        public Task SetInputFilesAsync(string selector, FilePayload[] files) => MainFrame.SetInputFilesAsync(true, selector, files);

        /// <inheritdoc />
        public Task TypeAsync(string selector, string text, TypeOptions options = null) => throw new NotImplementedException();
=======
        public Task TypeAsync(string selector, string text, int delay = 0) => MainFrame.TypeAsync(true, selector, text, delay);
>>>>>>> 699a96ca

        /// <inheritdoc />
        public Task FocusAsync(string selector, int? timeout = null) => MainFrame.FocusAsync(true, selector, timeout);

        /// <inheritdoc />
        public Task HoverAsync(string selector, WaitForSelectorOptions options = null) => throw new NotImplementedException();

        /// <inheritdoc />
        public Task<string[]> SelectAsync(string selector, WaitForSelectorOptions options = null) => throw new NotImplementedException();

        /// <inheritdoc />
        public Task<string[]> SelectAsync(string selector, string value, WaitForSelectorOptions options = null) => throw new NotImplementedException();

        /// <inheritdoc />
        public Task<string[]> SelectAsync(string selector, SelectOption value, WaitForSelectorOptions options = null) => throw new NotImplementedException();

        /// <inheritdoc />
        public Task<string[]> SelectAsync(string selector, IElementHandle value, WaitForSelectorOptions options = null) => throw new NotImplementedException();

        /// <inheritdoc />
        public Task<string[]> SelectAsync(string selector, string[] values, WaitForSelectorOptions options) => throw new NotImplementedException();

        /// <inheritdoc />
        public Task<string[]> SelectAsync(string selector, SelectOption[] values, WaitForSelectorOptions options) => throw new NotImplementedException();

        /// <inheritdoc />
        public Task<string[]> SelectAsync(string selector, IElementHandle[] values, WaitForSelectorOptions options) => throw new NotImplementedException();

        /// <inheritdoc />
        public Task<string[]> SelectAsync(string selector, params string[] values) => throw new NotImplementedException();

        /// <inheritdoc />
        public Task<string[]> SelectAsync(string selector, params SelectOption[] values) => throw new NotImplementedException();

        /// <inheritdoc />
        public Task<string[]> SelectAsync(string selector, params IElementHandle[] values) => throw new NotImplementedException();

        /// <inheritdoc />
        public Task WaitForTimeoutAsync(int timeout) => Task.Delay(timeout);

        /// <inheritdoc />
        public Task<IElementHandle> WaitForSelectorAsync(string selector, WaitForSelectorOptions options = null) => MainFrame.WaitForSelectorAsync(true, selector, options);

        /// <inheritdoc />
        public Task<IJSHandle> WaitForSelectorEvaluateAsync(
            string selector,
            string script,
            object args,
            int? timeout = null,
            WaitForFunctionPollingOption? polling = null,
            int? pollingInterval = null) => throw new NotImplementedException();

        /// <inheritdoc />
        public Task<JsonElement?> EvaluateAsync(string script) => MainFrame.EvaluateAsync(script);

        /// <inheritdoc />
        public Task<JsonElement?> EvaluateAsync(string script, object args) => MainFrame.EvaluateAsync(script, args);

        /// <inheritdoc />
        public Task<byte[]> ScreenshotAsync(ScreenshotOptions options = null) => throw new NotImplementedException();

        /// <inheritdoc />
        public Task<string> ScreenshotBase64Async(ScreenshotOptions options = null) => throw new NotImplementedException();

        /// <inheritdoc />
        public Task SetContentAsync(string html, NavigationOptions options = null) => MainFrame.SetContentAsync(true, html, options);

        /// <inheritdoc />
        public Task SetContentAsync(string html, LifecycleEvent waitUntil)
            => MainFrame.SetContentAsync(true, html, new NavigationOptions { WaitUntil = waitUntil });

        /// <inheritdoc />
        public Task<string> GetContentAsync() => throw new NotImplementedException();

        /// <inheritdoc />
        public Task SetExtraHttpHeadersAsync(IDictionary<string, string> headers) => throw new NotImplementedException();

        /// <inheritdoc />
        public Task<IElementHandle> QuerySelectorAsync(string selector) => MainFrame.QuerySelectorAsync(true, selector);

        /// <inheritdoc />
        public Task<IElementHandle[]> QuerySelectorAllAsync(string selector) => throw new NotImplementedException();

        /// <inheritdoc />
        public Task<IJSHandle> EvaluateHandleAsync(string pageFunction) => MainFrame.EvaluateHandleAsync(pageFunction);

        /// <inheritdoc />
        public Task<IJSHandle> EvaluateHandleAsync(string pageFunction, object args) => MainFrame.EvaluateHandleAsync(pageFunction, args);

        /// <inheritdoc />
        public Task<IElementHandle> AddScriptTagAsync(AddTagOptions options) => MainFrame.AddScriptTagAsync(true, options);

        /// <inheritdoc />
        public Task<IElementHandle> AddStyleTagAsync(AddTagOptions options) => throw new NotImplementedException();

        /// <inheritdoc />
        public Task ClickAsync(string selector, ClickOptions options = null) => MainFrame.ClickAsync(true, selector, options);

        /// <inheritdoc />
        public Task DoubleClickAsync(string selector, ClickOptions options = null) => throw new NotImplementedException();

        /// <inheritdoc />
        public Task<IResponse> GoBackAsync(NavigationOptions options = null) => throw new NotImplementedException();

        /// <inheritdoc />
        public Task<IResponse> GoForwardAsync(NavigationOptions options = null) => throw new NotImplementedException();

        /// <inheritdoc />
        public async Task<IResponse> ReloadAsync(NavigationOptions options = null)
            => (await _channel.ReloadAsync(options).ConfigureAwait(false))?.Object;

        /// <inheritdoc />
        public Task SetRequestInterceptionAsync(bool enabled) => throw new NotImplementedException();

        /// <inheritdoc />
        public Task SetOfflineModeAsync(bool enabled) => throw new NotImplementedException();

        /// <inheritdoc/>
        public Task ExposeBindingAsync(string name, Action<BindingSource> playwrightFunction)
            => ExposeBindingAsync(name, (Delegate)playwrightFunction);

        /// <inheritdoc/>
        public Task ExposeBindingAsync<T>(string name, Action<BindingSource, T> playwrightFunction)
            => ExposeBindingAsync(name, (Delegate)playwrightFunction);

        /// <inheritdoc/>
        public Task ExposeBindingAsync<TResult>(string name, Func<BindingSource, TResult> playwrightFunction)
            => ExposeBindingAsync(name, (Delegate)playwrightFunction);

        /// <inheritdoc/>
        public Task ExposeBindingAsync<T, TResult>(string name, Func<BindingSource, T, TResult> playwrightFunction)
            => ExposeBindingAsync(name, (Delegate)playwrightFunction);

        /// <inheritdoc/>
        public Task ExposeBindingAsync<T1, T2, TResult>(string name, Func<BindingSource, T1, T2, TResult> playwrightFunction)
            => ExposeBindingAsync(name, (Delegate)playwrightFunction);

        /// <inheritdoc/>
        public Task ExposeBindingAsync<T1, T2, T3, TResult>(string name, Func<BindingSource, T1, T2, T3, TResult> playwrightFunction)
            => ExposeBindingAsync(name, (Delegate)playwrightFunction);

        /// <inheritdoc/>
        public Task ExposeBindingAsync<T1, T2, T3, T4, TResult>(string name, Func<BindingSource, T1, T2, T3, T4, TResult> playwrightFunction)
            => ExposeBindingAsync(name, (Delegate)playwrightFunction);

        /// <inheritdoc/>
        public Task ExposeFunctionAsync(string name, Action playwrightFunction)
            => ExposeBindingAsync(name, (BindingSource _) => playwrightFunction());

        /// <inheritdoc/>
        public Task ExposeFunctionAsync<T>(string name, Action<T> playwrightFunction)
            => ExposeBindingAsync(name, (BindingSource _, T t) => playwrightFunction(t));

        /// <inheritdoc/>
        public Task ExposeFunctionAsync<TResult>(string name, Func<TResult> playwrightFunction)
            => ExposeBindingAsync(name, (BindingSource _) => playwrightFunction());

        /// <inheritdoc/>
        public Task ExposeFunctionAsync<T, TResult>(string name, Func<T, TResult> playwrightFunction)
            => ExposeBindingAsync(name, (BindingSource _, T t) => playwrightFunction(t));

        /// <inheritdoc/>
        public Task ExposeFunctionAsync<T1, T2, TResult>(string name, Func<T1, T2, TResult> playwrightFunction)
            => ExposeBindingAsync(name, (BindingSource _, T1 t1, T2 t2) => playwrightFunction(t1, t2));

        /// <inheritdoc/>
        public Task ExposeFunctionAsync<T1, T2, T3, TResult>(string name, Func<T1, T2, T3, TResult> playwrightFunction)
            => ExposeBindingAsync(name, (BindingSource _, T1 t1, T2 t2, T3 t3) => playwrightFunction(t1, t2, t3));

        /// <inheritdoc/>
        public Task ExposeFunctionAsync<T1, T2, T3, T4, TResult>(string name, Func<T1, T2, T3, T4, TResult> playwrightFunction)
            => ExposeBindingAsync(name, (BindingSource _, T1 t1, T2 t2, T3 t3, T4 t4) => playwrightFunction(t1, t2, t3, t4));

        /// <inheritdoc />
        public async Task<IResponse> WaitForResponseAsync(string url, WaitForOptions options = null)
        {
            var result = await WaitForEvent<ResponseEventArgs>(
                PageEvent.Response,
                e => e.Response.Url.Equals(url),
                options?.Timeout).ConfigureAwait(false);
            return result.Response;
        }

        /// <inheritdoc />
        public Task GetPdfAsync(string file) => throw new NotImplementedException();

        /// <inheritdoc />
        public Task GetPdfAsync(string file, PdfOptions options) => throw new NotImplementedException();

        /// <inheritdoc />
        public Task<Stream> GetPdfStreamAsync() => throw new NotImplementedException();

        /// <inheritdoc />
        public Task<Stream> GetPdfStreamAsync(PdfOptions options) => throw new NotImplementedException();

        /// <inheritdoc />
        public Task<byte[]> GetPdfDataAsync() => throw new NotImplementedException();

        /// <inheritdoc />
        public Task<byte[]> GetPdfDataAsync(PdfOptions options) => throw new NotImplementedException();

        /// <inheritdoc />
        public Task AddInitScriptAsync(string script, params object[] args)
            => _channel.AddInitScriptAsync(ScriptsHelper.SerializeScriptCall(script, args));

        /// <inheritdoc />
        public Task AddInitScriptAsync(AddInitScriptOptions options, params object[] args)
            => AddInitScriptAsync(ScriptsHelper.EvaluationScript(options?.Content, options?.Path), args);

        /// <inheritdoc />
        public Task RouteAsync(string url, Action<Route, IRequest> handler)
        {
            _routes.Add(new RouteSetting
            {
                Url = url,
                Handler = handler,
            });

            if (_routes.Count == 1)
            {
                return _channel.SetNetworkInterceptionEnabledAsync(true);
            }

            return Task.CompletedTask;
        }

        /// <inheritdoc />
        public Task UnrouteAsync(string url, Action<Route, IRequest> handler = null)
        {
            var newRoutesList = new List<RouteSetting>();
            newRoutesList.AddRange(_routes.Where(r => r.Url != url || (handler != null && r.Handler != handler)));
            _routes = newRoutesList;

            if (_routes.Count == 0)
            {
                return _channel.SetNetworkInterceptionEnabledAsync(false);
            }

            return Task.CompletedTask;
        }

        /// <inheritdoc />
        public Task WaitForLoadStateAsync(LifecycleEvent waitUntil, int? timeout = null)
            => MainFrame.WaitForLoadStateAsync(true, waitUntil, timeout);

        /// <inheritdoc />
        public Task SetViewportSizeAsync(ViewportSize viewport)
        {
            Viewport = viewport;
            return _channel.SetViewportSizeAsync(viewport);
        }

        /// <inheritdoc />
        public Task CheckAsync(string selector, CheckOptions options = null) => MainFrame.CheckAsync(true, selector, options);

        /// <inheritdoc />
        public Task UncheckAsync(string selector, CheckOptions options = null) => MainFrame.UncheckAsync(true, selector, options);

        /// <inheritdoc />
        public Task DispatchEventAsync(string selector, string type, object eventInit = null, int? timeout = null)
             => MainFrame.DispatchEventAsync(true, selector, type, eventInit, timeout);

        /// <inheritdoc />
        public Task<string> GetAttributeAsync(string selector, string name, int? timeout = null)
             => MainFrame.GetAttributeAsync(true, selector, name, timeout);

        /// <inheritdoc />
        public Task<string> GetInnerHtmlAsync(string name, int? timeout = null)
             => MainFrame.GetInnerHtmlAsync(true, name, timeout);

        /// <inheritdoc />
        public Task<string> GetInnerTextAsync(string name, int? timeout = null)
             => MainFrame.GetInnerTextAsync(true, name, timeout);

        /// <inheritdoc />
        public Task<string> GetTextContentAsync(string name, int? timeout = null)
             => MainFrame.GetTextContentAsync(true, name, timeout);

        private void Channel_Closed(object sender, EventArgs e)
        {
            BrowserContext?.PagesList.Remove(this);
            RejectPendingOperations(false);
            Closed?.Invoke(this, EventArgs.Empty);
        }

        private void Channel_Crashed(object sender, EventArgs e)
        {
            RejectPendingOperations(true);
            Crashed?.Invoke(this, EventArgs.Empty);
        }

        private void Channel_BindingCall(object sender, BindingCallEventArgs e)
        {
            if (Bindings.TryGetValue(e.BidingCall.Name, out var binding))
            {
                _ = e.BidingCall.CallAsync(binding);
            }
        }

        private void Channel_Route(object sender, RouteEventArgs e)
        {
            foreach (var route in _routes)
            {
                if (e.Request.Url.UrlMatches(route.Url))
                {
                    route.Handler(e.Route, e.Request);
                    return;
                }
            }

            BrowserContext.OnRoute(e.Route, e.Request);
        }

        private void Channel_FrameNavigated(object sender, FrameNavigatedEventArgs e)
        {
            e.Frame.Object.Url = e.Url;
            e.Frame.Object.Name = e.Name;
            FrameNavigated?.Invoke(this, new FrameEventArgs(e.Frame.Object));
        }

        private void Channel_FrameDetached(object sender, FrameEventArgs e)
        {
            var frame = e.Frame as Frame;
            _frames.Remove(frame);
            frame.Detached = true;
            frame.ParentFrame?.ChildFramesList?.Remove(frame);
            FrameDetached?.Invoke(this, e);
        }

        private void Channel_FrameAttached(object sender, FrameEventArgs e)
        {
            var frame = e.Frame as Frame;
            frame.Page = this;
            _frames.Add(frame);
            frame.ParentFrame?.ChildFramesList?.Add(frame);
            FrameAttached?.Invoke(this, e);
        }

        private void RejectPendingOperations(bool isCrash)
        {
            foreach (var (_, waitTcs) in _waitForCancellationTcs.Where(e => e.pageEvent != (isCrash ? PageEvent.Crashed : PageEvent.Closed)))
            {
                waitTcs.TrySetException(new TargetClosedException(isCrash ? "Page crashed" : "Page closed"));
            }

            _waitForCancellationTcs.Clear();
        }

        private Task ExposeBindingAsync(string name, Delegate playwrightFunction)
        {
            if (Bindings.ContainsKey(name))
            {
                throw new PlaywrightSharpException($"Function \"{name}\" has been already registered");
            }

            Bindings.Add(name, playwrightFunction);

            return _channel.ExposeBindingAsync(name);
        }
    }
}<|MERGE_RESOLUTION|>--- conflicted
+++ resolved
@@ -342,7 +342,6 @@
         public Task FillAsync(string selector, string text, NavigatingActionWaitOptions options = null) => MainFrame.FillAsync(true, selector, text, options);
 
         /// <inheritdoc />
-<<<<<<< HEAD
         public Task SetInputFilesAsync(string selector, string file) => SetInputFilesAsync(selector, new[] { file });
 
         /// <inheritdoc />
@@ -355,10 +354,7 @@
         public Task SetInputFilesAsync(string selector, FilePayload[] files) => MainFrame.SetInputFilesAsync(true, selector, files);
 
         /// <inheritdoc />
-        public Task TypeAsync(string selector, string text, TypeOptions options = null) => throw new NotImplementedException();
-=======
         public Task TypeAsync(string selector, string text, int delay = 0) => MainFrame.TypeAsync(true, selector, text, delay);
->>>>>>> 699a96ca
 
         /// <inheritdoc />
         public Task FocusAsync(string selector, int? timeout = null) => MainFrame.FocusAsync(true, selector, timeout);
