using System;
using System.Collections.Generic;
using System.IO;
using System.Linq;
using System.Reflection;
using System.Text.Json;
using System.Text.RegularExpressions;
using System.Threading;
using System.Threading.Tasks;
using PlaywrightSharp.Helpers;
using PlaywrightSharp.Transport;
using PlaywrightSharp.Transport.Channels;
using PlaywrightSharp.Transport.Protocol;

namespace PlaywrightSharp
{
    /// <inheritdoc cref="IPage" />
    public class Page : IChannelOwner<Page>, IPage
    {
        private static readonly Dictionary<PageEvent, EventInfo> _pageEventsMap = ((PageEvent[])Enum.GetValues(typeof(PageEvent)))
            .ToDictionary(x => x, x => typeof(Page).GetEvent(x.ToString()));

        private readonly ConnectionScope _scope;
        private readonly PageChannel _channel;
        private readonly List<Frame> _frames = new List<Frame>();
        private readonly List<(PageEvent pageEvent, TaskCompletionSource<bool> waitTcs)> _waitForCancellationTcs = new List<(PageEvent pageEvent, TaskCompletionSource<bool> waitTcs)>();
        private readonly TimeoutSettings _timeoutSettings = new TimeoutSettings();
        private List<RouteSetting> _routes = new List<RouteSetting>();

        internal Page(ConnectionScope scope, string guid, PageInitializer initializer)
        {
            _scope = scope;
            _channel = new PageChannel(guid, scope, this);

            MainFrame = initializer.MainFrame.Object;
            MainFrame.Page = this;
            _frames.Add(MainFrame);
            Viewport = initializer.ViewportSize;

            _channel.Closed += Channel_Closed;
            _channel.Crashed += Channel_Crashed;
            _channel.Popup += (sender, e) => Popup?.Invoke(this, new PopupEventArgs(e.Page));
            _channel.Request += (sender, e) => Request?.Invoke(this, new RequestEventArgs(e.RequestChannel.Object));
            _channel.BindingCall += Channel_BindingCall;
            _channel.Route += Channel_Route;
            _channel.FameNavigated += Channel_FameNavigated;
        }

        /// <inheritdoc />
        public event EventHandler<ConsoleEventArgs> Console;

        /// <inheritdoc />
        public event EventHandler<PopupEventArgs> Popup;

        /// <inheritdoc />
        public event EventHandler<RequestEventArgs> Request;

        /// <inheritdoc />
        public event EventHandler<ResponseEventArgs> Response;

        /// <inheritdoc />
        public event EventHandler<RequestEventArgs> RequestFinished;

        /// <inheritdoc />
        public event EventHandler<RequestEventArgs> RequestFailed;

        /// <inheritdoc />
        public event EventHandler<DialogEventArgs> Dialog;

        /// <inheritdoc />
        public event EventHandler<FrameEventArgs> FrameAttached;

        /// <inheritdoc />
        public event EventHandler<FrameEventArgs> FrameDetached;

        /// <inheritdoc />
        public event EventHandler<FrameEventArgs> FrameNavigated;

        /// <inheritdoc />
        public event EventHandler<FileChooserEventArgs> FileChooser;

        /// <inheritdoc />
        public event EventHandler<EventArgs> Load;

        /// <inheritdoc />
        public event EventHandler<EventArgs> DOMContentLoaded;

        /// <inheritdoc />
        public event EventHandler<EventArgs> Closed;

        /// <inheritdoc />
        public event EventHandler<EventArgs> Crashed;

        /// <inheritdoc />
        public event EventHandler<PageErrorEventArgs> PageError;

        /// <inheritdoc />
        public event EventHandler<WorkerEventArgs> WorkerCreated;

        /// <inheritdoc />
        public event EventHandler<WorkerEventArgs> WorkerDestroyed;

        /// <inheritdoc />
        public event EventHandler<WebsocketEventArgs> Websocket;

        /// <inheritdoc/>
        ConnectionScope IChannelOwner.Scope => _scope;

        /// <inheritdoc/>
        ChannelBase IChannelOwner.Channel => _channel;

        /// <inheritdoc/>
        IChannel<Page> IChannelOwner<Page>.Channel => _channel;

        /// <inheritdoc />
        public bool IsClosed { get; }

        /// <inheritdoc />
        IFrame IPage.MainFrame => MainFrame;

        /// <inheritdoc cref="IPage.MainFrame" />
        public Frame MainFrame { get; }

        /// <inheritdoc />
        IBrowserContext IPage.BrowserContext => BrowserContext;

        /// <inheritdoc cref="IPage.BrowserContext" />
        public BrowserContext BrowserContext { get; internal set; }

        /// <inheritdoc />
        public ViewportSize Viewport { get; private set; }

        /// <inheritdoc />
        public IAccessibility Accessibility { get; }

        /// <inheritdoc />
        public IMouse Mouse { get; }

        /// <inheritdoc />
        public string Url => MainFrame.Url;

        /// <inheritdoc />
        public IFrame[] Frames { get; }

        /// <inheritdoc />
        public IKeyboard Keyboard { get; }

        /// <inheritdoc/>
        public int DefaultTimeout
        {
            get => _timeoutSettings.Timeout;
            set => _timeoutSettings.SetDefaultTimeout(value);
        }

        /// <inheritdoc/>
        public int DefaultNavigationTimeout
        {
            get => _timeoutSettings.NavigationTimeout;
            set => _timeoutSettings.SetDefaultNavigationTimeout(value);
        }

        /// <inheritdoc />
        public IWorker[] Workers { get; }

        /// <inheritdoc />
        public ICoverage Coverage { get; }

        internal BrowserContext OwnedContext { get; set; }

        internal Dictionary<string, Delegate> Bindings { get; } = new Dictionary<string, Delegate>();

        /// <inheritdoc />
        public Task<string> GetTitleAsync() => MainFrame.GetTitleAsync();

        /// <inheritdoc />
<<<<<<< HEAD
        public async Task<IPage> GetOpenerAsync() => (await _channel.GetOpenerAsync().ConfigureAwait(false)).Object;
=======
        public async Task<IPage> GetOpenerAsync() => (await _channel.GetOpenerAsync().ConfigureAwait(false))?.Object;
>>>>>>> ee9e89b5

        /// <inheritdoc />
        public Task SetCacheEnabledAsync(bool enabled = true) => throw new NotImplementedException();

        /// <inheritdoc />
        public Task EmulateMediaAsync(EmulateMedia options) => throw new NotImplementedException();

        /// <inheritdoc />
        public Task<IResponse> GoToAsync(string url, GoToOptions options = null) => MainFrame.GoToAsync(url, options);

        /// <inheritdoc />
        public Task<IResponse> WaitForNavigationAsync(WaitForNavigationOptions options = null, CancellationToken token = default) => throw new NotImplementedException();

        /// <inheritdoc />
        public Task<IResponse> WaitForNavigationAsync(LifecycleEvent lifeCycleEvent) => throw new NotImplementedException();

        /// <inheritdoc />
        public async Task<IRequest> WaitForRequestAsync(string url, WaitForOptions options = null)
        {
            var result = await WaitForEvent(PageEvent.Request, new WaitForEventOptions<RequestEventArgs>
            {
                Predicate = e => e.Request.Url.Equals(url),
                Timeout = options?.Timeout,
            }).ConfigureAwait(false);
            return result.Request;
        }

        /// <inheritdoc />
        public async Task<IRequest> WaitForRequestAsync(Regex regex, WaitForOptions options = null)
        {
            var result = await WaitForEvent(PageEvent.Request, new WaitForEventOptions<RequestEventArgs>
            {
                Predicate = e => regex.IsMatch(e.Request.Url),
                Timeout = options?.Timeout,
            }).ConfigureAwait(false);
            return result.Request;
        }

        /// <inheritdoc />
        public Task<IJSHandle> WaitForFunctionAsync(string pageFunction, WaitForFunctionOptions options = null, params object[] args) => throw new NotImplementedException();

        /// <inheritdoc />
        public Task<IJSHandle> WaitForFunctionAsync(string pageFunction, params object[] args) => throw new NotImplementedException();

        /// <inheritdoc />
        /// <inheritdoc cref="IPage.WaitForEvent{T}(PageEvent, WaitForEventOptions{T})"/>
        public async Task<T> WaitForEvent<T>(PageEvent e, WaitForEventOptions<T> options = null)
        {
            var info = _pageEventsMap[e];
            ValidateArgumentsTypes();
            var eventTsc = new TaskCompletionSource<T>();
            void PageEventHandler(object sender, T e)
            {
                if (options?.Predicate == null || options.Predicate(e))
                {
                    eventTsc.TrySetResult(e);
                    info.RemoveEventHandler(this, (EventHandler<T>)PageEventHandler);
                }
            }

            info.AddEventHandler(this, (EventHandler<T>)PageEventHandler);
            var disconnectedTcs = new TaskCompletionSource<bool>();
            _waitForCancellationTcs.Add((e, disconnectedTcs));
            await Task.WhenAny(eventTsc.Task, disconnectedTcs.Task).WithTimeout(options?.Timeout ?? DefaultTimeout).ConfigureAwait(false);
            if (disconnectedTcs.Task.IsCompleted)
            {
                await disconnectedTcs.Task.ConfigureAwait(false);
            }

            return await eventTsc.Task.ConfigureAwait(false);

            void ValidateArgumentsTypes()
            {
                if ((info.EventHandlerType.GenericTypeArguments.Length == 0 && typeof(T) == typeof(EventArgs))
                    || info.EventHandlerType.GenericTypeArguments[0] == typeof(T))
                {
                    return;
                }

                throw new ArgumentOutOfRangeException(nameof(e), $"{e} - {typeof(T).FullName}");
            }
        }

        /// <inheritdoc />
        public Task<IResponse> GoToAsync(string url, int timeout, params LifecycleEvent[] lifeCycleEvent) => throw new NotImplementedException();

        /// <inheritdoc />
        public Task<IResponse> GoToAsync(string url, params LifecycleEvent[] lifeCycleEvent) => throw new NotImplementedException();

        /// <inheritdoc />
        public async Task CloseAsync(PageCloseOptions options = null)
        {
            await _channel.CloseAsync(options).ConfigureAwait(false);
            if (OwnedContext != null)
            {
                await OwnedContext.CloseAsync().ConfigureAwait(false);
            }
        }

        /// <inheritdoc />
        public Task<T> EvaluateAsync<T>(string script) => MainFrame.EvaluateAsync<T>(script);

        /// <inheritdoc />
        public Task<T> EvaluateAsync<T>(string script, object args) => MainFrame.EvaluateAsync<T>(script, args);

        /// <inheritdoc />
        public Task EvaluateOnNewDocumentAsync(string pageFunction, params object[] args) => throw new NotImplementedException();

        /// <inheritdoc />
        public Task QuerySelectorEvaluateAsync(string selector, string script, params object[] args) => throw new NotImplementedException();

        /// <inheritdoc />
        public Task<T> QuerySelectorEvaluateAsync<T>(string selector, string script, params object[] args) => throw new NotImplementedException();

        /// <inheritdoc />
        public Task QuerySelectorAllEvaluateAsync(string selector, string script, params object[] args) => throw new NotImplementedException();

        /// <inheritdoc />
        public Task<T> QuerySelectorAllEvaluateAsync<T>(string selector, string script, params object[] args) => throw new NotImplementedException();

        /// <inheritdoc />
        public Task FillAsync(string selector, string text, WaitForSelectorOptions options = null) => throw new NotImplementedException();

        /// <inheritdoc />
        public Task TypeAsync(string selector, string text, TypeOptions options = null) => throw new NotImplementedException();

        /// <inheritdoc />
        public Task FocusAsync(string selector, WaitForSelectorOptions options = null) => throw new NotImplementedException();

        /// <inheritdoc />
        public Task HoverAsync(string selector, WaitForSelectorOptions options = null) => throw new NotImplementedException();

        /// <inheritdoc />
        public Task<string[]> SelectAsync(string selector, WaitForSelectorOptions options = null) => throw new NotImplementedException();

        /// <inheritdoc />
        public Task<string[]> SelectAsync(string selector, string value, WaitForSelectorOptions options = null) => throw new NotImplementedException();

        /// <inheritdoc />
        public Task<string[]> SelectAsync(string selector, SelectOption value, WaitForSelectorOptions options = null) => throw new NotImplementedException();

        /// <inheritdoc />
        public Task<string[]> SelectAsync(string selector, IElementHandle value, WaitForSelectorOptions options = null) => throw new NotImplementedException();

        /// <inheritdoc />
        public Task<string[]> SelectAsync(string selector, string[] values, WaitForSelectorOptions options) => throw new NotImplementedException();

        /// <inheritdoc />
        public Task<string[]> SelectAsync(string selector, SelectOption[] values, WaitForSelectorOptions options) => throw new NotImplementedException();

        /// <inheritdoc />
        public Task<string[]> SelectAsync(string selector, IElementHandle[] values, WaitForSelectorOptions options) => throw new NotImplementedException();

        /// <inheritdoc />
        public Task<string[]> SelectAsync(string selector, params string[] values) => throw new NotImplementedException();

        /// <inheritdoc />
        public Task<string[]> SelectAsync(string selector, params SelectOption[] values) => throw new NotImplementedException();

        /// <inheritdoc />
        public Task<string[]> SelectAsync(string selector, params IElementHandle[] values) => throw new NotImplementedException();

        /// <inheritdoc />
        public Task WaitForTimeoutAsync(int timeout) => throw new NotImplementedException();

        /// <inheritdoc />
        public Task<IElementHandle> WaitForSelectorAsync(string selector, WaitForSelectorOptions options = null) => MainFrame.WaitForSelectorAsync(true, selector, options);

        /// <inheritdoc />
        public Task<IJSHandle> WaitForSelectorEvaluateAsync(
            string selector,
            string script,
            WaitForFunctionOptions options = null,
            params object[] args) =>
            throw new NotImplementedException();

        /// <inheritdoc />
        public Task<JsonElement?> EvaluateAsync(string script) => MainFrame.EvaluateAsync(script);

        /// <inheritdoc />
        public Task<JsonElement?> EvaluateAsync(string script, object args) => MainFrame.EvaluateAsync(script, args);

        /// <inheritdoc />
        public Task<byte[]> ScreenshotAsync(ScreenshotOptions options = null) => throw new NotImplementedException();

        /// <inheritdoc />
        public Task<string> ScreenshotBase64Async(ScreenshotOptions options = null) => throw new NotImplementedException();

        /// <inheritdoc />
        public Task SetContentAsync(string html, NavigationOptions options = null) => MainFrame.SetContentAsync(true, html, options);

        /// <inheritdoc />
        public Task SetContentAsync(string html, LifecycleEvent lifeCycleEvent) => throw new NotImplementedException();

        /// <inheritdoc />
        public Task<string> GetContentAsync() => throw new NotImplementedException();

        /// <inheritdoc />
        public Task SetExtraHttpHeadersAsync(IDictionary<string, string> headers) => throw new NotImplementedException();

        /// <inheritdoc />
<<<<<<< HEAD
        public Task<IElementHandle> QuerySelectorAsync(string selector) => MainFrame.QuerySelectorAsync(false, selector);
=======
        public Task<IElementHandle> QuerySelectorAsync(string selector) => MainFrame.QuerySelectorAsync(true, selector);
>>>>>>> ee9e89b5

        /// <inheritdoc />
        public Task<IElementHandle[]> QuerySelectorAllAsync(string selector) => throw new NotImplementedException();

        /// <inheritdoc />
        public Task<IJSHandle> EvaluateHandleAsync(string pageFunction) => MainFrame.EvaluateHandleAsync(pageFunction);

        /// <inheritdoc />
        public Task<IJSHandle> EvaluateHandleAsync(string pageFunction, object args) => MainFrame.EvaluateHandleAsync(pageFunction, args);

        /// <inheritdoc />
        public Task<IElementHandle> AddScriptTagAsync(AddTagOptions options) => MainFrame.AddScriptTagAsync(true, options);

        /// <inheritdoc />
        public Task<IElementHandle> AddStyleTagAsync(AddTagOptions options) => throw new NotImplementedException();

        /// <inheritdoc />
        public Task ClickAsync(string selector, ClickOptions options = null) => MainFrame.ClickAsync(true, selector, options);

        /// <inheritdoc />
        public Task DoubleClickAsync(string selector, ClickOptions options = null) => throw new NotImplementedException();

        /// <inheritdoc />
        public Task TripleClickAsync(string selector, ClickOptions options = null) => throw new NotImplementedException();

        /// <inheritdoc />
        public Task<IResponse> GoBackAsync(NavigationOptions options = null) => throw new NotImplementedException();

        /// <inheritdoc />
        public Task<IResponse> GoForwardAsync(NavigationOptions options = null) => throw new NotImplementedException();

        /// <inheritdoc />
        public async Task<IResponse> ReloadAsync(NavigationOptions options = null)
            => (await _channel.ReloadAsync(options).ConfigureAwait(false))?.Object;

        /// <inheritdoc />
        public Task SetRequestInterceptionAsync(bool enabled) => throw new NotImplementedException();

        /// <inheritdoc />
        public Task SetOfflineModeAsync(bool enabled) => throw new NotImplementedException();

        /// <inheritdoc/>
        public Task ExposeBindingAsync(string name, Action<BindingSource> playwrightFunction)
            => ExposeBindingAsync(name, (Delegate)playwrightFunction);

        /// <inheritdoc/>
        public Task ExposeBindingAsync<T>(string name, Action<BindingSource, T> playwrightFunction)
            => ExposeBindingAsync(name, (Delegate)playwrightFunction);

        /// <inheritdoc/>
        public Task ExposeBindingAsync<TResult>(string name, Func<BindingSource, TResult> playwrightFunction)
            => ExposeBindingAsync(name, (Delegate)playwrightFunction);

        /// <inheritdoc/>
        public Task ExposeBindingAsync<T, TResult>(string name, Func<BindingSource, T, TResult> playwrightFunction)
            => ExposeBindingAsync(name, (Delegate)playwrightFunction);

        /// <inheritdoc/>
        public Task ExposeBindingAsync<T1, T2, TResult>(string name, Func<BindingSource, T1, T2, TResult> playwrightFunction)
            => ExposeBindingAsync(name, (Delegate)playwrightFunction);

        /// <inheritdoc/>
        public Task ExposeBindingAsync<T1, T2, T3, TResult>(string name, Func<BindingSource, T1, T2, T3, TResult> playwrightFunction)
            => ExposeBindingAsync(name, (Delegate)playwrightFunction);

        /// <inheritdoc/>
        public Task ExposeBindingAsync<T1, T2, T3, T4, TResult>(string name, Func<BindingSource, T1, T2, T3, T4, TResult> playwrightFunction)
            => ExposeBindingAsync(name, (Delegate)playwrightFunction);

        /// <inheritdoc/>
        public Task ExposeFunctionAsync(string name, Action playwrightFunction)
            => ExposeBindingAsync(name, (BindingSource _) => playwrightFunction());

        /// <inheritdoc/>
        public Task ExposeFunctionAsync<T>(string name, Action<T> playwrightFunction)
            => ExposeBindingAsync(name, (BindingSource _, T t) => playwrightFunction(t));

        /// <inheritdoc/>
        public Task ExposeFunctionAsync<TResult>(string name, Func<TResult> playwrightFunction)
            => ExposeBindingAsync(name, (BindingSource _) => playwrightFunction());

        /// <inheritdoc/>
        public Task ExposeFunctionAsync<T, TResult>(string name, Func<T, TResult> playwrightFunction)
            => ExposeBindingAsync(name, (BindingSource _, T t) => playwrightFunction(t));

        /// <inheritdoc/>
        public Task ExposeFunctionAsync<T1, T2, TResult>(string name, Func<T1, T2, TResult> playwrightFunction)
            => ExposeBindingAsync(name, (BindingSource _, T1 t1, T2 t2) => playwrightFunction(t1, t2));

        /// <inheritdoc/>
        public Task ExposeFunctionAsync<T1, T2, T3, TResult>(string name, Func<T1, T2, T3, TResult> playwrightFunction)
            => ExposeBindingAsync(name, (BindingSource _, T1 t1, T2 t2, T3 t3) => playwrightFunction(t1, t2, t3));

        /// <inheritdoc/>
        public Task ExposeFunctionAsync<T1, T2, T3, T4, TResult>(string name, Func<T1, T2, T3, T4, TResult> playwrightFunction)
            => ExposeBindingAsync(name, (BindingSource _, T1 t1, T2 t2, T3 t3, T4 t4) => playwrightFunction(t1, t2, t3, t4));

        /// <inheritdoc />
        public async Task<IResponse> WaitForResponseAsync(string url, WaitForOptions options = null)
        {
            var result = await WaitForEvent(PageEvent.Response, new WaitForEventOptions<ResponseEventArgs>
            {
                Predicate = e => e.Response.Url.Equals(url),
                Timeout = options?.Timeout,
            }).ConfigureAwait(false);
            return result.Response;
        }

        /// <inheritdoc />
        public Task GetPdfAsync(string file) => throw new NotImplementedException();

        /// <inheritdoc />
        public Task GetPdfAsync(string file, PdfOptions options) => throw new NotImplementedException();

        /// <inheritdoc />
        public Task<Stream> GetPdfStreamAsync() => throw new NotImplementedException();

        /// <inheritdoc />
        public Task<Stream> GetPdfStreamAsync(PdfOptions options) => throw new NotImplementedException();

        /// <inheritdoc />
        public Task<byte[]> GetPdfDataAsync() => throw new NotImplementedException();

        /// <inheritdoc />
        public Task<byte[]> GetPdfDataAsync(PdfOptions options) => throw new NotImplementedException();

        /// <inheritdoc />
        public Task AddInitScriptAsync(string script) => _channel.AddInitScriptAsync($"({script})()");

        /// <inheritdoc />
        public Task AddInitScriptAsync(string script, object args = null) => _channel.AddInitScriptAsync(script);

        /// <inheritdoc />
        public Task RouteAsync(string url, Action<Route, IRequest> handler)
        {
            _routes.Add(new RouteSetting
            {
                Url = url,
                Handler = handler,
            });

            if (_routes.Count == 1)
            {
                return _channel.SetNetworkInterceptionEnabledAsync(true);
            }

            return Task.CompletedTask;
        }

        /// <inheritdoc />
        public Task UnrouteAsync(string url, Action<Route, IRequest> handler = null)
        {
            var newRoutesList = new List<RouteSetting>();
            newRoutesList.AddRange(_routes.Where(r => r.Url != url || (handler != null && r.Handler != handler)));
            _routes = newRoutesList;

            if (_routes.Count == 0)
            {
                return _channel.SetNetworkInterceptionEnabledAsync(false);
            }

            return Task.CompletedTask;
        }

        /// <inheritdoc />
        public Task WaitForLoadStateAsync(LifecycleEvent lifeCycleEvent, int? timeout = null)
            => MainFrame.WaitForLoadStateAsync(true, lifeCycleEvent, timeout);

        private void Channel_Closed(object sender, EventArgs e)
        {
            BrowserContext?.PagesList.Remove(this);
            RejectPendingOperations(false);
            Closed?.Invoke(this, EventArgs.Empty);
        }

        private void Channel_Crashed(object sender, EventArgs e)
        {
            RejectPendingOperations(true);
            Crashed?.Invoke(this, EventArgs.Empty);
        }

        private void Channel_BindingCall(object sender, BindingCallEventArgs e)
        {
            if (Bindings.TryGetValue(e.BidingCall.Name, out var binding))
            {
                _ = e.BidingCall.CallAsync(binding);
            }
        }

        private void Channel_Route(object sender, RouteEventArgs e)
        {
            foreach (var route in _routes)
            {
                if (e.Request.Url.UrlMatches(route.Url))
                {
                    route.Handler(e.Route, e.Request);
                    return;
                }
            }

            BrowserContext.OnRoute(e.Route, e.Request);
        }

        private void Channel_FameNavigated(object sender, FameNavigatedEventArgs e)
        {
            e.Frame.Object.Url = e.Url;
            e.Frame.Object.Name = e.Name;
            FrameNavigated?.Invoke(this, new FrameEventArgs(e.Frame.Object));
        }

        private void RejectPendingOperations(bool isCrash)
        {
            foreach (var (_, waitTcs) in _waitForCancellationTcs.Where(e => e.pageEvent != (isCrash ? PageEvent.Crashed : PageEvent.Closed)))
            {
                waitTcs.TrySetException(new TargetClosedException(isCrash ? "Page crashed" : "Page closed"));
            }

            _waitForCancellationTcs.Clear();
        }

        private Task ExposeBindingAsync(string name, Delegate playwrightFunction)
        {
            if (Bindings.ContainsKey(name))
            {
                throw new PlaywrightSharpException($"Function \"{name}\" has been already registered");
            }

            Bindings.Add(name, playwrightFunction);

            return _channel.ExposeBindingAsync(name);
        }
    }
}<|MERGE_RESOLUTION|>--- conflicted
+++ resolved
@@ -173,11 +173,7 @@
         public Task<string> GetTitleAsync() => MainFrame.GetTitleAsync();
 
         /// <inheritdoc />
-<<<<<<< HEAD
-        public async Task<IPage> GetOpenerAsync() => (await _channel.GetOpenerAsync().ConfigureAwait(false)).Object;
-=======
         public async Task<IPage> GetOpenerAsync() => (await _channel.GetOpenerAsync().ConfigureAwait(false))?.Object;
->>>>>>> ee9e89b5
 
         /// <inheritdoc />
         public Task SetCacheEnabledAsync(bool enabled = true) => throw new NotImplementedException();
@@ -379,11 +375,7 @@
         public Task SetExtraHttpHeadersAsync(IDictionary<string, string> headers) => throw new NotImplementedException();
 
         /// <inheritdoc />
-<<<<<<< HEAD
-        public Task<IElementHandle> QuerySelectorAsync(string selector) => MainFrame.QuerySelectorAsync(false, selector);
-=======
         public Task<IElementHandle> QuerySelectorAsync(string selector) => MainFrame.QuerySelectorAsync(true, selector);
->>>>>>> ee9e89b5
 
         /// <inheritdoc />
         public Task<IElementHandle[]> QuerySelectorAllAsync(string selector) => throw new NotImplementedException();
