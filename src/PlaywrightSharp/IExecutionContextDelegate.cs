--- conflicted
+++ resolved
@@ -1,52 +1,48 @@
-using System.Threading.Tasks;
-
-namespace PlaywrightSharp
-{
-    /// <summary>
-    /// Execution context delegate.
-    /// </summary>
-    internal interface IExecutionContextDelegate
-    {
-        /// <summary>
-        /// Executes a script in browser context.
-        /// </summary>
-        /// <param name="frameExecutionContext">Execution context.</param>
-        /// <param name="returnByValue">Return by value.</param>
-        /// <param name="pageFunction">Script to be evaluated in browser context.</param>
-        /// <param name="args">Arguments to pass to script.</param>
-        /// <typeparam name="T">Return type.</typeparam>
-        /// <remarks>
-        /// If the script, returns a Promise, then the method would wait for the promise to resolve and return its value.
-        /// </remarks>
-        /// <seealso cref="IFrame.EvaluateAsync{T}(string, object[])"/>
-        /// <returns>A <see cref="Task"/>  that completes when the script finishes or the promise is resolved, yielding the result of the script.</returns>
-        Task<T> EvaluateAsync<T>(ExecutionContext frameExecutionContext, bool returnByValue, string pageFunction, object[] args);
-
-        /// <summary>
-        /// Releases a <see cref="JSHandle"/>.
-        /// </summary>
-        /// <param name="handle">Handle to be released.</param>
-        /// <returns>A <see cref="Task"/> that completes when the message is confirmed by the browser.</returns>
-        Task ReleaseHandleAsync(JSHandle handle);
-
-        /// <summary>
-        /// Converts an <see cref="IJSHandle"/> to string.
-        /// </summary>
-        /// <param name="handle"><see cref="IJSHandle"/> to parse.</param>
-        /// <param name="includeType">Whether to include the type or not.</param>
-        /// <returns>An <see cref="string"/> representation of the handle.</returns>
-<<<<<<< HEAD
-        string HandleToString(IJSHandle handle, bool includeType);
-=======
-        string HandleToString(IJSHandle arg, bool includeType);
-
-        /// <summary>
-        /// Get a JSON representation of an <see cref="IJSHandle"/>.
-        /// </summary>
-        /// <param name="jsHandle">Handle to evaluate.</param>
-        /// <typeparam name="T">Type to convert the JSON object to.</typeparam>
-        /// <returns>A <see cref="Task"/> that completes when the JSON value is obtained and parsed, yielding a parsed object.</returns>
-        Task<T> HandleJSONValueAsync<T>(IJSHandle jsHandle);
->>>>>>> 6443494c
-    }
-}
+using System.Threading.Tasks;
+
+namespace PlaywrightSharp
+{
+    /// <summary>
+    /// Execution context delegate.
+    /// </summary>
+    internal interface IExecutionContextDelegate
+    {
+        /// <summary>
+        /// Executes a script in browser context.
+        /// </summary>
+        /// <param name="frameExecutionContext">Execution context.</param>
+        /// <param name="returnByValue">Return by value.</param>
+        /// <param name="pageFunction">Script to be evaluated in browser context.</param>
+        /// <param name="args">Arguments to pass to script.</param>
+        /// <typeparam name="T">Return type.</typeparam>
+        /// <remarks>
+        /// If the script, returns a Promise, then the method would wait for the promise to resolve and return its value.
+        /// </remarks>
+        /// <seealso cref="IFrame.EvaluateAsync{T}(string, object[])"/>
+        /// <returns>A <see cref="Task"/>  that completes when the script finishes or the promise is resolved, yielding the result of the script.</returns>
+        Task<T> EvaluateAsync<T>(ExecutionContext frameExecutionContext, bool returnByValue, string pageFunction, object[] args);
+
+        /// <summary>
+        /// Releases a <see cref="JSHandle"/>.
+        /// </summary>
+        /// <param name="handle">Handle to be released.</param>
+        /// <returns>A <see cref="Task"/> that completes when the message is confirmed by the browser.</returns>
+        Task ReleaseHandleAsync(JSHandle handle);
+
+        /// <summary>
+        /// Converts an <see cref="IJSHandle"/> to string.
+        /// </summary>
+        /// <param name="handle"><see cref="IJSHandle"/> to parse.</param>
+        /// <param name="includeType">Whether to include the type or not.</param>
+        /// <returns>An <see cref="string"/> representation of the handle.</returns>
+        string HandleToString(IJSHandle handle, bool includeType);
+
+        /// <summary>
+        /// Get a JSON representation of an <see cref="IJSHandle"/>.
+        /// </summary>
+        /// <param name="jsHandle">Handle to evaluate.</param>
+        /// <typeparam name="T">Type to convert the JSON object to.</typeparam>
+        /// <returns>A <see cref="Task"/> that completes when the JSON value is obtained and parsed, yielding a parsed object.</returns>
+        Task<T> HandleJSONValueAsync<T>(IJSHandle jsHandle);
+    }
+}