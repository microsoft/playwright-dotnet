--- conflicted
+++ resolved
@@ -62,10 +62,6 @@
         public Task<Rect> GetBoundingBoxAsync() => throw new NotImplementedException();
 
         /// <inheritdoc />
-<<<<<<< HEAD
-        public Task<double> GetVisibleRatioAsync() => throw new NotImplementedException();
-
-        /// <inheritdoc />
         public async Task<IJSHandle> EvaluateHandleAsync(string script)
             => (await _channel.EvaluateExpressionHandleAsync(
                 script: script,
@@ -78,9 +74,6 @@
                 script: script,
                 isFunction: script.IsJavascriptFunction(),
                 arg: ScriptsHelper.SerializedArgument(args)).ConfigureAwait(false)).Object;
-=======
-        public Task<IJSHandle> EvaluateHandleAsync(string script, params object[] args) => throw new NotImplementedException();
->>>>>>> a9d9772f
 
         /// <inheritdoc />
         public Task ClickAsync(ClickOptions options = null) => _channel.ClickAsync(options ?? new ClickOptions());
@@ -138,7 +131,6 @@
                 timeout);
 
         /// <inheritdoc />
-<<<<<<< HEAD
         public Task<string> GetAttributeAsync(string name, int? timeout = null) => _channel.GetAttributeAsync(name, timeout);
 
         /// <inheritdoc />
@@ -149,8 +141,8 @@
 
         /// <inheritdoc />
         public Task<string> GetTextContentAsync(int? timeout = null) => _channel.GetTextContentAsync(timeout);
-=======
+
+        /// <inheritdoc />
         public Task SelectTextAsync(int? timeout = null) => _channel.SelectTextAsync(timeout);
->>>>>>> a9d9772f
     }
 }