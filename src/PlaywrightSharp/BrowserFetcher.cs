using System;
using System.Collections.Generic;
using System.Diagnostics;
using System.Globalization;
using System.IO;
using System.IO.Compression;
using System.Linq;
using System.Net;
using System.Runtime.InteropServices;
using System.Threading.Tasks;
using PlaywrightSharp.Helpers.Linux;

namespace PlaywrightSharp
{
    /// <inheritdoc cref="IBrowserFetcher"/>
    public sealed class BrowserFetcher : IBrowserFetcher, IDisposable
    {
        private readonly string _downloadsFolder;
        private readonly Platform _platform;
        private readonly string _preferredRevision;
        private readonly Func<Platform, string, BrowserFetcherConfig> _params;
        private readonly WebClient _webClient = new WebClient();

        /// <summary>
        /// Initializes a new instance of the <see cref="BrowserFetcher"/> class.
        /// </summary>
        /// <param name="downloadsFolder">Folder to use.</param>
        /// <param name="platform">Current platform (some browsers are more or less specific).</param>
        /// <param name="preferredRevision">Revision to download.</param>
        /// <param name="paramsGetter">Function use to return argumens based on a platform and a revision.</param>
        public BrowserFetcher(string downloadsFolder, Platform platform, string preferredRevision, Func<Platform, string, BrowserFetcherConfig> paramsGetter)
        {
            _downloadsFolder = downloadsFolder;
            _platform = platform;
            _preferredRevision = preferredRevision;
            _params = paramsGetter;
        }

        /// <inheritdoc cref="IDisposable"/>
        ~BrowserFetcher() => Dispose(false);

        /// <inheritdoc cref="IBrowserFetcher"/>
        public event DownloadProgressChangedEventHandler DownloadProgressChanged;

        /// <inheritdoc cref="IBrowserFetcher"/>
        public async Task<bool> CanDownloadAsync(string revision)
        {
            try
            {
                string url = _params(_platform, revision).DownloadURL;

                var client = WebRequest.Create(url);
                client.Proxy = _webClient.Proxy;
                client.Method = "HEAD";
                var response = await client.GetResponseAsync().ConfigureAwait(false) as HttpWebResponse;
                return response.StatusCode == HttpStatusCode.OK;
            }
            catch (WebException)
            {
                return false;
            }
        }

        /// <inheritdoc cref="IBrowserFetcher"/>
        public async Task<RevisionInfo> DownloadAsync(string revision = null)
        {
<<<<<<< HEAD
            revision ??= _preferredRevision.ToString(CultureInfo.InvariantCulture);
=======
            revision ??= _preferredRevision;
>>>>>>> d10ee6e6

            string url = _params(_platform, revision).DownloadURL;
            string zipPath = Path.Combine(_downloadsFolder, $"download-{_platform.ToString()}-{revision}.zip");
            string folderPath = GetFolderPath(revision);

            if (new DirectoryInfo(folderPath).Exists)
            {
                return GetRevisionInfo(revision);
            }

            var downloadFolder = new DirectoryInfo(_downloadsFolder);
            if (!downloadFolder.Exists)
            {
                downloadFolder.Create();
            }

            if (DownloadProgressChanged != null)
            {
                _webClient.DownloadProgressChanged += DownloadProgressChanged;
            }

            await _webClient.DownloadFileTaskAsync(new Uri(url), zipPath).ConfigureAwait(false);

            if (_platform == Platform.MacOS)
            {
                // ZipFile and many others unzip libraries have issues extracting .app files
                // Until we have a clear solution we'll call the native unzip tool
                // https://github.com/dotnet/corefx/issues/15516
                NativeExtractToDirectory(zipPath, folderPath);
            }
            else
            {
                ZipFile.ExtractToDirectory(zipPath, folderPath);
            }

            new FileInfo(zipPath).Delete();

            var revisionInfo = GetRevisionInfo(revision);

            if (revisionInfo != null && GetCurrentPlatform() == Platform.Linux)
            {
                if (LinuxSysCall.Chmod(revisionInfo.ExecutablePath, LinuxSysCall.ExecutableFilePermissions) != 0)
                {
                    throw new PlaywrightSharpException("Unable to chmod the BrowserApp");
                }
            }

            return revisionInfo;
        }

        /// <inheritdoc cref="IBrowserFetcher"/>
        public IEnumerable<string> GetLocalRevisions()
        {
            var directoryInfo = new DirectoryInfo(_downloadsFolder);

            if (directoryInfo.Exists)
            {
                return directoryInfo.GetDirectories()
                    .Select(d => ParseFolderPath(d.Name))
                    .Where(v => v.platform == _platform)
                    .Select(v => v.revision);
            }

            return Array.Empty<string>();
        }

        /// <inheritdoc cref="IBrowserFetcher"/>
        public RevisionInfo GetRevisionInfo(string revision)
        {
            var paramsFunctions = _params(_platform, revision);

            var result = new RevisionInfo
            {
                FolderPath = GetFolderPath(revision),
                Url = paramsFunctions.DownloadURL,
                Revision = revision,
                Platform = _platform,
            };
            result.ExecutablePath = Path.Combine(result.FolderPath, paramsFunctions.ExecutablePath);
            result.Local = new DirectoryInfo(result.FolderPath).Exists;

            return result;
        }

        /// <inheritdoc cref="IBrowserFetcher"/>
        public void Remove(string revision)
        {
            var directory = new DirectoryInfo(GetFolderPath(revision));
            if (directory.Exists)
            {
                directory.Delete(true);
            }
        }

        /// <inheritdoc cref="IDisposable"/>
        public void Dispose()
        {
            Dispose(true);
            GC.SuppressFinalize(this);
        }

        /// <inheritdoc cref="IDisposable"/>
        public void Dispose(bool disposing)
        {
            if (disposing)
            {
                _webClient?.Dispose();
            }
        }

        private void NativeExtractToDirectory(string zipPath, string folderPath)
        {
            using var process = new Process();

            process.StartInfo.FileName = "unzip";
            process.StartInfo.Arguments = $"\"{zipPath}\" -d \"{folderPath}\"";
            process.Start();
            process.WaitForExit();
        }

        private (Platform platform, string revision) ParseFolderPath(string folderName)
        {
            string[] splits = folderName.Split('-');

            if (splits.Length != 2)
            {
                return (Platform.Unknown, "0");
            }

            if (!Enum.TryParse<Platform>(splits[0], out var platform))
            {
                platform = Platform.Unknown;
            }

            return (platform, splits[1]);
        }

        private Platform GetCurrentPlatform()
        {
            if (RuntimeInformation.IsOSPlatform(OSPlatform.OSX))
            {
                return Platform.MacOS;
            }

            if (RuntimeInformation.IsOSPlatform(OSPlatform.Linux))
            {
                return Platform.Linux;
            }

            if (RuntimeInformation.IsOSPlatform(OSPlatform.Windows))
            {
                return RuntimeInformation.OSArchitecture == Architecture.X64 ? Platform.Win64 : Platform.Win32;
            }

            return Platform.Unknown;
        }

        private string GetFolderPath(string revision)
            => Path.Combine(_downloadsFolder, $"{_platform.ToString()}-{revision}");
    }
}
<|MERGE_RESOLUTION|>--- conflicted
+++ resolved
@@ -1,232 +1,228 @@
-using System;
-using System.Collections.Generic;
-using System.Diagnostics;
-using System.Globalization;
-using System.IO;
-using System.IO.Compression;
-using System.Linq;
-using System.Net;
-using System.Runtime.InteropServices;
-using System.Threading.Tasks;
-using PlaywrightSharp.Helpers.Linux;
-
-namespace PlaywrightSharp
-{
-    /// <inheritdoc cref="IBrowserFetcher"/>
-    public sealed class BrowserFetcher : IBrowserFetcher, IDisposable
-    {
-        private readonly string _downloadsFolder;
-        private readonly Platform _platform;
-        private readonly string _preferredRevision;
-        private readonly Func<Platform, string, BrowserFetcherConfig> _params;
-        private readonly WebClient _webClient = new WebClient();
-
-        /// <summary>
-        /// Initializes a new instance of the <see cref="BrowserFetcher"/> class.
-        /// </summary>
-        /// <param name="downloadsFolder">Folder to use.</param>
-        /// <param name="platform">Current platform (some browsers are more or less specific).</param>
-        /// <param name="preferredRevision">Revision to download.</param>
-        /// <param name="paramsGetter">Function use to return argumens based on a platform and a revision.</param>
-        public BrowserFetcher(string downloadsFolder, Platform platform, string preferredRevision, Func<Platform, string, BrowserFetcherConfig> paramsGetter)
-        {
-            _downloadsFolder = downloadsFolder;
-            _platform = platform;
-            _preferredRevision = preferredRevision;
-            _params = paramsGetter;
-        }
-
-        /// <inheritdoc cref="IDisposable"/>
-        ~BrowserFetcher() => Dispose(false);
-
-        /// <inheritdoc cref="IBrowserFetcher"/>
-        public event DownloadProgressChangedEventHandler DownloadProgressChanged;
-
-        /// <inheritdoc cref="IBrowserFetcher"/>
-        public async Task<bool> CanDownloadAsync(string revision)
-        {
-            try
-            {
-                string url = _params(_platform, revision).DownloadURL;
-
-                var client = WebRequest.Create(url);
-                client.Proxy = _webClient.Proxy;
-                client.Method = "HEAD";
-                var response = await client.GetResponseAsync().ConfigureAwait(false) as HttpWebResponse;
-                return response.StatusCode == HttpStatusCode.OK;
-            }
-            catch (WebException)
-            {
-                return false;
-            }
-        }
-
-        /// <inheritdoc cref="IBrowserFetcher"/>
-        public async Task<RevisionInfo> DownloadAsync(string revision = null)
-        {
-<<<<<<< HEAD
-            revision ??= _preferredRevision.ToString(CultureInfo.InvariantCulture);
-=======
-            revision ??= _preferredRevision;
->>>>>>> d10ee6e6
-
-            string url = _params(_platform, revision).DownloadURL;
-            string zipPath = Path.Combine(_downloadsFolder, $"download-{_platform.ToString()}-{revision}.zip");
-            string folderPath = GetFolderPath(revision);
-
-            if (new DirectoryInfo(folderPath).Exists)
-            {
-                return GetRevisionInfo(revision);
-            }
-
-            var downloadFolder = new DirectoryInfo(_downloadsFolder);
-            if (!downloadFolder.Exists)
-            {
-                downloadFolder.Create();
-            }
-
-            if (DownloadProgressChanged != null)
-            {
-                _webClient.DownloadProgressChanged += DownloadProgressChanged;
-            }
-
-            await _webClient.DownloadFileTaskAsync(new Uri(url), zipPath).ConfigureAwait(false);
-
-            if (_platform == Platform.MacOS)
-            {
-                // ZipFile and many others unzip libraries have issues extracting .app files
-                // Until we have a clear solution we'll call the native unzip tool
-                // https://github.com/dotnet/corefx/issues/15516
-                NativeExtractToDirectory(zipPath, folderPath);
-            }
-            else
-            {
-                ZipFile.ExtractToDirectory(zipPath, folderPath);
-            }
-
-            new FileInfo(zipPath).Delete();
-
-            var revisionInfo = GetRevisionInfo(revision);
-
-            if (revisionInfo != null && GetCurrentPlatform() == Platform.Linux)
-            {
-                if (LinuxSysCall.Chmod(revisionInfo.ExecutablePath, LinuxSysCall.ExecutableFilePermissions) != 0)
-                {
-                    throw new PlaywrightSharpException("Unable to chmod the BrowserApp");
-                }
-            }
-
-            return revisionInfo;
-        }
-
-        /// <inheritdoc cref="IBrowserFetcher"/>
-        public IEnumerable<string> GetLocalRevisions()
-        {
-            var directoryInfo = new DirectoryInfo(_downloadsFolder);
-
-            if (directoryInfo.Exists)
-            {
-                return directoryInfo.GetDirectories()
-                    .Select(d => ParseFolderPath(d.Name))
-                    .Where(v => v.platform == _platform)
-                    .Select(v => v.revision);
-            }
-
-            return Array.Empty<string>();
-        }
-
-        /// <inheritdoc cref="IBrowserFetcher"/>
-        public RevisionInfo GetRevisionInfo(string revision)
-        {
-            var paramsFunctions = _params(_platform, revision);
-
-            var result = new RevisionInfo
-            {
-                FolderPath = GetFolderPath(revision),
-                Url = paramsFunctions.DownloadURL,
-                Revision = revision,
-                Platform = _platform,
-            };
-            result.ExecutablePath = Path.Combine(result.FolderPath, paramsFunctions.ExecutablePath);
-            result.Local = new DirectoryInfo(result.FolderPath).Exists;
-
-            return result;
-        }
-
-        /// <inheritdoc cref="IBrowserFetcher"/>
-        public void Remove(string revision)
-        {
-            var directory = new DirectoryInfo(GetFolderPath(revision));
-            if (directory.Exists)
-            {
-                directory.Delete(true);
-            }
-        }
-
-        /// <inheritdoc cref="IDisposable"/>
-        public void Dispose()
-        {
-            Dispose(true);
-            GC.SuppressFinalize(this);
-        }
-
-        /// <inheritdoc cref="IDisposable"/>
-        public void Dispose(bool disposing)
-        {
-            if (disposing)
-            {
-                _webClient?.Dispose();
-            }
-        }
-
-        private void NativeExtractToDirectory(string zipPath, string folderPath)
-        {
-            using var process = new Process();
-
-            process.StartInfo.FileName = "unzip";
-            process.StartInfo.Arguments = $"\"{zipPath}\" -d \"{folderPath}\"";
-            process.Start();
-            process.WaitForExit();
-        }
-
-        private (Platform platform, string revision) ParseFolderPath(string folderName)
-        {
-            string[] splits = folderName.Split('-');
-
-            if (splits.Length != 2)
-            {
-                return (Platform.Unknown, "0");
-            }
-
-            if (!Enum.TryParse<Platform>(splits[0], out var platform))
-            {
-                platform = Platform.Unknown;
-            }
-
-            return (platform, splits[1]);
-        }
-
-        private Platform GetCurrentPlatform()
-        {
-            if (RuntimeInformation.IsOSPlatform(OSPlatform.OSX))
-            {
-                return Platform.MacOS;
-            }
-
-            if (RuntimeInformation.IsOSPlatform(OSPlatform.Linux))
-            {
-                return Platform.Linux;
-            }
-
-            if (RuntimeInformation.IsOSPlatform(OSPlatform.Windows))
-            {
-                return RuntimeInformation.OSArchitecture == Architecture.X64 ? Platform.Win64 : Platform.Win32;
-            }
-
-            return Platform.Unknown;
-        }
-
-        private string GetFolderPath(string revision)
-            => Path.Combine(_downloadsFolder, $"{_platform.ToString()}-{revision}");
-    }
-}
+using System;
+using System.Collections.Generic;
+using System.Diagnostics;
+using System.Globalization;
+using System.IO;
+using System.IO.Compression;
+using System.Linq;
+using System.Net;
+using System.Runtime.InteropServices;
+using System.Threading.Tasks;
+using PlaywrightSharp.Helpers.Linux;
+
+namespace PlaywrightSharp
+{
+    /// <inheritdoc cref="IBrowserFetcher"/>
+    public sealed class BrowserFetcher : IBrowserFetcher, IDisposable
+    {
+        private readonly string _downloadsFolder;
+        private readonly Platform _platform;
+        private readonly string _preferredRevision;
+        private readonly Func<Platform, string, BrowserFetcherConfig> _params;
+        private readonly WebClient _webClient = new WebClient();
+
+        /// <summary>
+        /// Initializes a new instance of the <see cref="BrowserFetcher"/> class.
+        /// </summary>
+        /// <param name="downloadsFolder">Folder to use.</param>
+        /// <param name="platform">Current platform (some browsers are more or less specific).</param>
+        /// <param name="preferredRevision">Revision to download.</param>
+        /// <param name="paramsGetter">Function use to return argumens based on a platform and a revision.</param>
+        public BrowserFetcher(string downloadsFolder, Platform platform, string preferredRevision, Func<Platform, string, BrowserFetcherConfig> paramsGetter)
+        {
+            _downloadsFolder = downloadsFolder;
+            _platform = platform;
+            _preferredRevision = preferredRevision;
+            _params = paramsGetter;
+        }
+
+        /// <inheritdoc cref="IDisposable"/>
+        ~BrowserFetcher() => Dispose(false);
+
+        /// <inheritdoc cref="IBrowserFetcher"/>
+        public event DownloadProgressChangedEventHandler DownloadProgressChanged;
+
+        /// <inheritdoc cref="IBrowserFetcher"/>
+        public async Task<bool> CanDownloadAsync(string revision)
+        {
+            try
+            {
+                string url = _params(_platform, revision).DownloadURL;
+
+                var client = WebRequest.Create(url);
+                client.Proxy = _webClient.Proxy;
+                client.Method = "HEAD";
+                var response = await client.GetResponseAsync().ConfigureAwait(false) as HttpWebResponse;
+                return response.StatusCode == HttpStatusCode.OK;
+            }
+            catch (WebException)
+            {
+                return false;
+            }
+        }
+
+        /// <inheritdoc cref="IBrowserFetcher"/>
+        public async Task<RevisionInfo> DownloadAsync(string revision = null)
+        {
+            revision ??= _preferredRevision;
+
+            string url = _params(_platform, revision).DownloadURL;
+            string zipPath = Path.Combine(_downloadsFolder, $"download-{_platform.ToString()}-{revision}.zip");
+            string folderPath = GetFolderPath(revision);
+
+            if (new DirectoryInfo(folderPath).Exists)
+            {
+                return GetRevisionInfo(revision);
+            }
+
+            var downloadFolder = new DirectoryInfo(_downloadsFolder);
+            if (!downloadFolder.Exists)
+            {
+                downloadFolder.Create();
+            }
+
+            if (DownloadProgressChanged != null)
+            {
+                _webClient.DownloadProgressChanged += DownloadProgressChanged;
+            }
+
+            await _webClient.DownloadFileTaskAsync(new Uri(url), zipPath).ConfigureAwait(false);
+
+            if (_platform == Platform.MacOS)
+            {
+                // ZipFile and many others unzip libraries have issues extracting .app files
+                // Until we have a clear solution we'll call the native unzip tool
+                // https://github.com/dotnet/corefx/issues/15516
+                NativeExtractToDirectory(zipPath, folderPath);
+            }
+            else
+            {
+                ZipFile.ExtractToDirectory(zipPath, folderPath);
+            }
+
+            new FileInfo(zipPath).Delete();
+
+            var revisionInfo = GetRevisionInfo(revision);
+
+            if (revisionInfo != null && GetCurrentPlatform() == Platform.Linux)
+            {
+                if (LinuxSysCall.Chmod(revisionInfo.ExecutablePath, LinuxSysCall.ExecutableFilePermissions) != 0)
+                {
+                    throw new PlaywrightSharpException("Unable to chmod the BrowserApp");
+                }
+            }
+
+            return revisionInfo;
+        }
+
+        /// <inheritdoc cref="IBrowserFetcher"/>
+        public IEnumerable<string> GetLocalRevisions()
+        {
+            var directoryInfo = new DirectoryInfo(_downloadsFolder);
+
+            if (directoryInfo.Exists)
+            {
+                return directoryInfo.GetDirectories()
+                    .Select(d => ParseFolderPath(d.Name))
+                    .Where(v => v.platform == _platform)
+                    .Select(v => v.revision);
+            }
+
+            return Array.Empty<string>();
+        }
+
+        /// <inheritdoc cref="IBrowserFetcher"/>
+        public RevisionInfo GetRevisionInfo(string revision)
+        {
+            var paramsFunctions = _params(_platform, revision);
+
+            var result = new RevisionInfo
+            {
+                FolderPath = GetFolderPath(revision),
+                Url = paramsFunctions.DownloadURL,
+                Revision = revision,
+                Platform = _platform,
+            };
+            result.ExecutablePath = Path.Combine(result.FolderPath, paramsFunctions.ExecutablePath);
+            result.Local = new DirectoryInfo(result.FolderPath).Exists;
+
+            return result;
+        }
+
+        /// <inheritdoc cref="IBrowserFetcher"/>
+        public void Remove(string revision)
+        {
+            var directory = new DirectoryInfo(GetFolderPath(revision));
+            if (directory.Exists)
+            {
+                directory.Delete(true);
+            }
+        }
+
+        /// <inheritdoc cref="IDisposable"/>
+        public void Dispose()
+        {
+            Dispose(true);
+            GC.SuppressFinalize(this);
+        }
+
+        /// <inheritdoc cref="IDisposable"/>
+        public void Dispose(bool disposing)
+        {
+            if (disposing)
+            {
+                _webClient?.Dispose();
+            }
+        }
+
+        private void NativeExtractToDirectory(string zipPath, string folderPath)
+        {
+            using var process = new Process();
+
+            process.StartInfo.FileName = "unzip";
+            process.StartInfo.Arguments = $"\"{zipPath}\" -d \"{folderPath}\"";
+            process.Start();
+            process.WaitForExit();
+        }
+
+        private (Platform platform, string revision) ParseFolderPath(string folderName)
+        {
+            string[] splits = folderName.Split('-');
+
+            if (splits.Length != 2)
+            {
+                return (Platform.Unknown, "0");
+            }
+
+            if (!Enum.TryParse<Platform>(splits[0], out var platform))
+            {
+                platform = Platform.Unknown;
+            }
+
+            return (platform, splits[1]);
+        }
+
+        private Platform GetCurrentPlatform()
+        {
+            if (RuntimeInformation.IsOSPlatform(OSPlatform.OSX))
+            {
+                return Platform.MacOS;
+            }
+
+            if (RuntimeInformation.IsOSPlatform(OSPlatform.Linux))
+            {
+                return Platform.Linux;
+            }
+
+            if (RuntimeInformation.IsOSPlatform(OSPlatform.Windows))
+            {
+                return RuntimeInformation.OSArchitecture == Architecture.X64 ? Platform.Win64 : Platform.Win32;
+            }
+
+            return Platform.Unknown;
+        }
+
+        private string GetFolderPath(string revision)
+            => Path.Combine(_downloadsFolder, $"{_platform.ToString()}-{revision}");
+    }
+}