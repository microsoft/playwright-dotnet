--- conflicted
+++ resolved
@@ -1,28 +1,25 @@
-<<<<<<< HEAD
-using System;
-using System.Text.Json;
-using System.Threading.Tasks;
-
-=======
->>>>>>> 6443494c
-namespace PlaywrightSharp
-{
-    internal class ExecutionContext
-    {
-        protected ExecutionContext(IExecutionContextDelegate executionContextDelegate)
-        {
-            Delegate = executionContextDelegate;
-        }
-
-        internal IExecutionContextDelegate Delegate { get; }
-
-        public virtual IJSHandle CreateHandle(IRemoteObject remoteObject) => new JSHandle(this, remoteObject);
-
-        public virtual Task<T> EvaluateAsync<T>(string pageFunction, params object[] args) => EvaluateCoreAsync<T>(false, pageFunction, args);
-
-        public virtual Task<JSHandle> EvaluateHandleAsync<T>(string pageFunction, params object[] args) => EvaluateCoreAsync<JSHandle>(true, pageFunction, args);
-
-        private Task<T> EvaluateCoreAsync<T>(bool returnByValue, string pageFunction, params object[] args)
-            => Delegate.EvaluateAsync<T>(this, returnByValue, pageFunction, args);
-    }
-}
+using System;
+using System.Text.Json;
+using System.Threading.Tasks;
+
+namespace PlaywrightSharp
+{
+    internal class ExecutionContext
+    {
+        protected ExecutionContext(IExecutionContextDelegate executionContextDelegate)
+        {
+            Delegate = executionContextDelegate;
+        }
+
+        internal IExecutionContextDelegate Delegate { get; }
+
+        public virtual IJSHandle CreateHandle(IRemoteObject remoteObject) => new JSHandle(this, remoteObject);
+
+        public virtual Task<T> EvaluateAsync<T>(string pageFunction, params object[] args) => EvaluateCoreAsync<T>(false, pageFunction, args);
+
+        public virtual Task<JSHandle> EvaluateHandleAsync<T>(string pageFunction, params object[] args) => EvaluateCoreAsync<JSHandle>(true, pageFunction, args);
+
+        private Task<T> EvaluateCoreAsync<T>(bool returnByValue, string pageFunction, params object[] args)
+            => Delegate.EvaluateAsync<T>(this, returnByValue, pageFunction, args);
+    }
+}