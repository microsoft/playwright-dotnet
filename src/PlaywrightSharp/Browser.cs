--- conflicted
+++ resolved
@@ -16,27 +16,12 @@
         private readonly TaskCompletionSource<bool> _closedTcs = new TaskCompletionSource<bool>();
         private bool _isClosedOrClosing;
 
-<<<<<<< HEAD
-        internal Browser(IChannelOwner parent, string guid) : base(parent, guid)
-=======
-        internal Browser(ConnectionScope scope, string guid, BrowserInitializer initializer)
->>>>>>> ff9435cd
+        internal Browser(IChannelOwner parent, string guid, BrowserInitializer initializer) : base(parent, guid)
         {
             _channel = new BrowserChannel(guid, parent.Connection, this);
             IsConnected = true;
-<<<<<<< HEAD
             _channel.Closed += (sender, e) => DidClose();
-=======
             _initializer = initializer;
-            _channel.Closed += (sender, e) =>
-            {
-                IsConnected = false;
-                _isClosedOrClosing = true;
-                Disconnected?.Invoke(this, EventArgs.Empty);
-                _scope.Dispose();
-                _closedTcs.TrySetResult(true);
-            };
->>>>>>> ff9435cd
         }
 
         /// <inheritdoc/>
