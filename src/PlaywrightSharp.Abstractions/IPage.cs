<<<<<<< HEAD
﻿using System.Threading.Tasks;
=======
﻿using System;
using System.Text.Json;
using System.Threading.Tasks;
>>>>>>> 15ac921b

namespace PlaywrightSharp
{
    /// <summary>
    /// Page provides methods to interact with a single tab or extension background page in Chromium. One Browser instance might have multiple Page instances.
    /// </summary>
    /// <example>
    /// This example creates a page and navigates it to a URL:
    /// <code>
    /// <![CDATA[
    /// var context = await browser.NewContextAsync();
    /// const page = await context.NewPageAsync("https://example.com");
    /// await browser.CloseAsync();
    /// ]]>
    /// </code>
    /// </example>
    public interface IPage
    {
        /// <summary>
<<<<<<< HEAD
        /// Get the browser context that the page belongs to.
        /// </summary>
        IBrowserContext BrowserContext { get; }

        /// <summary>
        /// Navigates to an url
        /// </summary>
        /// <param name="url">URL to navigate page to. The url should include scheme, e.g. https://.</param>
        /// <param name="timeout">Maximum navigation time in milliseconds, defaults to 30 seconds, pass <c>0</c> to disable timeout. </param>
        /// <param name="waitUntil">When to consider navigation succeeded, defaults to <see cref="WaitUntilNavigation.Load"/>. Given an array of <see cref="WaitUntilNavigation"/>, navigation is considered to be successful after all events have been fired</param>
        /// <returns>Task which resolves to the main resource response. In case of multiple redirects, the navigation will resolve with the response of the last redirect</returns>
        /// <seealso TODOcref="GoToAsync(string, NavigationOptions)"/>
        Task<Response> GoToAsync(string url, int? timeout = null, WaitUntilNavigation[] waitUntil = null);
=======
        /// Navigates to an URL
        /// </summary>
        /// <param name="url">URL to navigate page to. The url should include scheme, e.g. https://.</param>
        /// <returns>A <see cref="Task{IResponse}"/> that completes with resolves to the main resource response.
        /// In case of multiple redirects, the navigation will resolve with the response of the last redirect.
        /// </returns>
        /// <remarks>
        /// <see cref="IPage.GoToAsync(string)"/> will throw an error if:
        /// * There's an SSL error (e.g. in case of self-signed certificates).
        /// * Target URL is invalid.
        /// * The timeout is exceeded during navigation.
        /// * The remote server does not respond or is unreachable.
        /// * The main resource failed to load.
        ///
        /// <see cref="IPage.GoToAsync(string)"/> will not throw an error when any valid HTTP status code is returned by the remote server, including 404 "Not Found" and 500 "Internal Server Error".
        /// The status code for such responses can be retrieved by calling response.status().
        ///
        /// NOTE <see cref="IPage.GoToAsync(string)"/> either throws an error or returns a main resource response.
        /// The only exceptions are navigation to about:blank or navigation to the same URL with a different hash, which would succeed and return null.
        ///
        /// NOTE Headless mode doesn't support navigation to a PDF document. See the upstream issue.
        ///
        /// Shortcut for <see cref="IFrame.GoToAsync"/>
        /// </remarks>
        Task<IResponse> GoToAsync(string url);

        /// <summary>
        /// Page is guaranteed to have a main frame which persists during navigations.
        /// </summary>
        IFrame MainFrame { get; }

        /// <summary>
        /// Get the browser context that the page belongs to.
        /// </summary>
        IBrowser BrowserContext { get; }

        /// <summary>
        /// Page Viewport
        /// </summary>
        Viewport Viewport { get; }
>>>>>>> 15ac921b

        /// <summary>
        /// Executes a script in browser context
        /// </summary>
        /// <param name="script">Script to be evaluated in browser context</param>
<<<<<<< HEAD
        /// <remarks>
        /// If the script, returns a Promise, then the method would wait for the promise to resolve and return its value.
        /// </remarks>
        /// <seealso TODOcref="EvaluateFunctionAsync{T}(string, object[])"/>
        /// <returns>Task which resolves to script return value</returns>
        Task<object> EvaluateExpressionAsync(string script);
=======
        /// <param name="args">Arguments to pass to script</param>
        /// <remarks>
        /// If the script, returns a Promise, then the method would wait for the promise to resolve and return its value.
        /// </remarks>
        /// <seealso cref="IFrame.EvaluateAsync{T}(string, object[])"/>
        /// <returns>Task that completes when the script finishes or the promise is resolved, yielding the result of the script</returns>
        Task<T> EvaluateAsync<T>(string script, params object[] args);
>>>>>>> 15ac921b

        /// <summary>
        /// Executes a script in browser context
        /// </summary>
        /// <param name="script">Script to be evaluated in browser context</param>
<<<<<<< HEAD
        /// <remarks>
        /// If the script, returns a Promise, then the method would wait for the promise to resolve and return its value.
        /// </remarks>
        /// <seealso TODOcref="EvaluateFunctionAsync{T}(string, object[])"/>
        /// <returns>Task which resolves to script return value</returns>
        Task<T> EvaluateExpressionAsync<T>(string script);
=======
        /// <param name="args">Arguments to pass to script</param>
        /// <remarks>
        /// If the script, returns a Promise, then the method would wait for the promise to resolve and return its value.
        /// </remarks>
        /// <seealso cref="IFrame.EvaluateAsync(string, object[])"/>
        /// <returns>Task that completes when the script finishes or the promise is resolved, yielding the result of the script as an row Json element.</returns>
        Task<JsonElement?> EvaluateAsync(string script, params object[] args);

        /// <summary>
        /// Emitted when the page opens a new tab or window.
        /// </summary>
        /// <example>
        /// <code>
        /// <![CDATA[
        /// var popupTargetCompletion = new TaskCompletionSource<IPage>();
        /// page.Popup += (sender, e) => popupTargetCompletion.SetResult(e.Page);
        /// await Task.WhenAll(
        ///     popupTargetCompletion.Task,
        ///     page.ClickAsync('a[target=_blank]')
        /// );
        /// ]]>
        /// </code>
        /// </example>
        event EventHandler<PopupEventArgs> Popup;

        /// <summary>
        /// Takes a screenshot of the page
        /// </summary>
        /// <param name="options">Screenshot options</param>
        /// <returns>
        /// A <see cref="Task"/> that completes when the screenshot is done, yielding the screenshot as a <see cref="t:byte[]"/>
        /// </returns>
        Task<byte[]> ScreenshotAsync(ScreenshotOptions options = null);

        /// <summary>
        /// Sets the HTML markup to the page
        /// </summary>
        /// <param name="html">HTML markup to assign to the page.</param>
        /// <returns>A <see cref="Task"/> that completes when the javascript code executing injected the HTML finishes</returns>
        Task SetContentAsync(string html);

        /// <summary>
        /// The method runs <c>document.querySelector</c> within the page. If no element matches the selector, the return value resolve to <c>null</c>.
        /// </summary>
        /// <param name="selector">A selector to query page for</param>
        /// <returns>
        /// A <see cref="Task"/> that completes when the javascription function finishes, yielding an <see cref="IElementHandle"/> pointing to the frame element
        /// </returns>
        Task<IElementHandle> QuerySelectorAsync(string selector);

        /// <summary>
        /// Executes a script in browser context
        /// </summary>
        /// <param name="expression">Script to be evaluated in browser context</param>
        /// <remarks>
        /// If the script, returns a Promise, then the method would wait for the promise to resolve and return its value.
        /// <see cref="IJSHandle"/> instances can be passed as arguments
        /// </remarks>
        /// <returns>A <see cref="Task"/> that completes when function is executed, yielding the return value</returns>
        Task<IJSHandle> EvaluateHandleAsync(string expression);

        /// <summary>
        /// Executes a script in browser context
        /// </summary>
        /// <param name="pageFunction">Script to be evaluated in browser context</param>
        /// <param name="args">Function arguments</param>
        /// <remarks>
        /// If the script, returns a Promise, then the method would wait for the promise to resolve and return its value.
        /// <see cref="IJSHandle"/> instances can be passed as arguments
        /// </remarks>
        /// <returns>A <see cref="Task"/> that completes when function is executed, yielding the return value</returns>
        Task<IJSHandle> EvaluateHandleAsync(string pageFunction, params object[] args);

        /// <summary>
        /// Sets the user agent to be used in this page
        /// </summary>
        /// <param name="userAgent">Specific user agent to use in this page</param>
        /// <returns>A <see cref="Task"/> that completes when the user agent is changed</returns>
        Task SetUserAgentAsync(string userAgent);

        /// <summary>
        /// Adds a <c><![CDATA[<script>]]></c> tag into the page with the desired url or content
        /// </summary>
        /// <param name="options">add script tag options</param>
        /// <remarks>
        /// Shortcut for <c>page.MainFrame.AddScriptTagAsync(options)</c>
        /// </remarks>
        /// <returns>A <see cref="Task"/> that completes when the tag is added, yielding the added tag when the script's onload fires or when the script content was injected into frame</returns>
        Task<IElementHandle> AddScriptTagAsync(AddTagOptions options);
>>>>>>> 15ac921b
    }
}<|MERGE_RESOLUTION|>--- conflicted
+++ resolved
@@ -1,10 +1,6 @@
-<<<<<<< HEAD
-﻿using System.Threading.Tasks;
-=======
 ﻿using System;
 using System.Text.Json;
 using System.Threading.Tasks;
->>>>>>> 15ac921b
 
 namespace PlaywrightSharp
 {
@@ -24,21 +20,6 @@
     public interface IPage
     {
         /// <summary>
-<<<<<<< HEAD
-        /// Get the browser context that the page belongs to.
-        /// </summary>
-        IBrowserContext BrowserContext { get; }
-
-        /// <summary>
-        /// Navigates to an url
-        /// </summary>
-        /// <param name="url">URL to navigate page to. The url should include scheme, e.g. https://.</param>
-        /// <param name="timeout">Maximum navigation time in milliseconds, defaults to 30 seconds, pass <c>0</c> to disable timeout. </param>
-        /// <param name="waitUntil">When to consider navigation succeeded, defaults to <see cref="WaitUntilNavigation.Load"/>. Given an array of <see cref="WaitUntilNavigation"/>, navigation is considered to be successful after all events have been fired</param>
-        /// <returns>Task which resolves to the main resource response. In case of multiple redirects, the navigation will resolve with the response of the last redirect</returns>
-        /// <seealso TODOcref="GoToAsync(string, NavigationOptions)"/>
-        Task<Response> GoToAsync(string url, int? timeout = null, WaitUntilNavigation[] waitUntil = null);
-=======
         /// Navigates to an URL
         /// </summary>
         /// <param name="url">URL to navigate page to. The url should include scheme, e.g. https://.</param>
@@ -79,20 +60,11 @@
         /// Page Viewport
         /// </summary>
         Viewport Viewport { get; }
->>>>>>> 15ac921b
 
         /// <summary>
         /// Executes a script in browser context
         /// </summary>
         /// <param name="script">Script to be evaluated in browser context</param>
-<<<<<<< HEAD
-        /// <remarks>
-        /// If the script, returns a Promise, then the method would wait for the promise to resolve and return its value.
-        /// </remarks>
-        /// <seealso TODOcref="EvaluateFunctionAsync{T}(string, object[])"/>
-        /// <returns>Task which resolves to script return value</returns>
-        Task<object> EvaluateExpressionAsync(string script);
-=======
         /// <param name="args">Arguments to pass to script</param>
         /// <remarks>
         /// If the script, returns a Promise, then the method would wait for the promise to resolve and return its value.
@@ -100,20 +72,11 @@
         /// <seealso cref="IFrame.EvaluateAsync{T}(string, object[])"/>
         /// <returns>Task that completes when the script finishes or the promise is resolved, yielding the result of the script</returns>
         Task<T> EvaluateAsync<T>(string script, params object[] args);
->>>>>>> 15ac921b
 
         /// <summary>
         /// Executes a script in browser context
         /// </summary>
         /// <param name="script">Script to be evaluated in browser context</param>
-<<<<<<< HEAD
-        /// <remarks>
-        /// If the script, returns a Promise, then the method would wait for the promise to resolve and return its value.
-        /// </remarks>
-        /// <seealso TODOcref="EvaluateFunctionAsync{T}(string, object[])"/>
-        /// <returns>Task which resolves to script return value</returns>
-        Task<T> EvaluateExpressionAsync<T>(string script);
-=======
         /// <param name="args">Arguments to pass to script</param>
         /// <remarks>
         /// If the script, returns a Promise, then the method would wait for the promise to resolve and return its value.
@@ -203,6 +166,5 @@
         /// </remarks>
         /// <returns>A <see cref="Task"/> that completes when the tag is added, yielding the added tag when the script's onload fires or when the script content was injected into frame</returns>
         Task<IElementHandle> AddScriptTagAsync(AddTagOptions options);
->>>>>>> 15ac921b
     }
 }