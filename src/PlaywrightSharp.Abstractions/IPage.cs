﻿using System;
using System.Text.Json;
using System.Threading.Tasks;
using PlaywrightSharp.Accessibility;

namespace PlaywrightSharp
{
    /// <summary>
    /// Page provides methods to interact with a single tab or extension background page in Chromium. One Browser instance might have multiple Page instances.
    /// </summary>
    /// <example>
    /// This example creates a page and navigates it to a URL:
    /// <code>
    /// <![CDATA[
    /// var context = await browser.NewContextAsync();
    /// const page = await context.NewPageAsync("https://example.com");
    /// await browser.CloseAsync();
    /// ]]>
    /// </code>
    /// </example>
    public interface IPage
    {
        /// <summary>
        /// Navigates to an URL
        /// </summary>
        /// <param name="url">URL to navigate page to. The url should include scheme, e.g. https://.</param>
        /// <returns>A <see cref="Task{IResponse}"/> that completes with resolves to the main resource response.
        /// In case of multiple redirects, the navigation will resolve with the response of the last redirect.
        /// </returns>
        /// <remarks>
        /// <see cref="IPage.GoToAsync(string)"/> will throw an error if:
        /// * There's an SSL error (e.g. in case of self-signed certificates).
        /// * Target URL is invalid.
        /// * The timeout is exceeded during navigation.
        /// * The remote server does not respond or is unreachable.
        /// * The main resource failed to load.
        ///
        /// <see cref="IPage.GoToAsync(string)"/> will not throw an error when any valid HTTP status code is returned by the remote server, including 404 "Not Found" and 500 "Internal Server Error".
        /// The status code for such responses can be retrieved by calling response.status().
        ///
        /// NOTE <see cref="IPage.GoToAsync(string)"/> either throws an error or returns a main resource response.
        /// The only exceptions are navigation to about:blank or navigation to the same URL with a different hash, which would succeed and return null.
        ///
        /// NOTE Headless mode doesn't support navigation to a PDF document. See the upstream issue.
        ///
        /// Shortcut for <see cref="IFrame.GoToAsync"/>
        /// </remarks>
        Task<IResponse> GoToAsync(string url);

        /// <summary>
        /// Page is guaranteed to have a main frame which persists during navigations.
        /// </summary>
        IFrame MainFrame { get; }

        /// <summary>
        /// Get the browser context that the page belongs to.
        /// </summary>
        IBrowser BrowserContext { get; }

        /// <summary>
        /// Page Viewport
        /// </summary>
        Viewport Viewport { get; }

        /// <summary>
<<<<<<< HEAD
        /// Gets the accessibility.
        /// </summary>
        IAccessibility Accessibility { get; }
=======
        /// Raised when a JavaScript dialog appears, such as <c>alert</c>, <c>prompt</c>, <c>confirm</c> or <c>beforeunload</c>. PlaywrightSharp can respond to the dialog via <see cref="Dialog"/>'s <see cref="IDialog.AcceptAsync(string)"/> or <see cref="IDialog.DismissAsync"/> methods.
        /// </summary>
        event EventHandler<DialogEventArgs> Dialog;
>>>>>>> 14c759e6

        /// <summary>
        /// Executes a script in browser context
        /// </summary>
        /// <param name="script">Script to be evaluated in browser context</param>
        /// <param name="args">Arguments to pass to script</param>
        /// <remarks>
        /// If the script, returns a Promise, then the method would wait for the promise to resolve and return its value.
        /// </remarks>
        /// <seealso cref="IFrame.EvaluateAsync{T}(string, object[])"/>
        /// <returns>Task that completes when the script finishes or the promise is resolved, yielding the result of the script</returns>
        Task<T> EvaluateAsync<T>(string script, params object[] args);

        /// <summary>
        /// This method runs document.querySelector within the page and passes it as the first argument to pageFunction.
        /// If there's no element matching selector, the method throws an error.
        /// </summary>
        /// <param name="selector">A selector to query page for</param>
        /// <param name="script">Script to be evaluated in browser context</param>
        /// <param name="args">Arguments to pass to script</param>
        /// <remarks>
        /// If the script, returns a Promise, then the method would wait for the promise to resolve and return its value.
        /// </remarks>
        /// <returns>Task that completes when the script finishes or the promise is resolved, yielding the result of the script</returns>
        Task QuerySelectorEvaluateAsync(string selector, string script, params object[] args);

        /// <summary>
        /// Executes a script in browser context
        /// </summary>
        /// <param name="script">Script to be evaluated in browser context</param>
        /// <param name="args">Arguments to pass to script</param>
        /// <remarks>
        /// If the script, returns a Promise, then the method would wait for the promise to resolve and return its value.
        /// </remarks>
        /// <seealso cref="IFrame.EvaluateAsync(string, object[])"/>
        /// <returns>Task that completes when the script finishes or the promise is resolved, yielding the result of the script as an row Json element.</returns>
        Task<JsonElement?> EvaluateAsync(string script, params object[] args);

        /// <summary>
        /// Emitted when the page opens a new tab or window.
        /// </summary>
        /// <example>
        /// <code>
        /// <![CDATA[
        /// var popupTargetCompletion = new TaskCompletionSource<IPage>();
        /// page.Popup += (sender, e) => popupTargetCompletion.SetResult(e.Page);
        /// await Task.WhenAll(
        ///     popupTargetCompletion.Task,
        ///     page.ClickAsync('a[target=_blank]')
        /// );
        /// ]]>
        /// </code>
        /// </example>
        event EventHandler<PopupEventArgs> Popup;

        /// <summary>
        /// Takes a screenshot of the page
        /// </summary>
        /// <param name="options">Screenshot options</param>
        /// <returns>
        /// A <see cref="Task"/> that completes when the screenshot is done, yielding the screenshot as a <see cref="t:byte[]"/>
        /// </returns>
        Task<byte[]> ScreenshotAsync(ScreenshotOptions options = null);

        /// <summary>
        /// Sets the HTML markup to the page
        /// </summary>
        /// <param name="html">HTML markup to assign to the page.</param>
        /// <returns>A <see cref="Task"/> that completes when the javascript code executing injected the HTML finishes</returns>
        Task SetContentAsync(string html);

        /// <summary>
        /// The method runs <c>document.querySelector</c> within the page. If no element matches the selector, the return value resolve to <c>null</c>.
        /// </summary>
        /// <param name="selector">A selector to query page for</param>
        /// <returns>
        /// A <see cref="Task"/> that completes when the javascription function finishes, yielding an <see cref="IElementHandle"/> pointing to the frame element
        /// </returns>
        Task<IElementHandle> QuerySelectorAsync(string selector);

        /// <summary>
        /// Executes a script in browser context
        /// </summary>
        /// <param name="expression">Script to be evaluated in browser context</param>
        /// <remarks>
        /// If the script, returns a Promise, then the method would wait for the promise to resolve and return its value.
        /// <see cref="IJSHandle"/> instances can be passed as arguments
        /// </remarks>
        /// <returns>A <see cref="Task"/> that completes when function is executed, yielding the return value</returns>
        Task<IJSHandle> EvaluateHandleAsync(string expression);

        /// <summary>
        /// Executes a script in browser context
        /// </summary>
        /// <param name="pageFunction">Script to be evaluated in browser context</param>
        /// <param name="args">Function arguments</param>
        /// <remarks>
        /// If the script, returns a Promise, then the method would wait for the promise to resolve and return its value.
        /// <see cref="IJSHandle"/> instances can be passed as arguments
        /// </remarks>
        /// <returns>A <see cref="Task"/> that completes when function is executed, yielding the return value</returns>
        Task<IJSHandle> EvaluateHandleAsync(string pageFunction, params object[] args);

        /// <summary>
        /// Sets the user agent to be used in this page
        /// </summary>
        /// <param name="userAgent">Specific user agent to use in this page</param>
        /// <returns>A <see cref="Task"/> that completes when the user agent is changed</returns>
        Task SetUserAgentAsync(string userAgent);

        /// <summary>
        /// Adds a <c><![CDATA[<script>]]></c> tag into the page with the desired url or content
        /// </summary>
        /// <param name="options">add script tag options</param>
        /// <remarks>
        /// Shortcut for <c>page.MainFrame.AddScriptTagAsync(options)</c>
        /// </remarks>
        /// <returns>A <see cref="Task"/> that completes when the tag is added, yielding the added tag when the script's onload fires or when the script content was injected into frame</returns>
        Task<IElementHandle> AddScriptTagAsync(AddTagOptions options);
    }
}<|MERGE_RESOLUTION|>--- conflicted
+++ resolved
@@ -63,15 +63,15 @@
         Viewport Viewport { get; }
 
         /// <summary>
-<<<<<<< HEAD
         /// Gets the accessibility.
         /// </summary>
         IAccessibility Accessibility { get; }
-=======
+
+        /// <summary>
         /// Raised when a JavaScript dialog appears, such as <c>alert</c>, <c>prompt</c>, <c>confirm</c> or <c>beforeunload</c>. PlaywrightSharp can respond to the dialog via <see cref="Dialog"/>'s <see cref="IDialog.AcceptAsync(string)"/> or <see cref="IDialog.DismissAsync"/> methods.
         /// </summary>
         event EventHandler<DialogEventArgs> Dialog;
->>>>>>> 14c759e6
+
 
         /// <summary>
         /// Executes a script in browser context
