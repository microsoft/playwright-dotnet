﻿using System;
using System.Collections.Generic;
using System.Text.Json;
using System.Threading.Tasks;
using PlaywrightSharp.Accessibility;

namespace PlaywrightSharp
{
    /// <summary>
    /// Page provides methods to interact with a single tab or extension background page in Chromium. One Browser instance might have multiple Page instances.
    /// </summary>
    /// <example>
    /// This example creates a page and navigates it to a URL:
    /// <code>
    /// <![CDATA[
    /// var context = await browser.NewContextAsync();
    /// const page = await context.NewPageAsync("https://example.com");
    /// await browser.CloseAsync();
    /// ]]>
    /// </code>
    /// </example>
    public interface IPage
    {
        /// <summary>
        /// Raised when JavaScript within the page calls one of console API methods, e.g. <c>console.log</c> or <c>console.dir</c>. Also emitted if the page throws an error or a warning.
        /// The arguments passed into <c>console.log</c> appear as arguments on the event handler.
        /// </summary>
        /// <example>
        /// An example of handling <see cref="Console"/> event:
        /// <code>
        /// <![CDATA[
        /// page.Console += (sender, e) => 
        /// {
        ///     for (var i = 0; i < e.Message.Args.Count; ++i)
        ///     {
        ///         System.Console.WriteLine($"{i}: {e.Message.Args[i]}");
        ///     }
        /// }
        /// ]]>
        /// </code>
        /// </example>
        event EventHandler<ConsoleEventArgs> Console;

        /// <summary>
        /// Raised when a JavaScript dialog appears, such as <c>alert</c>, <c>prompt</c>, <c>confirm</c> or <c>beforeunload</c>. PlaywrightSharp can respond to the dialog via <see cref="Dialog"/>'s <see cref="IDialog.AcceptAsync(string)"/> or <see cref="IDialog.DismissAsync"/> methods.
        /// </summary>
        event EventHandler<DialogEventArgs> Dialog;

        /// <summary>
        /// Emitted when the page opens a new tab or window.
        /// </summary>
        /// <example>
        /// <code>
        /// <![CDATA[
        /// var popupTargetCompletion = new TaskCompletionSource<IPage>();
        /// page.Popup += (sender, e) => popupTargetCompletion.SetResult(e.Page);
        /// await Task.WhenAll(
        ///     popupTargetCompletion.Task,
        ///     page.ClickAsync('a[target=_blank]')
        /// );
        /// ]]>
        /// </code>
        /// </example>
        event EventHandler<PopupEventArgs> Popup;

        /// <summary>
        /// This setting will change the default maximum times for the following methods:
        /// - <see cref="SetContentAsync(string, NavigationOptions)"/>
        /// - <see cref="WaitForNavigationAsync(NavigationOptions)"/>
        /// </summary>
        int DefaultTimeout { get; set; }

        /// <summary>
        /// Setup media emulation
        /// </summary>
        /// <param name="options"></param>
        /// <returns>A <see cref="Task"/> that completes when the message is confirmed by the browser.</returns>
        Task EmulateMediaAsync(EmulateMedia options);

        /// <summary>
        /// This setting will change the default maximum time for the following methods:
        /// - <see cref="SetContentAsync(string, NavigationOptions)"/>
        /// - <see cref="WaitForNavigationAsync(NavigationOptions)"/>
        /// **NOTE** <see cref="DefaultNavigationTimeout"/> takes priority over <seealso cref="DefaultTimeout"/>
        /// </summary>
        int DefaultNavigationTimeout { get; set; }

        /// <summary>
<<<<<<< HEAD
=======
        /// Navigates to an URL
        /// </summary>
        /// <param name="url">URL to navigate page to. The url should include scheme, e.g. https://.</param>
        /// <param name="options">Extra options</param>
        /// <returns>A <see cref="Task{IResponse}"/> that completes with resolves to the main resource response.
        /// In case of multiple redirects, the navigation will resolve with the response of the last redirect.
        /// </returns>
        /// <remarks>
        /// <see cref="IPage.GoToAsync(string, GoToOptions)"/> will throw an error if:
        /// * There's an SSL error (e.g. in case of self-signed certificates).
        /// * Target URL is invalid.
        /// * The timeout is exceeded during navigation.
        /// * The remote server does not respond or is unreachable.
        /// * The main resource failed to load.
        ///
        /// <see cref="IPage.GoToAsync(string, GoToOptions)"/> will not throw an error when any valid HTTP status code is returned by the remote server, including 404 "Not Found" and 500 "Internal Server Error".
        /// The status code for such responses can be retrieved by calling response.status().
        ///
        /// NOTE <see cref="IPage.GoToAsync(string, GoToOptions)"/> either throws an error or returns a main resource response.
        /// The only exceptions are navigation to about:blank or navigation to the same URL with a different hash, which would succeed and return null.
        ///
        /// NOTE Headless mode doesn't support navigation to a PDF document. See the upstream issue.
        ///
        /// Shortcut for <see cref="IFrame.GoToAsync"/>
        /// </remarks>
        Task<IResponse> GoToAsync(string url, GoToOptions options = null);

        /// <summary>
        /// This resolves when the page navigates to a new URL or reloads.
        /// It is useful for when you run code which will indirectly cause the page to navigate.
        /// </summary>
        /// <param name="options">navigation options</param>
        /// <returns>Task which resolves to the main resource response. 
        /// In case of multiple redirects, the navigation will resolve with the response of the last redirect.
        /// In case of navigation to a different anchor or navigation due to History API usage, the navigation will resolve with `null`.
        /// </returns>
        /// <remarks>
        /// Usage of the <c>History API</c> <see href="https://developer.mozilla.org/en-US/docs/Web/API/History_API"/> to change the URL is considered a navigation
        /// </remarks>
        /// <example>
        /// <code>
        /// <![CDATA[
        /// var navigationTask = page.WaitForNavigationAsync();
        /// await page.ClickAsync("a.my-link");
        /// await navigationTask;
        /// ]]>
        /// </code>
        /// </example>
        Task<IResponse> WaitForNavigationAsync(NavigationOptions options = null);

        /// <summary>
>>>>>>> 79cffb9d
        /// Page is guaranteed to have a main frame which persists during navigations.
        /// </summary>
        IFrame MainFrame { get; }

        /// <summary>
        /// Get the browser context that the page belongs to.
        /// </summary>
        IBrowserContext BrowserContext { get; }

        /// <summary>
        /// Page Viewport
        /// </summary>
        Viewport Viewport { get; }

        /// <summary>
        /// Gets the accessibility.
        /// </summary>
        IAccessibility Accessibility { get; }

        /// <summary>
        /// Gets this page's mouse
        /// </summary>
        IMouse Mouse { get; }

        /// <summary>
        /// Shortcut for MainFrame.Url
        /// </summary>
        string Url { get; }

        /// <summary>
        /// Gets all frames attached to the page.
        /// </summary>
        IFrame[] Frames { get; }

        /// <summary>
        /// Gets this page's keyboard
        /// </summary>
        IKeyboard Keyboard { get; }

        /// <summary>
        /// Navigates to an URL
        /// </summary>
        /// <param name="url">URL to navigate page to. The url should include scheme, e.g. https://.</param>
        /// <returns>A <see cref="Task{IResponse}"/> that completes with resolves to the main resource response.
        /// In case of multiple redirects, the navigation will resolve with the response of the last redirect.
        /// </returns>
        /// <remarks>
        /// <see cref="IPage.GoToAsync(string)"/> will throw an error if:
        /// * There's an SSL error (e.g. in case of self-signed certificates).
        /// * Target URL is invalid.
        /// * The timeout is exceeded during navigation.
        /// * The remote server does not respond or is unreachable.
        /// * The main resource failed to load.
        /// <para/>
        /// <see cref="IPage.GoToAsync(string)"/> will not throw an error when any valid HTTP status code is returned by the remote server, including 404 "Not Found" and 500 "Internal Server Error".
        /// The status code for such responses can be retrieved by calling response.status().
        /// <para/>
        /// NOTE <see cref="IPage.GoToAsync(string)"/> either throws an error or returns a main resource response.
        /// The only exceptions are navigation to about:blank or navigation to the same URL with a different hash, which would succeed and return null.
        /// <para/>
        /// NOTE Headless mode doesn't support navigation to a PDF document. See the upstream issue.
        /// <para/>
        /// Shortcut for <see cref="IFrame.GoToAsync"/>
        /// </remarks>
        Task<IResponse> GoToAsync(string url);

        /// <summary>
        /// This resolves when the page navigates to a new URL or reloads.
        /// It is useful for when you run code which will indirectly cause the page to navigate.
        /// </summary>
        /// <param name="options">navigation options</param>
        /// <returns>Task which resolves to the main resource response. 
        /// In case of multiple redirects, the navigation will resolve with the response of the last redirect.
        /// In case of navigation to a different anchor or navigation due to History API usage, the navigation will resolve with `null`.
        /// </returns>
        /// <remarks>
        /// Usage of the <c>History API</c> <see href="https://developer.mozilla.org/en-US/docs/Web/API/History_API"/> to change the URL is considered a navigation
        /// </remarks>
        /// <example>
        /// <code>
        /// <![CDATA[
        /// var navigationTask = page.WaitForNavigationAsync();
        /// await page.ClickAsync("a.my-link");
        /// await navigationTask;
        /// ]]>
        /// </code>
        /// </example>
<<<<<<< HEAD
        Task<IResponse> WaitForNavigationAsync(NavigationOptions options = null);
=======
        event EventHandler<ConsoleEventArgs> Console;

        /// <summary>
        /// Waits for event to fire and passes its value into the predicate function.
        /// </summary>
        /// <param name="e">Event to wait for</param>
        /// <param name="options">Extra options</param>
        /// <returns>A <see cref="Task"/> that completes when the predicate returns truthy value. Yielding the information of the event.</returns>
        Task<T> WaitForEvent<T>(PageEvent e, WaitForEventOptions options = null);

        /// <summary>
        /// Raised when a JavaScript dialog appears, such as <c>alert</c>, <c>prompt</c>, <c>confirm</c> or <c>beforeunload</c>. PlaywrightSharp can respond to the dialog via <see cref="Dialog"/>'s <see cref="IDialog.AcceptAsync(string)"/> or <see cref="IDialog.DismissAsync"/> methods.
        /// </summary>
        event EventHandler<DialogEventArgs> Dialog;
>>>>>>> 79cffb9d

        /// <summary>
        /// Closes the page.
        /// </summary>
        /// <param name="options">Extra options</param>
        /// <returns>A <see cref="Task"/> that completes when the close process finishes.</returns>
        Task CloseAsync(PageCloseOptions options = null);

        /// <summary>
        /// Executes a script in browser context
        /// </summary>
        /// <param name="script">Script to be evaluated in browser context</param>
        /// <param name="args">Arguments to pass to script</param>
        /// <typeparam name="T">Return type</typeparam>
        /// <remarks>
        /// If the script, returns a Promise, then the method would wait for the promise to resolve and return its value.
        /// </remarks>
        /// <seealso cref="IFrame.EvaluateAsync{T}(string, object[])"/>
        /// <returns>A <see cref="Task"/>  that completes when the script finishes or the promise is resolved, yielding the result of the script</returns>
        Task<T> EvaluateAsync<T>(string script, params object[] args);

        /// <summary>
        /// This method runs document.querySelector within the page and passes it as the first argument to pageFunction.
        /// If there's no element matching selector, the method throws an error.
        /// </summary>
        /// <param name="selector">A selector to query page for</param>
        /// <param name="script">Script to be evaluated in browser context</param>
        /// <param name="args">Arguments to pass to script</param>
        /// <remarks>
        /// If the script, returns a Promise, then the method would wait for the promise to resolve and return its value.
        /// </remarks>
        /// <returns>A <see cref="Task"/>  that completes when the script finishes or the promise is resolved, yielding the result of the script</returns>
        Task QuerySelectorEvaluateAsync(string selector, string script, params object[] args);

        /// <summary>
        /// <![CDATA[
        /// This method focuses the element and triggers an input event after filling. If there's no text <input>, <textarea> or [contenteditable] element matching selector, the method throws an error.
        /// ]]>
        /// Shortcut for MainFrame.FillAsync.
        /// </summary>
        /// <param name="selector">A selector to query page for.</param>
        /// <param name="text"><![CDATA[Value to fill for the <input>, <textarea> or [contenteditable] element]]></param>
        /// <param name="options">Optional waiting parameters</param>
        /// <returns>A <see cref="Task"/> that completes when the fill message is confirmed by the browser.</returns>
        Task FillAsync(string selector, string text, WaitForSelectorOptions options = null);

        /// <summary>
        /// Fetches an element with <paramref name="selector"/> and focuses it
        /// </summary>
        /// <param name="selector">A selector to search for element to focus. If there are multiple elements satisfying the selector, the first will be focused.</param>
        /// <returns>A <see cref="Task"/> that completes when the the element matching <paramref name="selector"/> is successfully focused</returns>
        Task FocusAsync(string selector);

        /// <summary>
        /// Fetches an element with <paramref name="selector"/>, scrolls it into view if needed, and then uses <see cref="Mouse"/> to hover over the center of the element.
        /// </summary>
        /// <param name="selector">A selector to search for element to hover. If there are multiple elements satisfying the selector, the first will be hovered.</param>
        /// <returns>A <see cref="Task"/> that completes when the element matching <paramref name="selector"/> is successfully hovered</returns>
        Task HoverAsync(string selector);

        /// <summary>
        /// Waits for a selector to be added to the DOM
        /// </summary>
        /// <param name="selector">A selector of an element to wait for</param>
        /// <param name="options">Optional waiting parameters</param>
        /// <returns>A task that completes when element specified by selector string is added to DOM, yielding the <see cref="IElementHandle"/> to wait for.
        /// Resolves to `null` if waiting for `hidden: true` and selector is not found in DOM.</returns>
        public Task<IElementHandle> WaitForSelectorAsync(string selector, WaitForSelectorOptions options = null);

        /// <summary>
        /// Executes a script in browser context
        /// </summary>
        /// <param name="script">Script to be evaluated in browser context</param>
        /// <param name="args">Arguments to pass to script</param>
        /// <remarks>
        /// If the script, returns a Promise, then the method would wait for the promise to resolve and return its value.
        /// </remarks>
        /// <seealso cref="IFrame.EvaluateAsync(string, object[])"/>
        /// <returns>Task that completes when the script finishes or the promise is resolved, yielding the result of the script as an row Json element.</returns>
        Task<JsonElement?> EvaluateAsync(string script, params object[] args);

        /// <summary>
        /// Takes a screenshot of the page
        /// </summary>
        /// <param name="options">Screenshot options</param>
        /// <returns>
        /// A <see cref="Task"/> that completes when the screenshot is done, yielding the screenshot as a <see cref="t:byte[]"/>
        /// </returns>
        Task<byte[]> ScreenshotAsync(ScreenshotOptions options = null);

        /// <summary>
        /// Sets the HTML markup to the page
        /// </summary>
        /// <param name="html">HTML markup to assign to the page.</param>
        /// <param name="options">The navigations options</param>
        /// <returns>A <see cref="Task"/> that completes when the javascript code executing injected the HTML finishes</returns>
        /// <seealso cref="IFrame.SetContentAsync(string, NavigationOptions)"/>
        Task SetContentAsync(string html, NavigationOptions options = null);

        /// <summary>
        /// Sets extra HTTP headers that will be sent with every request the page initiates
        /// </summary>
        /// <param name="headers">Additional http headers to be sent with every request</param>
        /// <returns>A <see cref="Task"/> that completes when the headers are set.</returns>
        Task SetExtraHttpHeadersAsync(IReadOnlyDictionary<string, string> headers);

        /// <summary>
        /// The method runs <c>document.querySelector</c> within the page. If no element matches the selector, the return value resolve to <c>null</c>.
        /// </summary>
        /// <param name="selector">A selector to query page for</param>
        /// <returns>
        /// A <see cref="Task"/> that completes when the javascription function finishes, yielding an <see cref="IElementHandle"/> pointing to the frame element
        /// </returns>
        Task<IElementHandle> QuerySelectorAsync(string selector);

        /// <summary>
        /// Executes a script in browser context
        /// </summary>
        /// <param name="expression">Script to be evaluated in browser context</param>
        /// <remarks>
        /// If the script, returns a Promise, then the method would wait for the promise to resolve and return its value.
        /// <see cref="IJSHandle"/> instances can be passed as arguments
        /// </remarks>
        /// <returns>A <see cref="Task"/> that completes when function is executed, yielding the return value</returns>
        Task<IJSHandle> EvaluateHandleAsync(string expression);

        /// <summary>
        /// Executes a script in browser context
        /// </summary>
        /// <param name="pageFunction">Script to be evaluated in browser context</param>
        /// <param name="args">Function arguments</param>
        /// <remarks>
        /// If the script, returns a Promise, then the method would wait for the promise to resolve and return its value.
        /// <see cref="IJSHandle"/> instances can be passed as arguments
        /// </remarks>
        /// <returns>A <see cref="Task"/> that completes when function is executed, yielding the return value</returns>
        Task<IJSHandle> EvaluateHandleAsync(string pageFunction, params object[] args);

        /// <summary>
        /// Sets the user agent to be used in this page
        /// </summary>
        /// <param name="userAgent">Specific user agent to use in this page</param>
        /// <returns>A <see cref="Task"/> that completes when the user agent is changed</returns>
        Task SetUserAgentAsync(string userAgent);

        /// <summary>
        /// Adds a <c><![CDATA[<script>]]></c> tag into the page with the desired url or content
        /// </summary>
        /// <param name="options">add script tag options</param>
        /// <remarks>
        /// Shortcut for <c>page.MainFrame.AddScriptTagAsync(options)</c>
        /// </remarks>
        /// <returns>A <see cref="Task"/> that completes when the tag is added, yielding the added tag when the script's onload fires or when the script content was injected into frame</returns>
        Task<IElementHandle> AddScriptTagAsync(AddTagOptions options);

        /// <summary>
        /// Fetches an element with <paramref name="selector"/>, scrolls it into view if needed, and then uses <see cref="Mouse"/> to click in the center of the element.
        /// </summary>
        /// <param name="selector">A selector to search for element to click. If there are multiple elements satisfying the selector, the first will be clicked.</param>
        /// <param name="options">click options</param>
        /// <returns>A <see cref="Task"/> that completes when the element matching <paramref name="selector"/> is successfully clicked</returns>
        Task ClickAsync(string selector, ClickOptions options = null);

        /// <summary>
        /// Fetches an element with <paramref name="selector"/>, scrolls it into view if needed, and then uses <see cref="Mouse"/> to triple click in the center of the element.
        /// </summary>
        /// <param name="selector">A selector to search for element to click. If there are multiple elements satisfying the selector, the first will be clicked.</param>
        /// <param name="options">click options</param>
        /// <returns>A <see cref="Task"/> that completes when the element matching <paramref name="selector"/> is successfully triple clicked</returns>
        Task TripleClickAsync(string selector, ClickOptions options = null);

        /// <summary>
        /// Sets the viewport.
        /// In the case of multiple pages in a single browser, each page can have its own viewport size.
        /// <see cref="SetViewportAsync(Viewport)"/> will resize the page. A lot of websites don't expect phones to change size, so you should set the viewport before navigating to the page.
        /// </summary>
        /// <example>
        /// <![CDATA[
        /// using(var page = await context.NewPageAsync())
        /// {
        ///     await page.SetViewPortAsync(new Viewport
        ///     {
        ///         Width = 640, 
        ///         Height = 480, 
        ///         DeviceScaleFactor = 1
        ///     });
        ///     await page.GoToAsync('https://www.example.com');
        /// }
        /// ]]>
        /// </example>
        /// <param name="viewport">Viewport</param>
        /// <returns>A<see cref="Task"/> that copletes when the message is confirmed by the browser</returns>
        Task SetViewportAsync(Viewport viewport);
    }
}<|MERGE_RESOLUTION|>--- conflicted
+++ resolved
@@ -44,8 +44,8 @@
         /// <summary>
         /// Raised when a JavaScript dialog appears, such as <c>alert</c>, <c>prompt</c>, <c>confirm</c> or <c>beforeunload</c>. PlaywrightSharp can respond to the dialog via <see cref="Dialog"/>'s <see cref="IDialog.AcceptAsync(string)"/> or <see cref="IDialog.DismissAsync"/> methods.
         /// </summary>
-        event EventHandler<DialogEventArgs> Dialog;
-
+        event EventHandler<DialogEventArgs> Dialog;
+
         /// <summary>
         /// Emitted when the page opens a new tab or window.
         /// </summary>
@@ -68,15 +68,8 @@
         /// - <see cref="SetContentAsync(string, NavigationOptions)"/>
         /// - <see cref="WaitForNavigationAsync(NavigationOptions)"/>
         /// </summary>
-        int DefaultTimeout { get; set; }
-
-        /// <summary>
-        /// Setup media emulation
-        /// </summary>
-        /// <param name="options"></param>
-        /// <returns>A <see cref="Task"/> that completes when the message is confirmed by the browser.</returns>
-        Task EmulateMediaAsync(EmulateMedia options);
-
+        int DefaultTimeout { get; set; }
+
         /// <summary>
         /// This setting will change the default maximum time for the following methods:
         /// - <see cref="SetContentAsync(string, NavigationOptions)"/>
@@ -84,10 +77,55 @@
         /// **NOTE** <see cref="DefaultNavigationTimeout"/> takes priority over <seealso cref="DefaultTimeout"/>
         /// </summary>
         int DefaultNavigationTimeout { get; set; }
-
-        /// <summary>
-<<<<<<< HEAD
-=======
+
+        /// <summary>
+        /// Page is guaranteed to have a main frame which persists during navigations.
+        /// </summary>
+        IFrame MainFrame { get; }
+
+        /// <summary>
+        /// Get the browser context that the page belongs to.
+        /// </summary>
+        IBrowserContext BrowserContext { get; }
+
+        /// <summary>
+        /// Page Viewport
+        /// </summary>
+        Viewport Viewport { get; }
+
+        /// <summary>
+        /// Gets the accessibility.
+        /// </summary>
+        IAccessibility Accessibility { get; }
+
+        /// <summary>
+        /// Gets this page's mouse
+        /// </summary>
+        IMouse Mouse { get; }
+
+        /// <summary>
+        /// Shortcut for MainFrame.Url
+        /// </summary>
+        string Url { get; }
+
+        /// <summary>
+        /// Gets all frames attached to the page.
+        /// </summary>
+        IFrame[] Frames { get; }
+
+        /// <summary>
+        /// Gets this page's keyboard
+        /// </summary>
+        IKeyboard Keyboard { get; }
+
+        /// <summary>
+        /// Setup media emulation
+        /// </summary>
+        /// <param name="options">Extra options</param>
+        /// <returns>A <see cref="Task"/> that completes when the message is confirmed by the browser.</returns>
+        Task EmulateMediaAsync(EmulateMedia options);
+
+        /// <summary>
         /// Navigates to an URL
         /// </summary>
         /// <param name="url">URL to navigate page to. The url should include scheme, e.g. https://.</param>
@@ -102,15 +140,15 @@
         /// * The timeout is exceeded during navigation.
         /// * The remote server does not respond or is unreachable.
         /// * The main resource failed to load.
-        ///
+        /// <para/>
         /// <see cref="IPage.GoToAsync(string, GoToOptions)"/> will not throw an error when any valid HTTP status code is returned by the remote server, including 404 "Not Found" and 500 "Internal Server Error".
         /// The status code for such responses can be retrieved by calling response.status().
-        ///
+        /// <para/>
         /// NOTE <see cref="IPage.GoToAsync(string, GoToOptions)"/> either throws an error or returns a main resource response.
         /// The only exceptions are navigation to about:blank or navigation to the same URL with a different hash, which would succeed and return null.
-        ///
+        /// <para/>
         /// NOTE Headless mode doesn't support navigation to a PDF document. See the upstream issue.
-        ///
+        /// <para/>
         /// Shortcut for <see cref="IFrame.GoToAsync"/>
         /// </remarks>
         Task<IResponse> GoToAsync(string url, GoToOptions options = null);
@@ -139,45 +177,13 @@
         Task<IResponse> WaitForNavigationAsync(NavigationOptions options = null);
 
         /// <summary>
->>>>>>> 79cffb9d
-        /// Page is guaranteed to have a main frame which persists during navigations.
-        /// </summary>
-        IFrame MainFrame { get; }
-
-        /// <summary>
-        /// Get the browser context that the page belongs to.
-        /// </summary>
-        IBrowserContext BrowserContext { get; }
-
-        /// <summary>
-        /// Page Viewport
-        /// </summary>
-        Viewport Viewport { get; }
-
-        /// <summary>
-        /// Gets the accessibility.
-        /// </summary>
-        IAccessibility Accessibility { get; }
-
-        /// <summary>
-        /// Gets this page's mouse
-        /// </summary>
-        IMouse Mouse { get; }
-
-        /// <summary>
-        /// Shortcut for MainFrame.Url
-        /// </summary>
-        string Url { get; }
-
-        /// <summary>
-        /// Gets all frames attached to the page.
-        /// </summary>
-        IFrame[] Frames { get; }
-
-        /// <summary>
-        /// Gets this page's keyboard
-        /// </summary>
-        IKeyboard Keyboard { get; }
+        /// Waits for event to fire and passes its value into the predicate function.
+        /// </summary>
+        /// <param name="e">Event to wait for</param>
+        /// <param name="options">Extra options</param>
+        /// <typeparam name="T">Return type</typeparam>
+        /// <returns>A <see cref="Task"/> that completes when the predicate returns truthy value. Yielding the information of the event.</returns>
+        Task<T> WaitForEvent<T>(PageEvent e, WaitForEventOptions options = null);
 
         /// <summary>
         /// Navigates to an URL
@@ -205,47 +211,7 @@
         /// Shortcut for <see cref="IFrame.GoToAsync"/>
         /// </remarks>
         Task<IResponse> GoToAsync(string url);
-
-        /// <summary>
-        /// This resolves when the page navigates to a new URL or reloads.
-        /// It is useful for when you run code which will indirectly cause the page to navigate.
-        /// </summary>
-        /// <param name="options">navigation options</param>
-        /// <returns>Task which resolves to the main resource response. 
-        /// In case of multiple redirects, the navigation will resolve with the response of the last redirect.
-        /// In case of navigation to a different anchor or navigation due to History API usage, the navigation will resolve with `null`.
-        /// </returns>
-        /// <remarks>
-        /// Usage of the <c>History API</c> <see href="https://developer.mozilla.org/en-US/docs/Web/API/History_API"/> to change the URL is considered a navigation
-        /// </remarks>
-        /// <example>
-        /// <code>
-        /// <![CDATA[
-        /// var navigationTask = page.WaitForNavigationAsync();
-        /// await page.ClickAsync("a.my-link");
-        /// await navigationTask;
-        /// ]]>
-        /// </code>
-        /// </example>
-<<<<<<< HEAD
-        Task<IResponse> WaitForNavigationAsync(NavigationOptions options = null);
-=======
-        event EventHandler<ConsoleEventArgs> Console;
-
-        /// <summary>
-        /// Waits for event to fire and passes its value into the predicate function.
-        /// </summary>
-        /// <param name="e">Event to wait for</param>
-        /// <param name="options">Extra options</param>
-        /// <returns>A <see cref="Task"/> that completes when the predicate returns truthy value. Yielding the information of the event.</returns>
-        Task<T> WaitForEvent<T>(PageEvent e, WaitForEventOptions options = null);
-
-        /// <summary>
-        /// Raised when a JavaScript dialog appears, such as <c>alert</c>, <c>prompt</c>, <c>confirm</c> or <c>beforeunload</c>. PlaywrightSharp can respond to the dialog via <see cref="Dialog"/>'s <see cref="IDialog.AcceptAsync(string)"/> or <see cref="IDialog.DismissAsync"/> methods.
-        /// </summary>
-        event EventHandler<DialogEventArgs> Dialog;
->>>>>>> 79cffb9d
-
+
         /// <summary>
         /// Closes the page.
         /// </summary>
@@ -437,6 +403,6 @@
         /// </example>
         /// <param name="viewport">Viewport</param>
         /// <returns>A<see cref="Task"/> that copletes when the message is confirmed by the browser</returns>
-        Task SetViewportAsync(Viewport viewport);
+        Task SetViewportAsync(Viewport viewport);
     }
 }