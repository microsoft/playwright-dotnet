--- conflicted
+++ resolved
@@ -47,7 +47,6 @@
         event EventHandler<DialogEventArgs> Dialog;
 
         /// <summary>
-<<<<<<< HEAD
         /// Raised when a frame is attached.
         /// </summary>
         public event EventHandler<FrameEventArgs> FrameAttached;
@@ -63,38 +62,46 @@
         public event EventHandler<FrameEventArgs> FrameNavigated;
 
         /// <summary>
-        /// Navigates to an URL
-        /// </summary>
-        /// <param name="url">URL to navigate page to. The url should include scheme, e.g. https://.</param>
-        /// <returns>A <see cref="Task{IResponse}"/> that completes with resolves to the main resource response.
-        /// In case of multiple redirects, the navigation will resolve with the response of the last redirect.
-        /// </returns>
-        /// <remarks>
-        /// <see cref="IPage.GoToAsync(string)"/> will throw an error if:
-        /// * There's an SSL error (e.g. in case of self-signed certificates).
-        /// * Target URL is invalid.
-        /// * The timeout is exceeded during navigation.
-        /// * The remote server does not respond or is unreachable.
-        /// * The main resource failed to load.
-        ///
-        /// <see cref="IPage.GoToAsync(string)"/> will not throw an error when any valid HTTP status code is returned by the remote server, including 404 "Not Found" and 500 "Internal Server Error".
-        /// The status code for such responses can be retrieved by calling response.status().
-        ///
-        /// NOTE <see cref="IPage.GoToAsync(string)"/> either throws an error or returns a main resource response.
-        /// The only exceptions are navigation to about:blank or navigation to the same URL with a different hash, which would succeed and return null.
-        ///
-        /// NOTE Headless mode doesn't support navigation to a PDF document. See the upstream issue.
-        ///
-        /// Shortcut for <see cref="IFrame.GoToAsync"/>
-        /// </remarks>
-        Task<IResponse> GoToAsync(string url);
-
-        /// <summary>
-        /// This resolves when the page navigates to a new URL or reloads.
-        /// It is useful for when you run code which will indirectly cause the page to navigate.
-=======
+        /// Page is guaranteed to have a main frame which persists during navigations.
+        /// </summary>
+        IFrame MainFrame { get; }
+
+        /// <summary>
+        /// Get the browser context that the page belongs to.
+        /// </summary>
+        IBrowserContext BrowserContext { get; }
+
+        /// <summary>
+        /// Page Viewport
+        /// </summary>
+        Viewport Viewport { get; }
+
+        /// <summary>
+        /// Gets the accessibility.
+        /// </summary>
+        IAccessibility Accessibility { get; }
+
+        /// <summary>
+        /// Gets this page's mouse
+        /// </summary>
+        IMouse Mouse { get; }
+
+        /// <summary>
+        /// Shortcut for MainFrame.Url
+        /// </summary>
+        string Url { get; }
+
+        /// <summary>
+        /// Gets all frames attached to the page.
+        /// </summary>
+        IFrame[] Frames { get; }
+
+        /// <summary>
+        /// Gets this page's keyboard
+        /// </summary>
+        IKeyboard Keyboard { get; }
+        /// <summary>
         /// Emitted when the page opens a new tab or window.
->>>>>>> 51786c8e
         /// </summary>
         /// <example>
         /// <code>
@@ -124,46 +131,6 @@
         /// **NOTE** <see cref="DefaultNavigationTimeout"/> takes priority over <seealso cref="DefaultTimeout"/>
         /// </summary>
         int DefaultNavigationTimeout { get; set; }
-
-        /// <summary>
-        /// Page is guaranteed to have a main frame which persists during navigations.
-        /// </summary>
-        IFrame MainFrame { get; }
-
-        /// <summary>
-        /// Get the browser context that the page belongs to.
-        /// </summary>
-        IBrowserContext BrowserContext { get; }
-
-        /// <summary>
-        /// Page Viewport
-        /// </summary>
-        Viewport Viewport { get; }
-
-        /// <summary>
-        /// Gets the accessibility.
-        /// </summary>
-        IAccessibility Accessibility { get; }
-
-        /// <summary>
-        /// Gets this page's mouse
-        /// </summary>
-        IMouse Mouse { get; }
-
-        /// <summary>
-        /// Shortcut for MainFrame.Url
-        /// </summary>
-        string Url { get; }
-
-        /// <summary>
-        /// Gets all frames attached to the page.
-        /// </summary>
-        IFrame[] Frames { get; }
-
-        /// <summary>
-        /// Gets this page's keyboard
-        /// </summary>
-        IKeyboard Keyboard { get; }
 
         /// <summary>
         /// Setup media emulation
