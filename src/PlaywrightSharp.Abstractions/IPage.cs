--- conflicted
+++ resolved
@@ -59,11 +59,10 @@
         event EventHandler<PopupEventArgs> Popup;
 
         /// <summary>
-<<<<<<< HEAD
         /// Raised when a page issues a request. The <see cref="IRequest"/> object is read-only.
         /// </summary>
-        event EventHandler<RequestEventArgs> Request;
-
+        event EventHandler<RequestEventArgs> Request;
+
         /// <summary>
         /// Raised when a request finishes successfully.
         /// </summary>
@@ -75,12 +74,8 @@
         event EventHandler<RequestEventArgs> RequestFailed;
 
         /// <summary>
-        /// This setting will change the default maximum times for the following methods:
-        /// - <see cref="SetContentAsync(string, NavigationOptions)"/>.
-        /// - <see cref="WaitForNavigationAsync(NavigationOptions)"/>.
-=======
-        /// Raised when a JavaScript dialog appears, such as <c>alert</c>, <c>prompt</c>, <c>confirm</c> or <c>beforeunload</c>. PlaywrightSharp can respond to the dialog via <see cref="Dialog"/>'s <see cref="IDialog.AcceptAsync(string)"/> or <see cref="IDialog.DismissAsync"/> methods.
->>>>>>> 06e8079c
+        /// Raised when a JavaScript dialog appears, such as <c>alert</c>, <c>prompt</c>, <c>confirm</c> or <c>beforeunload</c>.
+        /// PlaywrightSharp can respond to the dialog via <see cref="Dialog"/>'s <see cref="IDialog.AcceptAsync(string)"/> or <see cref="IDialog.DismissAsync"/> methods.
         /// </summary>
         event EventHandler<DialogEventArgs> Dialog;
 
@@ -100,6 +95,11 @@
         event EventHandler<FrameEventArgs> FrameNavigated;
 
         /// <summary>
+        /// Raised when the JavaScript <c>load</c> <see href="https://developer.mozilla.org/en-US/docs/Web/Events/load"/> event is dispatched.
+        /// </summary>
+        public event EventHandler Load;
+
+        /// <summary>
         /// Page is guaranteed to have a main frame which persists during navigations.
         /// </summary>
         IFrame MainFrame { get; }
@@ -137,17 +137,7 @@
         /// <summary>
         /// Gets this page's keyboard.
         /// </summary>
-<<<<<<< HEAD
-        IKeyboard Keyboard { get; }
-
-        /// <summary>
-        /// Setup media emulation.
-        /// </summary>
-        /// <param name="options">Extra options.</param>
-        /// <returns>A <see cref="Task"/> that completes when the message is confirmed by the browser.</returns>
-        Task EmulateMediaAsync(EmulateMedia options);
-=======
-        IKeyboard Keyboard { get; }
+        IKeyboard Keyboard { get; }
 
         /// <summary>
         /// This setting will change the default maximum times for the following methods:
@@ -162,15 +152,14 @@
         /// - <see cref="WaitForNavigationAsync(NavigationOptions)"/>
         /// **NOTE** <see cref="DefaultNavigationTimeout"/> takes priority over <seealso cref="DefaultTimeout"/>.
         /// </summary>
-        int DefaultNavigationTimeout { get; set; }
-
+        int DefaultNavigationTimeout { get; set; }
+
         /// <summary>
         /// Setup media emulation.
         /// </summary>
         /// <param name="options">Extra options.</param>
         /// <returns>A <see cref="Task"/> that completes when the message is confirmed by the browser.</returns>
         Task EmulateMediaAsync(EmulateMedia options);
->>>>>>> 06e8079c
 
         /// <summary>
         /// Navigates to an URL.
@@ -233,7 +222,6 @@
         Task<T> WaitForEvent<T>(PageEvent e, WaitForEventOptions options = null);
 
         /// <summary>
-<<<<<<< HEAD
         /// Navigates to an URL.
         /// </summary>
         /// <param name="url">URL to navigate page to. The url should include scheme, e.g. https://.</param>
@@ -259,22 +247,31 @@
         /// Shortcut for <see cref="IFrame.GoToAsync"/>.
         /// </remarks>
         Task<IResponse> GoToAsync(string url);
-
-        /// <summary>
-        /// Navigates to an url
+
+        /// <summary>
+        /// Navigates to an url.
         /// </summary>
         /// <param name="url">URL to navigate page to. The url should include scheme, e.g. https://.</param>
         /// <param name="timeout">Maximum navigation time in milliseconds, defaults to 30 seconds, pass <c>0</c> to disable timeout. </param>
-        /// <param name="waitUntil">When to consider navigation succeeded, defaults to <see cref="WaitUntilNavigation.Load"/>. Given an array of <see cref="WaitUntilNavigation"/>, navigation is considered to be successful after all events have been fired</param>
-        /// <seealso cref="GoToAsync(string, NavigationOptions)"/>
+        /// <param name="waitUntil">When to consider navigation succeeded, defaults to <see cref="WaitUntilNavigation.Load"/>. Given an array of <see cref="WaitUntilNavigation"/>, navigation is considered to be successful after all events have been fired.</param>
+        /// <seealso cref="GoToAsync(string, GoToOptions)"></seealso>
         /// <returns>A <see cref="Task{IResponse}"/> that completes with resolves to the main resource response.
         /// In case of multiple redirects, the navigation will resolve with the response of the last redirect.
         /// </returns>
-        public Task<IResponse> GoToAsync(string url, int? timeout = null, WaitUntilNavigation[] waitUntil = null)
-
-        /// <summary>
-=======
->>>>>>> 06e8079c
+        public Task<IResponse> GoToAsync(string url, int timeout, params WaitUntilNavigation[] waitUntil);
+
+        /// <summary>
+        /// Navigates to an url.
+        /// </summary>
+        /// <param name="url">URL to navigate page to. The url should include scheme, e.g. https://.</param>
+        /// <param name="waitUntil">When to consider navigation succeeded, defaults to <see cref="WaitUntilNavigation.Load"/>. Given an array of <see cref="WaitUntilNavigation"/>, navigation is considered to be successful after all events have been fired.</param>
+        /// <seealso cref="GoToAsync(string, GoToOptions)"></seealso>
+        /// <returns>A <see cref="Task{IResponse}"/> that completes with resolves to the main resource response.
+        /// In case of multiple redirects, the navigation will resolve with the response of the last redirect.
+        /// </returns>
+        public Task<IResponse> GoToAsync(string url, params WaitUntilNavigation[] waitUntil);
+
+        /// <summary>
         /// Closes the page.
         /// </summary>
         /// <param name="options">Extra options.</param>
