--- conflicted
+++ resolved
@@ -1,53 +1,43 @@
-﻿using System.Collections.Generic;
-using System.Net;
-using System.Threading.Tasks;
-
-namespace PlaywrightSharp
-{
-    /// <summary>
-    /// Represents responses which are received by page.
-    /// </summary>
-    public interface IResponse
-    {
-        /// <summary>
-        /// Status code of the response.
-        /// </summary>
-        public HttpStatusCode Status { get; }
-
-        /// <summary>
-        /// An <see cref="IFrame"/> that initiated this response, or null if navigating to error pages.
-        /// </summary>
-        IFrame Frame { get; }
-
-        /// <summary>
-<<<<<<< HEAD
-        /// Contains the URL of the response.
-=======
-        /// The URL of the response.
->>>>>>> 5edbdbaa
-        /// </summary>
-        string Url { get; }
-
-        /// <summary>
-<<<<<<< HEAD
-        /// Contains a boolean stating whether the response was successful (status in the range 200-299) or not.
-=======
-        /// Whether the response was successful (status in the range 200-299) or not.
->>>>>>> 5edbdbaa
-        /// </summary>
-        bool Ok { get; }
-
-        /// <summary>
-<<<<<<< HEAD
-        /// A matching <see cref="IRequest"/> object.
-        /// </summary>
-        IRequest Request { get; }
-    }
-=======
-        /// A text representation of response body.
-        /// </summary>
-        /// <returns>A <see cref="Task"/> that completes when the text was processed, yielding to a text representation of response body.</returns>
-        Task<string> GetTextAsync();
-    }
->>>>>>> 5edbdbaa
-}
+﻿using System.Collections.Generic;
+using System.Net;
+using System.Threading.Tasks;
+
+namespace PlaywrightSharp
+{
+    /// <summary>
+    /// Represents responses which are received by page.
+    /// </summary>
+    public interface IResponse
+    {
+        /// <summary>
+        /// Status code of the response.
+        /// </summary>
+        public HttpStatusCode Status { get; }
+
+        /// <summary>
+        /// An <see cref="IFrame"/> that initiated this response, or null if navigating to error pages.
+        /// </summary>
+        IFrame Frame { get; }
+
+        /// <summary>
+        /// The URL of the response.
+        /// </summary>
+        string Url { get; }
+
+        /// <summary>
+        /// Whether the response was successful (status in the range 200-299) or not.
+        /// </summary>
+        bool Ok { get; }
+
+        /// <summary>
+        /// A matching <see cref="IRequest"/> object.
+        /// </summary>
+        IRequest Request { get; }
+
+        /// <summary>
+        /// A text representation of response body.
+        /// </summary>
+        /// <returns>A <see cref="Task"/> that completes when the text was processed, yielding to a text representation of response body.</returns>
+        Task<string> GetTextAsync();
+    }
+}