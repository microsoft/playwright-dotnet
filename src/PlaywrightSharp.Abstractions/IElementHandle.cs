--- conflicted
+++ resolved
@@ -1,5 +1,5 @@
-﻿using System.Collections.Generic;
-using System.Text.Json;
+﻿using System.Collections.Generic;
+using System.Text.Json;
 using System.Threading.Tasks;
 
 namespace PlaywrightSharp
@@ -16,41 +16,35 @@
         /// <returns>
         /// A <see cref="Task"/> that completes when the screenshot is done, yielding the screenshot as a <see cref="T:byte[]" />.
         /// </returns>
-        Task<byte[]> ScreenshotAsync(ScreenshotOptions options = null);
-
-        Task FillAsync(string text);
-
+        Task<byte[]> ScreenshotAsync(ScreenshotOptions options = null);
+
+        Task FillAsync(string text);
+
         /// <summary>
         /// Content frame for element handles referencing iframe nodes, or null otherwise.
         /// </summary>
-<<<<<<< HEAD
         /// <returns>A <see cref="Task"/> that completes when the frame is resolved, yielding element's parent <see cref="IFrame" /></returns>
-        Task<IFrame> ContentFrameAsync();
-
-        Task HoverAsync();
-
-        Task ScrollIntoViewIfNeededAsync();
-
-        /// <summary>
-        /// Returns the frame containing the given element
-        /// </summary>
-        /// <returns>A <see cref="Task"/> that completes when the frame is resolved, yielding element's owner <see cref="IFrame" /></returns>
-        Task<IFrame> OwnerFrameAsync();
-
-        /// <summary>
-        /// Gets the bounding box of the element (relative to the main frame), 
-        /// or null if the element is not visible.
-        /// </summary>
-        /// <returns>A <see cref="Task"/> that completes when the <see cref="BoundingBox"/> is resolved, yielding element's <see cref="BoundingBox"/></returns>
-        Task<BoundingBox> BoundingBoxAsync();
-
-        Task<double> VisibleRatioAsync();
-
-=======
-        /// <returns>A <see cref="Task"/> that completes when the frame is resolved, yielding element's parent <see cref="IFrame" />.</returns>
-        Task<IFrame> ContentFrameAsync();
-
->>>>>>> 6c69df87
+        Task<IFrame> ContentFrameAsync();
+
+        Task HoverAsync();
+
+        Task ScrollIntoViewIfNeededAsync();
+
+        /// <summary>
+        /// Returns the frame containing the given element
+        /// </summary>
+        /// <returns>A <see cref="Task"/> that completes when the frame is resolved, yielding element's owner <see cref="IFrame" /></returns>
+        Task<IFrame> OwnerFrameAsync();
+
+        /// <summary>
+        /// Gets the bounding box of the element (relative to the main frame), 
+        /// or null if the element is not visible.
+        /// </summary>
+        /// <returns>A <see cref="Task"/> that completes when the <see cref="BoundingBox"/> is resolved, yielding element's <see cref="BoundingBox"/></returns>
+        Task<BoundingBox> BoundingBoxAsync();
+
+        Task<double> VisibleRatioAsync();
+
         /// <summary>
         /// Scrolls element into view if needed, and then uses <see cref="IPage.Mouse"/> to click in the center of the element.
         /// </summary>
@@ -70,4 +64,4 @@
         /// <returns>A <see cref="Task"/> that completes when the script is executed, yieling the return value of that script.</returns>
         Task<JsonElement?> EvaluateAsync(string script, params object[] args);
     }
-}
+}