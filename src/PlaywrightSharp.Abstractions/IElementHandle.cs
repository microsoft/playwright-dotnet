<<<<<<< HEAD
using System.Text.Json;
using System.Threading.Tasks;

namespace PlaywrightSharp
{
    /// <summary>
    /// It represents an in-page DOM element.
    /// </summary>
    public interface IElementHandle : IJSHandle
    {
        /// <summary>
        /// Takes a screenshot of the element.
        /// </summary>
        /// <param name="options">Screenshot options.</param>
        /// <returns>
        /// A <see cref="Task"/> that completes when the screenshot is done, yielding the screenshot as a <see cref="T:byte[]" />.
        /// </returns>
        Task<byte[]> ScreenshotAsync(ScreenshotOptions options = null);

        /// <summary>
        /// Content frame for element handles referencing iframe nodes, or null otherwise.
        /// </summary>
        /// <returns>A <see cref="Task"/> that completes when the frame is resolved, yielding element's parent <see cref="IFrame" />.</returns>
        Task<IFrame> ContentFrameAsync();

        /// <summary>
        /// Scrolls element into view if needed, and then uses <see cref="IPage.Mouse"/> to click in the center of the element.
        /// </summary>
        /// <param name="options">click options.</param>
        /// <returns>A <see cref="Task"/> that completes when the element is successfully clicked.</returns>
        Task ClickAsync(ClickOptions options = null);

        /// <summary>
        /// Executes a function in browser context, passing the current <see cref="IElementHandle"/> as the first argument.
        /// </summary>
        /// <param name="script">Script to be evaluated in browser context.</param>
        /// <param name="args">Arguments to pass to script.</param>
        /// <remarks>
        /// If the script, returns a Promise, then the method would wait for the promise to resolve and return its value.
        /// <see cref="IJSHandle"/> instances can be passed as arguments.
        /// </remarks>
        /// <returns>A <see cref="Task"/> that completes when the script is executed, yieling the return value of that script.</returns>
        Task<JsonElement?> EvaluateAsync(string script, params object[] args);
    }
}

=======
﻿using System.Text.Json;
using System.Threading.Tasks;

namespace PlaywrightSharp
{
    /// <summary>
    /// It represents an in-page DOM element.
    /// </summary>
    public interface IElementHandle : IJSHandle
    {
        /// <summary>
        /// Takes a screenshot of the element.
        /// </summary>
        /// <param name="options">Screenshot options.</param>
        /// <returns>
        /// A <see cref="Task"/> that completes when the screenshot is done, yielding the screenshot as a <see cref="T:byte[]" />.
        /// </returns>
        Task<byte[]> ScreenshotAsync(ScreenshotOptions options = null);

        /// <summary>
        /// Content frame for element handles referencing iframe nodes, or null otherwise.
        /// </summary>
        /// <returns>A <see cref="Task"/> that completes when the frame is resolved, yielding element's parent <see cref="IFrame" />.</returns>
        Task<IFrame> GetContentFrameAsync();

        /// <summary>
        /// Scrolls element into view if needed, and then uses <see cref="IPage.Mouse"/> to click in the center of the element.
        /// </summary>
        /// <param name="options">click options.</param>
        /// <returns>A <see cref="Task"/> that completes when the element is successfully clicked.</returns>
        Task ClickAsync(ClickOptions options = null);

        /// <summary>
        /// Executes a function in browser context, passing the current <see cref="IElementHandle"/> as the first argument.
        /// </summary>
        /// <param name="script">Script to be evaluated in browser context.</param>
        /// <param name="args">Arguments to pass to script.</param>
        /// <remarks>
        /// If the script, returns a Promise, then the method would wait for the promise to resolve and return its value.
        /// <see cref="IJSHandle"/> instances can be passed as arguments.
        /// </remarks>
        /// <returns>A <see cref="Task"/> that completes when the script is executed, yieling the return value of that script.</returns>
        Task<JsonElement?> EvaluateAsync(string script, params object[] args);
    }
}
>>>>>>> 9ee2977b
<|MERGE_RESOLUTION|>--- conflicted
+++ resolved
@@ -1,52 +1,4 @@
-<<<<<<< HEAD
-using System.Text.Json;
-using System.Threading.Tasks;
-
-namespace PlaywrightSharp
-{
-    /// <summary>
-    /// It represents an in-page DOM element.
-    /// </summary>
-    public interface IElementHandle : IJSHandle
-    {
-        /// <summary>
-        /// Takes a screenshot of the element.
-        /// </summary>
-        /// <param name="options">Screenshot options.</param>
-        /// <returns>
-        /// A <see cref="Task"/> that completes when the screenshot is done, yielding the screenshot as a <see cref="T:byte[]" />.
-        /// </returns>
-        Task<byte[]> ScreenshotAsync(ScreenshotOptions options = null);
-
-        /// <summary>
-        /// Content frame for element handles referencing iframe nodes, or null otherwise.
-        /// </summary>
-        /// <returns>A <see cref="Task"/> that completes when the frame is resolved, yielding element's parent <see cref="IFrame" />.</returns>
-        Task<IFrame> ContentFrameAsync();
-
-        /// <summary>
-        /// Scrolls element into view if needed, and then uses <see cref="IPage.Mouse"/> to click in the center of the element.
-        /// </summary>
-        /// <param name="options">click options.</param>
-        /// <returns>A <see cref="Task"/> that completes when the element is successfully clicked.</returns>
-        Task ClickAsync(ClickOptions options = null);
-
-        /// <summary>
-        /// Executes a function in browser context, passing the current <see cref="IElementHandle"/> as the first argument.
-        /// </summary>
-        /// <param name="script">Script to be evaluated in browser context.</param>
-        /// <param name="args">Arguments to pass to script.</param>
-        /// <remarks>
-        /// If the script, returns a Promise, then the method would wait for the promise to resolve and return its value.
-        /// <see cref="IJSHandle"/> instances can be passed as arguments.
-        /// </remarks>
-        /// <returns>A <see cref="Task"/> that completes when the script is executed, yieling the return value of that script.</returns>
-        Task<JsonElement?> EvaluateAsync(string script, params object[] args);
-    }
-}
-
-=======
-﻿using System.Text.Json;
+﻿using System.Text.Json;
 using System.Threading.Tasks;
 
 namespace PlaywrightSharp
@@ -90,5 +42,4 @@
         /// <returns>A <see cref="Task"/> that completes when the script is executed, yieling the return value of that script.</returns>
         Task<JsonElement?> EvaluateAsync(string script, params object[] args);
     }
-}
->>>>>>> 9ee2977b
+}