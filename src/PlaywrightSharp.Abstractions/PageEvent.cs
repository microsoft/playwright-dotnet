--- conflicted
+++ resolved
@@ -1,68 +1,67 @@
-namespace PlaywrightSharp
-{
-    /// <summary>
-    /// Enums for <see cref="IPage.WaitForEvent{T}(PageEvent, WaitForEventOptions{T})"/>.
-    /// </summary>
-    public enum PageEvent
-    {
-        /// <summary>
-        /// Load event
-        /// </summary>
-        /// <see cref="IPage.Load"/>
-        Load,
-
-        /// <summary>
-        /// The JavaScript <c>DOMContentLoaded</c> <see href="https://developer.mozilla.org/en-US/docs/Web/Events/DOMContentLoaded"/> event
-        /// </summary>
-        DOMContentLoaded,
-
-        /// <summary>
-        /// Console event
-        /// </summary>
-        /// <see cref="IPage.Console"/>
-        Console,
-
-        /// <summary>
-        /// Popup event
-        /// </summary>
-        /// <see cref="IPage.Popup"/>
-        Popup,
-
-        /// <summary>
-        /// Dialog event
-        /// </summary>
-        /// <see cref="IPage.Dialog"/>
-        Dialog,
-
-        /// <summary>
-        /// Request event
-        /// </summary>
-        /// <see cref="IPage.Request"/>
-        Request,
-
-        /// <summary>
-<<<<<<< HEAD
-        /// FileChooser event.
-        /// </summary>
-        /// <see cref="IPage.FileChooser"/>
-        FileChooser,
-=======
-        /// Response event
-        /// </summary>
-        /// <see cref="IPage.Response"/>
-        Response,
-
-        /// <summary>
-        /// Error event
-        /// </summary>
-        /// <see cref="IPage.Error"/>
-        Error,
-
-        /// <summary>
-        /// Page error event
-        /// </summary>
-        /// <see cref="IPage.PageError"/>
-        PageError,
->>>>>>> 1d19de63
-    }
-}
+namespace PlaywrightSharp
+{
+    /// <summary>
+    /// Enums for <see cref="IPage.WaitForEvent{T}(PageEvent, WaitForEventOptions{T})"/>.
+    /// </summary>
+    public enum PageEvent
+    {
+        /// <summary>
+        /// Load event
+        /// </summary>
+        /// <see cref="IPage.Load"/>
+        Load,
+
+        /// <summary>
+        /// The JavaScript <c>DOMContentLoaded</c> <see href="https://developer.mozilla.org/en-US/docs/Web/Events/DOMContentLoaded"/> event
+        /// </summary>
+        DOMContentLoaded,
+
+        /// <summary>
+        /// Console event
+        /// </summary>
+        /// <see cref="IPage.Console"/>
+        Console,
+
+        /// <summary>
+        /// Popup event
+        /// </summary>
+        /// <see cref="IPage.Popup"/>
+        Popup,
+
+        /// <summary>
+        /// Dialog event
+        /// </summary>
+        /// <see cref="IPage.Dialog"/>
+        Dialog,
+
+        /// <summary>
+        /// Request event
+        /// </summary>
+        /// <see cref="IPage.Request"/>
+        Request,
+
+        /// <summary>
+        /// FileChooser event.
+        /// </summary>
+        /// <see cref="IPage.FileChooser"/>
+        FileChooser,
+
+        /// <summary>
+        /// Response event
+        /// </summary>
+        /// <see cref="IPage.Response"/>
+        Response,
+
+        /// <summary>
+        /// Error event
+        /// </summary>
+        /// <see cref="IPage.Error"/>
+        Error,
+
+        /// <summary>
+        /// Page error event
+        /// </summary>
+        /// <see cref="IPage.PageError"/>
+        PageError,
+    }
+}