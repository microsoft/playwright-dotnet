﻿namespace PlaywrightSharp
{
    /// <summary>
    /// Enums for <see cref="IPage.WaitForEvent{T}(PageEvent, WaitForEventOptions)"/>.
    /// </summary>
    public enum PageEvent
    {
        /// <summary>
        /// Console event
        /// </summary>
        /// <see cref="IPage.Console"/>
        Console,

        /// <summary>
<<<<<<< HEAD
        /// Request event
        /// </summary>
        /// <see cref="IPage.Request"/>
        Request,
=======
        /// Popup event
        /// </summary>
        Popup,
>>>>>>> 5edbdbaa
    }
}
<|MERGE_RESOLUTION|>--- conflicted
+++ resolved
@@ -1,26 +1,25 @@
-﻿namespace PlaywrightSharp
-{
-    /// <summary>
-    /// Enums for <see cref="IPage.WaitForEvent{T}(PageEvent, WaitForEventOptions)"/>.
-    /// </summary>
-    public enum PageEvent
-    {
-        /// <summary>
-        /// Console event
-        /// </summary>
-        /// <see cref="IPage.Console"/>
-        Console,
-
-        /// <summary>
-<<<<<<< HEAD
-        /// Request event
-        /// </summary>
-        /// <see cref="IPage.Request"/>
-        Request,
-=======
-        /// Popup event
-        /// </summary>
-        Popup,
->>>>>>> 5edbdbaa
-    }
-}
+﻿namespace PlaywrightSharp
+{
+    /// <summary>
+    /// Enums for <see cref="IPage.WaitForEvent{T}(PageEvent, WaitForEventOptions)"/>.
+    /// </summary>
+    public enum PageEvent
+    {
+        /// <summary>
+        /// Console event
+        /// </summary>
+        /// <see cref="IPage.Console"/>
+        Console,
+
+        /// <summary>
+        /// Popup event
+        /// </summary>
+        Popup,
+
+        /// <summary>
+        /// Request event
+        /// </summary>
+        /// <see cref="IPage.Request"/>
+        Request,
+    }
+}