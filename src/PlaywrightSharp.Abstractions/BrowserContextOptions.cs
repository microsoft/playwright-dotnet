﻿namespace PlaywrightSharp
{
    /// <summary>
    /// <see cref="IBrowser.NewContextAsync(BrowserContextOptions)"/> options.
    /// </summary>
    public class BrowserContextOptions
    {
        /// <summary>
        /// Sets a consistent viewport for each page. Defaults to an 800x600 viewport. null disables the default viewport.
        /// </summary>
        public Viewport Viewport { get; set; }
        /// <summary>
        /// Specific user agent to use in this context.
        /// </summary>
        public string UserAgent { get; set; }
        /// <summary>
        /// Toggles bypassing page's Content-Security-Policy.
        /// </summary>
        public bool BypassCSP { get; set; }
        /// <summary>
        /// Whether or not to enable or disable JavaScript in the context. Defaults to true.
        /// </summary>
        public bool JavaScriptEnabled { get; set; }
<<<<<<< HEAD
        /// <summary>
        /// Whether to ignore HTTPS errors during navigation. Defaults to false.
        /// </summary>
        public bool IgnoreHTTPSErrors { get; set; }
=======

        /// <summary>
        /// Changes the timezone of the context. See <see href="https://cs.chromium.org/chromium/src/third_party/icu/source/data/misc/metaZones.txt?rcl=faee8bc70570192d82d2978a71e2a615788597d1">ICU’s metaZones.txt</see> for a list of supported timezone IDs.
        /// </summary>
        public string TimezoneId { get; set; }
>>>>>>> ac592deb
    }
}<|MERGE_RESOLUTION|>--- conflicted
+++ resolved
@@ -20,18 +20,16 @@
         /// <summary>
         /// Whether or not to enable or disable JavaScript in the context. Defaults to true.
         /// </summary>
-        public bool JavaScriptEnabled { get; set; }
-<<<<<<< HEAD
-        /// <summary>
-        /// Whether to ignore HTTPS errors during navigation. Defaults to false.
-        /// </summary>
-        public bool IgnoreHTTPSErrors { get; set; }
-=======
+        public bool JavaScriptEnabled { get; set; }
 
-        /// <summary>
-        /// Changes the timezone of the context. See <see href="https://cs.chromium.org/chromium/src/third_party/icu/source/data/misc/metaZones.txt?rcl=faee8bc70570192d82d2978a71e2a615788597d1">ICU’s metaZones.txt</see> for a list of supported timezone IDs.
-        /// </summary>
+        /// <summary>
+        /// Whether to ignore HTTPS errors during navigation. Defaults to false.
+        /// </summary>
+        public bool IgnoreHTTPSErrors { get; set; }
+
+        /// <summary>
+        /// Changes the timezone of the context. See <see href="https://cs.chromium.org/chromium/src/third_party/icu/source/data/misc/metaZones.txt?rcl=faee8bc70570192d82d2978a71e2a615788597d1">ICU’s metaZones.txt</see> for a list of supported timezone IDs.
+        /// </summary>
         public string TimezoneId { get; set; }
->>>>>>> ac592deb
     }
 }